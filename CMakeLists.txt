--- conflicted
+++ resolved
@@ -46,25 +46,6 @@
     if (CMAKE_CXX_COMPILER_ID STREQUAL "Clang" OR
         CMAKE_CXX_COMPILER_ID STREQUAL "AppleClang")
 
-<<<<<<< HEAD
-if (USE_OPENMP)
-  find_package(OpenMP 3.1 REQUIRED)
-
-  if (CMAKE_CXX_COMPILER_ID STREQUAL "Clang" OR
-      CMAKE_CXX_COMPILER_ID STREQUAL "AppleClang")
-
-    # Clang has an option to specify the OpenMP standard to use. Specify it.
-    # FIXME: Implement this in FindOpenMP.cmake
-    set(OPENMP_VERSION_SPECIFIER "-fopenmp-version=31")
-
-    set(CMAKE_C_FLAGS "${CMAKE_C_FLAGS} ${OPENMP_VERSION_SPECIFIER}")
-    set(CMAKE_CXX_FLAGS "${CMAKE_CXX_FLAGS} ${OPENMP_VERSION_SPECIFIER}")
-  endif()
-endif()
-
-if(USE_OPENCL)
-  option(TESTBUILD_OPENCL_PROGRAMS "Test-compile opencl programs (needs llvm and clang 3.9+)" ON)
-=======
         # Clang has an option to specify the OpenMP standard to use. Specify it.
         # FIXME: Implement this in FindOpenMP.cmake
         set(OPENMP_VERSION_SPECIFIER "-fopenmp-version=40")
@@ -79,12 +60,10 @@
 include(ConfigureChecks.cmake)
 
 include(CheckCCompilerFlag)
-include(TestBigEndian)
 
 # Check if this is source package build
 if(NOT IS_DIRECTORY ${CMAKE_SOURCE_DIR}/.git)
   set(SOURCE_PACKAGE 1)
->>>>>>> 37cba11e
 else()
   set(SOURCE_PACKAGE 0)
 endif()
@@ -98,15 +77,6 @@
 endif()
 
 MESSAGE(STATUS "Building SSE2-optimized codepaths: ${BUILD_SSE2_CODEPATHS}")
-
-test_big_endian(BIGENDIAN)
-if(${BIGENDIAN})
-	# we do not really want those.
-	# besides, no one probably tried darktable on such systems
-	MESSAGE(FATAL_ERROR "Found big endian system. Bad.")
-else()
-	MESSAGE(STATUS "Found little endian system. Good.")
-endif(${BIGENDIAN})
 
 set(CMAKE_REQUIRED_INCLUDES_OLD "${CMAKE_REQUIRED_INCLUDES}")
 list(APPEND CMAKE_REQUIRED_INCLUDES "${CMAKE_SOURCE_DIR}")
