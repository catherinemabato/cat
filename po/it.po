# Germano Massullo <germano.massullo@gmail.com>, 2018.
# mmardegan <11093569+mmardegan@users.noreply.github.com>, 2019.
msgid ""
msgstr ""
"Project-Id-Version: darktable 3\n"
"Report-Msgid-Bugs-To: \n"
"POT-Creation-Date: 2019-11-01 11:40+0100\n"
"PO-Revision-Date: 2019-11-07 22:49+0100\n"
"Last-Translator: Maurizio Paglia <mpaglia0@gmail.com>\n"
"Language-Team: Italian <kde-i18n-it@kde.org>\n"
"Language: it_IT\n"
"MIME-Version: 1.0\n"
"Content-Type: text/plain; charset=UTF-8\n"
"Content-Transfer-Encoding: 8bit\n"
"Plural-Forms: nplurals=2; plural=n != 1;\n"
"X-Generator: Poedit 2.2.4\n"

#: ../build/data/darktable.desktop.in.h:1 ../data/darktable.desktop.in.h:1
msgid "Virtual Lighttable and Darkroom"
msgstr "Tavolo Luminoso e Camera Oscura virtuali"

#: ../build/data/darktable.desktop.in.h:2 ../data/darktable.appdata.xml.in.h:1
#: ../data/darktable.desktop.in.h:2
msgid "Organize and develop images from digital cameras"
msgstr "Organizza e sviluppa le immagini della tua fotocamera digitale"

#. TRANSLATORS: Search terms to find this application. Do NOT translate or localize the semicolons! The list MUST also end with a semicolon!
#: ../build/data/darktable.desktop.in.h:4 ../data/darktable.desktop.in.h:4
msgid "graphics;photography;raw;"
msgstr "grafica;fotografia;raw;"

#: ../build/src/preferences_gen.h:2104
msgid "GUI options"
msgstr "Opzioni Interfaccia"

#: ../build/src/preferences_gen.h:2107 ../src/libs/import.c:107
msgid "import"
msgstr "Importa"

#: ../build/src/preferences_gen.h:2116
msgid "ignore JPEG images when importing film rolls"
msgstr "ignora le immagini jpeg quando importi i rullini"

#: ../build/src/preferences_gen.h:2125 ../build/src/preferences_gen.h:2145
#: ../build/src/preferences_gen.h:2168 ../build/src/preferences_gen.h:2191
#: ../build/src/preferences_gen.h:2214 ../build/src/preferences_gen.h:2237
#: ../build/src/preferences_gen.h:2294 ../build/src/preferences_gen.h:2371
#: ../build/src/preferences_gen.h:2391 ../build/src/preferences_gen.h:2411
#: ../build/src/preferences_gen.h:2431 ../build/src/preferences_gen.h:2451
#: ../build/src/preferences_gen.h:2471 ../build/src/preferences_gen.h:2542
#: ../build/src/preferences_gen.h:2589 ../build/src/preferences_gen.h:2631
#: ../build/src/preferences_gen.h:2655 ../build/src/preferences_gen.h:2712
#: ../build/src/preferences_gen.h:2758 ../build/src/preferences_gen.h:2777
#: ../build/src/preferences_gen.h:2797 ../build/src/preferences_gen.h:2817
#: ../build/src/preferences_gen.h:2873 ../build/src/preferences_gen.h:2920
#: ../build/src/preferences_gen.h:2949 ../build/src/preferences_gen.h:2969
#: ../build/src/preferences_gen.h:2989 ../build/src/preferences_gen.h:3009
#: ../build/src/preferences_gen.h:3029 ../build/src/preferences_gen.h:3049
#: ../build/src/preferences_gen.h:3069 ../build/src/preferences_gen.h:3088
#: ../build/src/preferences_gen.h:3169 ../build/src/preferences_gen.h:3215
#: ../build/src/preferences_gen.h:3235 ../build/src/preferences_gen.h:3255
#: ../build/src/preferences_gen.h:3275 ../build/src/preferences_gen.h:3322
#: ../build/src/preferences_gen.h:3342 ../build/src/preferences_gen.h:3389
#: ../build/src/preferences_gen.h:3442 ../build/src/preferences_gen.h:3462
#: ../build/src/preferences_gen.h:3482 ../build/src/preferences_gen.h:3529
#: ../build/src/preferences_gen.h:3581 ../build/src/preferences_gen.h:3601
#: ../build/src/preferences_gen.h:3621 ../build/src/preferences_gen.h:3641
#: ../build/src/preferences_gen.h:3670 ../build/src/preferences_gen.h:3717
#: ../build/src/preferences_gen.h:3737 ../build/src/preferences_gen.h:3774
#: ../build/src/preferences_gen.h:3794 ../build/src/preferences_gen.h:3814
#: ../build/src/preferences_gen.h:3917 ../build/src/preferences_gen.h:3972
#: ../build/src/preferences_gen.h:4009 ../build/src/preferences_gen.h:4029
#: ../build/src/preferences_gen.h:4083 ../build/src/preferences_gen.h:4107
#: ../build/src/preferences_gen.h:4132 ../build/src/preferences_gen.h:4180
#: ../build/src/preferences_gen.h:4204 ../build/src/preferences_gen.h:4228
#: ../src/lua/preferences.c:619 ../src/lua/preferences.c:634
#: ../src/lua/preferences.c:646 ../src/lua/preferences.c:658
#: ../src/lua/preferences.c:674 ../src/lua/preferences.c:738
#, c-format
msgid "double click to reset to `%s'"
msgstr "doppio click per ripristinare a '%s'"

#: ../build/src/preferences_gen.h:2125 ../build/src/preferences_gen.h:2145
#: ../build/src/preferences_gen.h:2294 ../build/src/preferences_gen.h:2391
#: ../build/src/preferences_gen.h:2411 ../build/src/preferences_gen.h:2431
#: ../build/src/preferences_gen.h:2451 ../build/src/preferences_gen.h:2471
#: ../build/src/preferences_gen.h:2797 ../build/src/preferences_gen.h:2873
#: ../build/src/preferences_gen.h:3049 ../build/src/preferences_gen.h:3255
#: ../build/src/preferences_gen.h:3275 ../build/src/preferences_gen.h:3462
#: ../build/src/preferences_gen.h:3621 ../build/src/preferences_gen.h:3641
#: ../build/src/preferences_gen.h:3737 ../build/src/preferences_gen.h:3814
#: ../build/src/preferences_gen.h:4009 ../build/src/preferences_gen.h:4029
msgctxt "preferences"
msgid "FALSE"
msgstr "FALSO"

#: ../build/src/preferences_gen.h:2128
msgid ""
"when having raw+JPEG images together in one directory it makes no sense to "
"import both. with this flag one can ignore all JPEGs found."
msgstr ""
"quando si hanno RAW+jpeg nella stessa cartella non ha senso importarli "
"entrambi. con questo flag si possono ignorare tutti i jpeg trovati."

#: ../build/src/preferences_gen.h:2136
msgid "recursive directory traversal when importing filmrolls"
msgstr "cartelle ricorsive trasversali quanto importi i rullini"

#: ../build/src/preferences_gen.h:2155
msgid "creator to be applied when importing"
msgstr "Autore da assegnare al momento dell'importazione"

#: ../build/src/preferences_gen.h:2178
msgid "publisher to be applied when importing"
msgstr "Editore da assegnare al momento dell'importazione"

#: ../build/src/preferences_gen.h:2201
msgid "rights to be applied when importing"
msgstr "Diritti da assegnare al momento dell'importazione"

#: ../build/src/preferences_gen.h:2224
msgid "comma separated tags to be applied when importing"
msgstr ""
"Etichette, separate da virgola, da assegnare al momento dell'importazione"

#: ../build/src/preferences_gen.h:2247
msgid "initial import rating"
msgstr "valutazione iniziale da assegnare al momento dell'importazione"

#: ../build/src/preferences_gen.h:2265 ../build/src/preferences_gen.h:2844
#: ../build/src/preferences_gen.h:2900 ../build/src/preferences_gen.h:3123
#: ../build/src/preferences_gen.h:3150 ../build/src/preferences_gen.h:3195
#: ../build/src/preferences_gen.h:3841 ../build/src/preferences_gen.h:3868
#: ../build/src/preferences_gen.h:3897 ../src/lua/preferences.c:697
#, c-format
msgid "double click to reset to `%d'"
msgstr "doppio click per ripristinare a '%d'"

#: ../build/src/preferences_gen.h:2268
msgid "initial star rating for all images when importing a filmroll"
msgstr "Valutazione iniziale di tutte le immagini quando importi un rullino"

#: ../build/src/preferences_gen.h:2276 ../src/libs/tools/lighttable.c:89
#: ../src/views/lighttable.c:249
msgid "lighttable"
msgstr "Tavolo Luminoso"

#: ../build/src/preferences_gen.h:2285
msgid "don't use embedded preview JPEG but half-size raw"
msgstr "Non usare l'anteprima JPEG incorporata, ma la dimensione media del raw"

#: ../build/src/preferences_gen.h:2297
msgid ""
"check this option to not use the embedded JPEG from the raw file but process "
"the raw data. this is slower but gives you color managed thumbnails."
msgstr ""
"Scegli questa opzione per non utilizzare il JPEG incorporato ma elabora il "
"raw stesso. Questa operazione è più lenta ma ti permette di gestire i colori "
"delle anteprime."

#: ../build/src/preferences_gen.h:2305
msgid "high quality thumb processing from size"
msgstr "Elaborazione miniatura in alta qualità a partire dalle dimensioni"

#: ../build/src/preferences_gen.h:2316 ../build/src/preferences_gen.h:3697
msgctxt "preferences"
msgid "always"
msgstr "sempre"

#: ../build/src/preferences_gen.h:2321
msgctxt "preferences"
msgid "small"
msgstr "piccola"

#: ../build/src/preferences_gen.h:2326
msgctxt "preferences"
msgid "VGA"
msgstr "VGA"

#: ../build/src/preferences_gen.h:2331 ../build/src/preferences_gen.h:2371
msgctxt "preferences"
msgid "720p"
msgstr "720p"

#: ../build/src/preferences_gen.h:2336
msgctxt "preferences"
msgid "1080p"
msgstr "1080p"

#: ../build/src/preferences_gen.h:2341
msgctxt "preferences"
msgid "WQXGA"
msgstr "WQXGA"

#: ../build/src/preferences_gen.h:2346
msgctxt "preferences"
msgid "4K"
msgstr "4K"

#: ../build/src/preferences_gen.h:2351
msgctxt "preferences"
msgid "5K"
msgstr "5K"

#: ../build/src/preferences_gen.h:2356 ../build/src/preferences_gen.h:3692
msgctxt "preferences"
msgid "never"
msgstr "mai"

#: ../build/src/preferences_gen.h:2374
msgid ""
"if the thumbnail size is greater than this value, it will be processed using "
"the full quality rendering path (better but slower)."
msgstr ""
"Se la dimensione dell'anteprima è più grande di questo valore, essa verrà "
"processata utilizzando lo sviluppo in alta qualità (migliore ma più lento)"

#: ../build/src/preferences_gen.h:2382
msgid "enable extended thumb overlay"
msgstr "Abilita la sovrapposizione delle anteprime estesa"

#: ../build/src/preferences_gen.h:2394
msgid "if set to true, thumb overlay shows filename and some exif data."
msgstr ""
"Se impostato a vero, la sovrapposizione delle anteprime mostra il nome del"
" file ed alcuni valori exif."

#: ../build/src/preferences_gen.h:2402
msgid "use single-click in the collect panel"
msgstr "Usa un click singolo nel pannello della raccolta"

#: ../build/src/preferences_gen.h:2414
msgid ""
"check this option to use single-click to select items in the collect panel. "
"this will allow you to do range selections for date-time and numeric values."
msgstr ""
"Selezione questa opzione per usare il click singolo per gli oggetti nel"
" pannello della raccolta. "
"Questo ti consentirà di fare un intervallo di selezione per date-time e"
" valori numerici."

#: ../build/src/preferences_gen.h:2422
msgid "expand a single lighttable module at a time"
msgstr "Espandi un solo modulo alla volta in modalità Tavolo Luminoso"

#: ../build/src/preferences_gen.h:2434
msgid "this option toggles the behavior of shift clicking in lighttable mode"
msgstr ""
"Questa opzione commuta il comportamento di Maiusc+click in modalità Tavolo "
"Luminoso"

#: ../build/src/preferences_gen.h:2442
msgid "scroll to lighttable modules when expanded/collapsed"
msgstr "Scorri i moduli del Tavolo Luminoso quando sono espansi/raggruppati"

#: ../build/src/preferences_gen.h:2454 ../build/src/preferences_gen.h:2820
msgid ""
"when this option is enabled then darktable will try to scroll the module to "
"the top of the visible list"
msgstr ""
"Quando questa opzione è abilitata, darktable proverà a scorrere il modulo in "
"cima alla lista visibile"

#: ../build/src/preferences_gen.h:2462
msgid "rating an image one star twice will not zero out the rating"
msgstr ""
"valutare un'immagine con una stella per due volte non azzera la valutazione"

#: ../build/src/preferences_gen.h:2474
msgid ""
"do not have the rating of one star behave as documented in the manual--an "
"image rated one star twice will result in a zero star rating."
msgstr ""
"Evita che la valutazione con una stella si comporti come documentato sul "
"manuale -- un'immagine valutata con una stella per due volte consecutive "
"azzera la valutazione"

#: ../build/src/preferences_gen.h:2482 ../src/views/darkroom.c:110
msgid "darkroom"
msgstr "Camera Oscura"

#: ../build/src/preferences_gen.h:2491
msgid "pen pressure control for brush masks"
msgstr "Controllo pressione penna per maschera pennello"

#: ../build/src/preferences_gen.h:2502 ../build/src/preferences_gen.h:2542
msgctxt "preferences"
msgid "off"
msgstr "disabilitato"

#: ../build/src/preferences_gen.h:2507
msgctxt "preferences"
msgid "hardness (relative)"
msgstr "Durezza (relativa)"

#: ../build/src/preferences_gen.h:2512
msgctxt "preferences"
msgid "hardness (absolute)"
msgstr "Durezza (assoluta)"

#: ../build/src/preferences_gen.h:2517
msgctxt "preferences"
msgid "opacity (relative)"
msgstr "opacità (relativa)"

#: ../build/src/preferences_gen.h:2522
msgctxt "preferences"
msgid "opacity (absolute)"
msgstr "opacità (assoluta)"

#: ../build/src/preferences_gen.h:2527
msgctxt "preferences"
msgid "brush size (relative)"
msgstr "dimensione pennello (relativa)"

#: ../build/src/preferences_gen.h:2545
msgid ""
"off - pressure reading ignored, hardness/opacity/brush size - pressure "
"reading controls specified attribute, absolute/relative - pressure reading "
"is taken directly as attribute value or multiplied with pre-defined setting."
msgstr ""
"off - lettura pressione ignorata, durezza/opacità/dimensione pennello - la "
"lettura pressione controlla attributi specificati, assoluto/relativo - la "
"lettura pressione è presa direttamente come valore dell'attributo o "
"moltiplicata in base alle impostazioni predefinite."

#: ../build/src/preferences_gen.h:2553
msgid "smoothing of brush strokes"
msgstr "Morbidezza pennellate"

#: ../build/src/preferences_gen.h:2564
msgctxt "preferences"
msgid "low"
msgstr "Bassa"

#: ../build/src/preferences_gen.h:2569 ../build/src/preferences_gen.h:2589
msgctxt "preferences"
msgid "medium"
msgstr "Media"

#: ../build/src/preferences_gen.h:2574
msgctxt "preferences"
msgid "high"
msgstr "Alta"

#: ../build/src/preferences_gen.h:2592
msgid ""
"sets level for smoothing of brush strokes. stronger smoothing leads to less "
"nodes and easier editing but with lower control of accuracy."
msgstr ""
"Imposta il livello di morbidezza delle pennellate. Una maggiore morbidezza "
"crea meno nodi e consente una modifica più semplice, ma con minore controllo "
"sull'accuratezza."

#: ../build/src/preferences_gen.h:2600
msgid "display of individual color channels"
msgstr "visualizza i canali colore individualmente"

#: ../build/src/preferences_gen.h:2611 ../build/src/preferences_gen.h:2631
msgctxt "preferences"
msgid "false color"
msgstr "falsi colori"

#: ../build/src/preferences_gen.h:2616
msgctxt "preferences"
msgid "grey scale"
msgstr "scala di grigio"

#: ../build/src/preferences_gen.h:2634
msgid ""
"defines how color channels are displayed when activated in the parametric "
"masks feature."
msgstr ""
"definisce come i canali colore vengono visualizzati una volta attivati nella "
"funzione di maschera parametrica."

#: ../build/src/preferences_gen.h:2642
msgid "pattern for the image infos line"
msgstr "Schema del testo informativo dell'immagine"

#: ../build/src/preferences_gen.h:2658
msgid "see manual to know all the tags you can use."
msgstr "Consulta il manuale per conoscere tutte le etichette che puoi usare."

#: ../build/src/preferences_gen.h:2666
msgid "position of the image infos line"
msgstr "Posizione del testo informativo dell'immagine"

#: ../build/src/preferences_gen.h:2677
msgctxt "preferences"
msgid "top left"
msgstr "In alto a sinistra"

#: ../build/src/preferences_gen.h:2682
msgctxt "preferences"
msgid "top right"
msgstr "In alto a destra"

#: ../build/src/preferences_gen.h:2687
msgctxt "preferences"
msgid "top center"
msgstr "In alto al centro"

#: ../build/src/preferences_gen.h:2692 ../build/src/preferences_gen.h:2712
msgctxt "preferences"
msgid "bottom"
msgstr "In basso"

#: ../build/src/preferences_gen.h:2697
msgctxt "preferences"
msgid "hidden"
msgstr "Nascosto"

#: ../build/src/preferences_gen.h:2722
msgid "show search module text entry"
msgstr "Visualizza il campo di ricerca moduli"

#: ../build/src/preferences_gen.h:2733
msgctxt "preferences"
msgid "show search text"
msgstr "Mostra il testo da cercare"

#: ../build/src/preferences_gen.h:2738
msgctxt "preferences"
msgid "show groups"
msgstr "Visualizza gruppi"

#: ../build/src/preferences_gen.h:2743 ../build/src/preferences_gen.h:2758
msgctxt "preferences"
msgid "show both"
msgstr "Visualizza entrambi"

#: ../build/src/preferences_gen.h:2768
msgid "expand a single darkroom module at a time"
msgstr "Espandi un solo modulo alla volta in modalità Camera Oscura"

#: ../build/src/preferences_gen.h:2777 ../build/src/preferences_gen.h:2817
#: ../build/src/preferences_gen.h:2920 ../build/src/preferences_gen.h:2949
#: ../build/src/preferences_gen.h:2969 ../build/src/preferences_gen.h:2989
#: ../build/src/preferences_gen.h:3009 ../build/src/preferences_gen.h:3029
#: ../build/src/preferences_gen.h:3069 ../build/src/preferences_gen.h:3088
#: ../build/src/preferences_gen.h:3169 ../build/src/preferences_gen.h:3215
#: ../build/src/preferences_gen.h:3235 ../build/src/preferences_gen.h:3342
#: ../build/src/preferences_gen.h:3442 ../build/src/preferences_gen.h:3482
#: ../build/src/preferences_gen.h:3601 ../build/src/preferences_gen.h:3670
#: ../build/src/preferences_gen.h:3794 ../build/src/preferences_gen.h:3917
msgctxt "preferences"
msgid "TRUE"
msgstr "VERO"

#: ../build/src/preferences_gen.h:2780
msgid "this option toggles the behavior of shift clicking in darkroom mode"
msgstr ""
"Questa opzione commuta il comportamento di Maiusc+click in modalità Camera "
"Oscura"

#: ../build/src/preferences_gen.h:2788
msgid "expand the module when it is activated, and collapse it when disabled"
msgstr "Espandi il modulo quando attivato e comprimilo quando disattivato"


#: ../build/src/preferences_gen.h:2800
msgid ""
"this option allows to expand or collapse automatically the module when it is "
"enabled or disabled."
msgstr ""

"Questa opzione permette di espandere o di comprimere il modulo "
"automaticamente quando viene attivato o disattivato."


#: ../build/src/preferences_gen.h:2808
msgid "scroll to darkroom modules when expanded/collapsed"
msgstr "Scorri i moduli della Camera Oscura quando sono espansi/raggruppati"

#: ../build/src/preferences_gen.h:2828
msgid "border around image in darkroom mode"
msgstr "Bordo intorno all'immagine in modalità Camera Oscura"

#: ../build/src/preferences_gen.h:2847
msgid ""
"process the image in darkroom mode with a small border. set to 0 if you "
"don't want any border."
msgstr ""
"Elabora l'immagine in modalità Camera Oscura con un bordo piccolo. Imposta a "
"0 se non vuoi alcun bordo."

#: ../build/src/preferences_gen.h:2855
msgid "map / geolocalisation"
msgstr "Mappa / Geolocalizzazione"

#: ../build/src/preferences_gen.h:2864
msgid "only draw images on map that are currently collected and filtered"
msgstr ""
"Mostra sulla mappa solo le immagini che sono attualmente raccolte e filtrate"

#: ../build/src/preferences_gen.h:2876
msgid ""
"use the current filter settings to select the geotagged images drawn on the "
"map, i.e. limit the images drawn to the current filmstrip. this limits the "
"number of images drawn and thus reduces the time needed to draw the images."
msgstr ""
"Usa il filtro impostato correntemente per selezionare le immagini "
"georeferenziate da mostrate sulla mappa, cioè limita le immagini da mostrare "
"al rullino corrente. Questo limita il numero di immagini da mostrare e "
"riduce così il tempo necessario per l'operazione di disegno."

#: ../build/src/preferences_gen.h:2884
msgid "maximum number of images drawn on map"
msgstr "Numero massimo di immagini riportate sulla mappa"

#: ../build/src/preferences_gen.h:2903
msgid ""
"the maximum number of geotagged images drawn on the map. increasing this "
"number can slow drawing of the map down."
msgstr ""
"Numero massimo di immagini georeferenziate riportate sulla mappa. "
"Incrementando questo numero verrà rallentata la riproduzione della mappa."

#: ../build/src/preferences_gen.h:2911
msgid "pretty print the image location"
msgstr "Stampa la posizione dell'immagine"

#: ../build/src/preferences_gen.h:2923
msgid ""
"show a more readable representation of the location in the image information "
"module"
msgstr ""
"Mostra una rappresentazione più leggibile della posizione nel modulo "
"informazioni dell'immagine"

#: ../build/src/preferences_gen.h:2931
msgid "security"
msgstr "Sicurezza"

#: ../build/src/preferences_gen.h:2940
msgid "ask before removing images from database"
msgstr "Chiedi prima di rimuovere le immagini dal database"

#: ../build/src/preferences_gen.h:2952
msgid "always ask the user before any image is removed from DB."
msgstr "Chiedi sempre prima che un'immagine sia rimossa dal database."

#: ../build/src/preferences_gen.h:2960
msgid "ask before erasing images from disk / discarding history stack"
msgstr ""
"chiedi conferma prima di cancellare le immagini dal disco / eliminare la "
"coda di sviluppo"

#: ../build/src/preferences_gen.h:2972
msgid ""
"always ask the user before any image file is deleted / history stack is "
"discarded."
msgstr ""
"chiedi sempre conferma all'utente prima di cancellare qualsiasi immagine dal "
"disco / rimuovere la coda di sviluppo."

#: ../build/src/preferences_gen.h:2980
msgid "send files to trash when erasing images"
msgstr "Sposta i files nel cestino durante l'eliminazione di immagini"

#: ../build/src/preferences_gen.h:2992
msgid ""
"send files to trash instead of permanently deleting files on system that "
"supports it"
msgstr ""
"Se il sistema lo supporta, sposta i files nel cestino invece di eliminarli "
"permanentemente"

#: ../build/src/preferences_gen.h:3000
msgid "ask before moving images from film roll folder"
msgstr "Chiedi prima di rimuovere immagini dalla cartella del rullino"

#: ../build/src/preferences_gen.h:3012
msgid "always ask the user before any image file is moved."
msgstr "Chiedi sempre prima di spostare un'immagine."

#: ../build/src/preferences_gen.h:3020
msgid "ask before copying images to new film roll folder"
msgstr "Chiedi prima di copiare le immagini nella cartella di un nuovo rullino"

#: ../build/src/preferences_gen.h:3032
msgid "always ask the user before any image file is copied."
msgstr "Chiedi sempre prima di copiare il file di un'immagine."

#: ../build/src/preferences_gen.h:3040
msgid "ask before removing empty folders"
msgstr "chiedi conferma prima di rimuovere le cartelle vuote"

#: ../build/src/preferences_gen.h:3052
msgid ""
"always ask the user before removing any empty folder. this can happen after "
"moving or deleting images."
msgstr ""
"chiedi sempre conferma all'utente prima di rimuovere una cartella vuota: "
"questo può accadere dopo che una serie di immagini sia stata spostata o "
"cancellata."

#: ../build/src/preferences_gen.h:3060
msgid "ask before deleting a tag"
msgstr "Chiedi prima di eliminare un'etichetta"

#: ../build/src/preferences_gen.h:3079
msgid "ask before deleting a style"
msgstr "Chiedi prima di eliminare uno stile"

#: ../build/src/preferences_gen.h:3098 ../build/src/preferences_gen.h:3991
msgid "miscellaneous"
msgstr "Altro"

#: ../build/src/preferences_gen.h:3107
msgid "width of the side panels in pixels"
msgstr "Dimensione dei pannelli laterali in pixel"

#: ../build/src/preferences_gen.h:3126
msgid "(needs a restart)"
msgstr "(Riavvio necessario)"

#: ../build/src/preferences_gen.h:3134
msgid "waiting time between each picture in slideshow"
msgstr "Intervallo di tempo tra le foto durante la presentazione"

#: ../build/src/preferences_gen.h:3160
msgid "do not show april 1st game"
msgstr "Non mostrare il gioco del 1° aprile"

#: ../build/src/preferences_gen.h:3179
msgid "number of folder levels to show in lists"
msgstr "Numero dei livelli di cartelle da mostrare nelle liste"

#: ../build/src/preferences_gen.h:3198
msgid ""
"the number of folder levels to show in film roll names, starting from the "
"right"
msgstr ""
"Numero di livelli di cartella da mostrare nel nome del rullino, iniziando da "
"destra"

#: ../build/src/preferences_gen.h:3206
msgid "enable filmstrip"
msgstr "Abilita i provini"

#: ../build/src/preferences_gen.h:3218
msgid "enable the filmstrip in darkroom, tethering and map modes."
msgstr ""
"Abilita i provini in modalità Camera Oscura, Tethering (scatto remoto) e "
"Mappa."

#: ../build/src/preferences_gen.h:3226
msgid "enable timeline"
msgstr "Abilita la linea temporale"

#: ../build/src/preferences_gen.h:3238
msgid "enable the timeline in lighttable mode."
msgstr "Attiva la linea temporale in modalità Tavolo Luminoso."

#: ../build/src/preferences_gen.h:3246
msgid "overlay txt sidecar over zoomed images"
msgstr "Sovrapponi lateralmente il testo sulle immagini ingrandite"

#: ../build/src/preferences_gen.h:3258
msgid ""
"when there is a txt file next to an image it can be shown as an overlay over "
"zoomed images on the lighttable. the txt file either has to be there at "
"import time or the crawler has to be enabled"
msgstr ""
"Quando c'è un file di testo accanto ad un'immagine, esso può essere mostrato "
"in sovraimpressione sulle immagini ingrandite nella modalità Tavolo "
"Luminoso. Il file di testo deve essere lì durante l'importazione oppure "
"l'analizzatore dovrà essere abilitato"

#: ../build/src/preferences_gen.h:3266
msgid "mouse wheel scrolls modules side panel by default"
<<<<<<< HEAD
msgstr ""
"La rotella del mouse scorre il pannello laterale dei moduli in modo"
" predefinito"
=======
msgstr "La rotella del mouse scorre i moduli all'interno dei pannelli laterali"
>>>>>>> 161892fb

#: ../build/src/preferences_gen.h:3278
msgid ""
"when enabled, use mouse wheel to scroll modules side panel.  use ctrl+alt to "
"use mouse wheel for data entry.  when disabled, this behavior is reversed"
msgstr ""
"Quando abilitato, usa la rotella del mouse per scorrere il pannello laterale"
" dei moduli. Usa CTRL+ALT per usare la rotella del mouse per inserimento"
" dati. Quando disabilitato, questo comportamento è invertito"

#: ../build/src/preferences_gen.h:3286
msgid "show scrollbars for center view"
msgstr "Mostra le barre di scorrimento per la Vista Centrale"

#: ../build/src/preferences_gen.h:3297
msgctxt "preferences"
msgid "no scrollbars"
msgstr "Nessuna barra di scorrimento"

#: ../build/src/preferences_gen.h:3302 ../build/src/preferences_gen.h:3322
msgctxt "preferences"
msgid "lighttable"
msgstr "Tavolo Luminoso"

#: ../build/src/preferences_gen.h:3307
msgctxt "preferences"
msgid "lighttable + darkroom"
msgstr "Tavolo Luminoso e Camera Oscura"

#: ../build/src/preferences_gen.h:3325
msgid "defines where scrollbars should be displayed"
msgstr "Stabilisci dove dovrebbero essere mostrate le barre di scorrimento"

#: ../build/src/preferences_gen.h:3333
msgid "always show panels' scrollbars"
msgstr "Mostra sempre le barre di scorrimento dei pannelli"

#: ../build/src/preferences_gen.h:3345
msgid ""
"defines whether the panel scrollbars should be always visible or activated "
"only depending on the content.  (need a restart)"
msgstr ""

#: ../build/src/preferences_gen.h:3353
msgid "method to use for getting the display profile"
msgstr "Metodo da usare per ottenere il profilo dello schermo"

#: ../build/src/preferences_gen.h:3364 ../build/src/preferences_gen.h:3389
msgctxt "preferences"
msgid "all"
msgstr "tutti"

#: ../build/src/preferences_gen.h:3369
msgctxt "preferences"
msgid "xatom"
msgstr "xatom"

#: ../build/src/preferences_gen.h:3374
msgctxt "preferences"
msgid "colord"
msgstr "colord"

#: ../build/src/preferences_gen.h:3392
msgid ""
"this option allows to force a specific means of getting the current display "
"profile. this is useful when one alternative gives wrong results"
msgstr ""
"Questa opzione consente di forzare un metodo specifico per ottenere il "
"profilo corrente dello schermo. Ciò è utile quando una delle alternative dà "
"risultati errati."

#: ../build/src/preferences_gen.h:3421
msgid "core options"
msgstr "Opzioni principali"

#: ../build/src/preferences_gen.h:3424 ../src/imageio/format/j2k.c:652
#: ../src/imageio/format/jpeg.c:594 ../src/imageio/format/webp.c:329
#: ../src/libs/camera.c:594
msgid "quality"
msgstr "Qualità"

#: ../build/src/preferences_gen.h:3433
msgid "color manage cached thumbnails"
msgstr "Gestire i colori delle anteprime"

#: ../build/src/preferences_gen.h:3445
msgid ""
"if enabled, cached thumbnails will be color managed so that lighttable and "
"filmstrip can show correct colors. otherwise the results may look wrong once "
"the display profile gets changed."
msgstr ""
"Se abilitato, i colori delle anteprime memorizzate saranno gestiti, cosicché "
"il Tavolo Luminoso ed i Provini possono mostrare i colori corretti, "
"altrimenti i risultati possono essere sbagliati una volta che il profilo "
"dello schermo cambi."

#: ../build/src/preferences_gen.h:3453
msgid "always use LittleCMS 2 to apply output color profile"
msgstr "Usa sempre LittleCMS 2 per applicare il profilo colore di uscita"

#: ../build/src/preferences_gen.h:3465
msgid "this is slower than the default."
msgstr "Più lento dell'opzione di default."

#: ../build/src/preferences_gen.h:3473
msgid "do high quality processing for slideshow"
msgstr "Elaborazione in alta qualità per la presentazione"

#: ../build/src/preferences_gen.h:3485
msgid "same option as for export, but applies to slideshow."
msgstr ""
"Stessa opzione come per l'esportazione, ma si applica alla presentazione."

#: ../build/src/preferences_gen.h:3493
msgid "demosaicing for zoomed out darkroom mode"
msgstr ""
"Demosaicizzazione per le immagini ingrandite in modalità di Camera Oscura"

#: ../build/src/preferences_gen.h:3504
msgctxt "preferences"
msgid "always bilinear (fast)"
msgstr "Sempre bilineare (veloce)"

#: ../build/src/preferences_gen.h:3509 ../build/src/preferences_gen.h:3529
msgctxt "preferences"
msgid "at most PPG (reasonable)"
msgstr "al massimo PPG (ragionevole)"

#: ../build/src/preferences_gen.h:3514
msgctxt "preferences"
msgid "full (possibly slow)"
msgstr "piena (possibilmente lenta)"

#: ../build/src/preferences_gen.h:3532
msgid ""
"interpolation when not viewing 1:1 in darkroom mode: bilinear is fastest, "
"but not as sharp. middle ground is using PPG + interpolation modes specified "
"below, full will use exactly the settings for full-size export. X-Trans "
"sensors use VNG rather than PPG as middle ground."
msgstr ""
"Interpolazione quando non si utilizza la visualizzazione 1:1 in modalità "
"Camera Oscura: bilineare è più veloce, ma non molto definita. Una via di "
"mezzo si ottiene usando PPG + modalità di interpolazione sotto specificate, "
"saranno utilizzate le impostazioni specificamente definite per l'immagine "
"durante l'esportazione finale a piena risoluzione. I sensori X-Trans usano "
"VNG piuttosto che PPG come via di mezzo."

#: ../build/src/preferences_gen.h:3540
msgid "pixel interpolator"
msgstr "Intepolatore pixel"

#: ../build/src/preferences_gen.h:3551
msgctxt "preferences"
msgid "bilinear"
msgstr "Bilineare"

#: ../build/src/preferences_gen.h:3556
msgctxt "preferences"
msgid "bicubic"
msgstr "Bicubica"

#: ../build/src/preferences_gen.h:3561
msgctxt "preferences"
msgid "lanczos2"
msgstr "lanczos2"

#: ../build/src/preferences_gen.h:3566 ../build/src/preferences_gen.h:3581
msgctxt "preferences"
msgid "lanczos3"
msgstr "lanczos3"

#: ../build/src/preferences_gen.h:3584
msgid ""
"pixel interpolator used in rotation and lens correction (bilinear, bicubic, "
"lanczos2, lanczos3)."
msgstr ""
"L'intepolatore di pixel viene utilizzato nella rotazione e nella correzione "
"obiettivo (bilineare, bicubica, lanczos2, lanczo3). "

#: ../build/src/preferences_gen.h:3592
msgid "auto-apply basecurve"
msgstr "Applica automaticamente i preset della curva base per la fotocamera"

#: ../build/src/preferences_gen.h:3604
msgid "use a basecurve by default (needs a restart)"
msgstr "Usa la curva base in modo predefinito (richiede il riavvio)"

#: ../build/src/preferences_gen.h:3612
msgid "auto-apply per camera basecurve presets"
msgstr "Applica automaticamente i preset della curva base per la fotocamera"

#: ../build/src/preferences_gen.h:3624
msgid ""
"use the per-camera basecurve by default instead of the generic manufacturer "
"one if there is one available (needs a restart)"
msgstr ""
"Se disponibile, usa la curva base per la fotocamera anziché quella generica "
"(riavvio necessario)"

#: ../build/src/preferences_gen.h:3632
msgid "auto-apply sharpen"
msgstr "Applica nitidezza automatica"

#: ../build/src/preferences_gen.h:3644
msgid ""
"this added sharpen is not recommended on cameras without a low-pass filter. "
"the default is to not add any sharpening automatically as most recent "
"cameras have no low-pass filter. (need a restart)"
msgstr ""

#: ../build/src/preferences_gen.h:3652
msgid "xmp"
msgstr "xmp"

#: ../build/src/preferences_gen.h:3661
msgid "write sidecar file for each image"
msgstr "Scrivi un file di elaborazione per ogni immagine"

#: ../build/src/preferences_gen.h:3673
msgid ""
"these redundant files can later be re-imported into a different database, "
"preserving your changes to the image."
msgstr ""
"Questi file ridondanti possono essere reimportati in un database differente, "
"mantenendo le modifiche applicate."

#: ../build/src/preferences_gen.h:3681
msgid "store xmp tags in compressed format"
msgstr "Archivia i tag xmp in formato compresso"

#: ../build/src/preferences_gen.h:3702 ../build/src/preferences_gen.h:3717
msgctxt "preferences"
msgid "only large entries"
msgstr "Solo quelli grandi"

#: ../build/src/preferences_gen.h:3720
msgid ""
"entries in xmp tags can get rather large and may exceed the available space "
"to store the history stack in output files. this option allows xmp tags to "
"be compressed and save space."
msgstr ""
"I tag xmp possono essere piuttosto grandi e possono superare lo spazio "
"disponibile per l'archiviazione della coda di sviluppo nei file di output. "
"Questa opzione consente di comprimere i tag xmp e di risparmiare spazio."

#: ../build/src/preferences_gen.h:3728
msgid "look for updated xmp files on startup"
msgstr "Controlla file XMP aggiornati all'avvio"

#: ../build/src/preferences_gen.h:3740
msgid ""
"check file modification times of all xmp files on startup to check if any "
"got updated in the meantime"
msgstr ""
"Controlla data di modifica di tutti i file XMP all'avvio per verificare se "
"nel frattempo alcuni sono stati aggiornati"

#: ../build/src/preferences_gen.h:3748
msgid "cpu / gpu / memory"
msgstr "CPU / GPU / Memoria"

#: ../build/src/preferences_gen.h:3757
msgid "memory in megabytes to use for thumbnail cache"
msgstr "Memoria in megabytes da utilizzare per la cache delle anteprime"

#: ../build/src/preferences_gen.h:3777
msgid ""
"this controls how much memory is going to be used for thumbnails and other "
"buffers (needs a restart)."
msgstr ""
"Ciò controlla quanta memoria deve essere usata per le anteprime e altri "
"buffer ( Riavvio necessario)."

#: ../build/src/preferences_gen.h:3785
msgid "enable disk backend for thumbnail cache"
msgstr "Gestore disco per la cache delle anteprime"

#: ../build/src/preferences_gen.h:3797
msgid ""
"if enabled, write thumbnails to disk (.cache/darktable/) when evicted from "
"the memory cache. note that this can take a lot of memory (several gigabytes "
"for 20k images) and will never delete cached thumbnails again. it's safe "
"though to delete these manually, if you want. light table performance will "
"be increased greatly when browsing a lot. to generate all thumbnails of your "
"entire collection offline, run 'darktable-generate-cache'."
msgstr ""
"Se abilitato, scrivi le anteprime su disco (.cache/darktable/) quando sono "
"recuperate dalla memoria cache. Nota che ciò può richiedere molta memoria "
"(alcuni gigabyte per 20mila immagini) e le anteprime memorizzate non "
"verranno mai più eliminate. Tuttavia, se si vuole è possibile cancellarle "
"manualmente. Le prestazioni della modalità Tavolo Luminoso verranno "
"incrementate notevolmente durante la navigazione. Per generare tutte le "
"anteprime dell'intera raccolta, eseguire il comando 'darktable-generate-"
"cache'."

#: ../build/src/preferences_gen.h:3805
msgid "enable disk backend for full preview cache"
msgstr "Abilita la gestione disco per la cache delle anteprime"

#: ../build/src/preferences_gen.h:3817
msgid ""
"if enabled, write full preview to disk (.cache/darktable/) when evicted from "
"the memory cache. note that this can take a lot of memory (several gigabytes "
"for 20k images) and will never delete cached thumbnails again. it's safe "
"though to delete these manually, if you want. light table performance will "
"be increased greatly when zooming image in full preview mode."
msgstr ""
"Se abilitato, scrivi le anteprime su disco (.cache/darktable/) quando sono "
"recuperate dalla memoria della cache. Nota che ciò può richiedere molta "
"memoria (alcuni gigabyte per 20mila immagini) e le anteprime memorizzate non "
"verranno mai più eliminate. Tuttavia, se si vuole è possibile cancellarle "
"manualmente. Le prestazioni della modalità Tavolo Luminoso verranno "
"incrementate notevolmente ingrandendo l'immagine."

#: ../build/src/preferences_gen.h:3825
msgid "number of background threads"
msgstr "Numero di elaborazioni in background"

#: ../build/src/preferences_gen.h:3844
msgid ""
"this controls for example how many threads are used to create thumbnails "
"during import. the cache will grow to a maximum of twice this number of full "
"resolution image buffers (needs a restart)."
msgstr ""
"Ciò controlla, ad esempio, il numero di iterazioni che vengono utilizzate "
"per creare le miniature durante l'importazione. La cache crescerà al massimo "
"il doppio del buffer delle immagini con una piena risoluzione (Riavvio "
"necessario)."

#: ../build/src/preferences_gen.h:3852
msgid "host memory limit (in MB) for tiling"
msgstr "Limite di memoria (in Mb) per il tiling"

#: ../build/src/preferences_gen.h:3871
msgid ""
"this variable controls the maximum amount of memory (in MB) a module may use "
"during image processing. lower values will force memory hungry modules to "
"process image with increasing number of tiles. setting this to 0 will omit "
"any limit. values below 500 will be treated as 500 (needs a restart)."
msgstr ""
"Questa variabile controlla l'ammontare massimo della memoria (in Mb) che un "
"modulo può usare durante l'elaborazione dell'immagine. Valori bassi "
"sforzeranno la memoria per elaborare l'immagine con un numero crescente di "
"istanze. Impostando a zero si omette ogni limite. Valori inferiori a 500 "
"verranno trattati come 500 (Riavvio necessario)."

#: ../build/src/preferences_gen.h:3879
msgid "minimum amount of memory (in MB) for a single buffer in tiling"
msgstr "Limite di memoria (in Mb) per un signolo buffer nel tiling"

#: ../build/src/preferences_gen.h:3900
msgid ""
"if set to a positive, non-zero value this variable defines the minimum "
"amount of memory (in MB) that tiling should take for a single image buffer. "
"has precedence over heuristics based on host_memory_limit (needs a restart)."
msgstr ""
"Se impostato a un numero positivo, non zero, questa variabile definisce "
"l'ammontare minimo della memoria (in Mb) che il tiling può utilizzare per un "
"singolo buffer di immagine. Ha precedenza sull'euristica basata sull' "
"host_memory_limit (Riavvio necessario)."

#: ../build/src/preferences_gen.h:3908
msgid "activate OpenCL support"
msgstr "Attiva supporto OpenCL"

#: ../build/src/preferences_gen.h:3920
msgid ""
"if found, use OpenCL runtime on your system for improved processing speed. "
"can be switched on and off at any time."
msgstr ""
"Se presente, usa OpenCL per migliorare la velocità del processo. Può essere "
"o meno abilitato ogni volta."

#: ../build/src/preferences_gen.h:3921 ../build/src/preferences_gen.h:3976
msgid "not available"
msgstr "non disponibile"

#: ../build/src/preferences_gen.h:3924 ../build/src/preferences_gen.h:3928
#: ../build/src/preferences_gen.h:3979 ../build/src/preferences_gen.h:3983
msgid "not available on this system"
msgstr "Non disponibile su questo sistema"

#: ../build/src/preferences_gen.h:3936
msgid "OpenCL scheduling profile"
msgstr "profilo di pianificazione OpenCL"

#. Adding the restore defaults button
#: ../build/src/preferences_gen.h:3947 ../build/src/preferences_gen.h:3972
#: ../src/gui/preferences.c:630
msgctxt "preferences"
msgid "default"
msgstr "Predefinito"

#: ../build/src/preferences_gen.h:3952
msgctxt "preferences"
msgid "multiple GPUs"
msgstr "GPUs multiple"

#: ../build/src/preferences_gen.h:3957
msgctxt "preferences"
msgid "very fast GPU"
msgstr "GPU molto veloce"

#: ../build/src/preferences_gen.h:3975
msgid ""
"defines how preview and full pixelpipe tasks are scheduled on OpenCL enabled "
"systems. default - GPU processes full and CPU processes preview pipe "
"(adaptable by config parameters); multiple GPUs - process both pixelpipes in "
"parallel on two different GPUs; very fast GPU - process both pixelpipes "
"sequentially on the GPU."
msgstr ""
"Definisce come pianificare l'anteprima e il flusso di sviluppo (pixelpipe) "
"sui sistemi con OpenCL. Predefinito - la GPU processa i flussi di sviluppo "
"(pixelpipe) e la CPU processa l'anteprima (adattabile con parametro di "
"configurazione); GPUs multiple - processa tutti i flussi di sviluppo "
"(pixelpipe) in parallelo su due GPU differenti; GPU molto veloce - processa "
"tutti i flussi di sviluppo (pixelpipe) sequenzialmente sulla GPU "

#: ../build/src/preferences_gen.h:4000
msgid "omit hierarchy in simple tag lists"
msgstr "nasconde la gerarchia e visualizza una lista di etichette"

#: ../build/src/preferences_gen.h:4012
msgid ""
"when creating XMP file the hierarchical tags are also added as a simple list "
"of non-hierarchical ones to make them visible to some other programs. when "
"this option is checked darktable will only include their last part and "
"ignore the rest. so 'foo|bar|baz' will only add 'baz'."
msgstr ""
"Quando si crea il file XMP le etichette gerarchiche vengono aggiunte come "
"una lista di etichette non-gerarchiche per renderle visibili ad altri "
"programmi. Quando questa opzione è abilitata darktable includerà solo "
"l'ultima parte e ignorerà il resto. In questo modo 'foo|bar|baz' diventerà "
"solamente 'baz'."

#: ../build/src/preferences_gen.h:4020
msgid "disable the entry completion"
msgstr "Disabilita il completamento automatico"

#: ../build/src/preferences_gen.h:4032
msgid ""
"the entry completion is useful for those who enter tags from keyboard only. "
"for others the entry completion can be embarrassing. need to restart "
"darktable."
msgstr ""

#: ../build/src/preferences_gen.h:4040
msgid "password storage backend to use"
msgstr "Gestore password da utilizzare"

#: ../build/src/preferences_gen.h:4051 ../build/src/preferences_gen.h:4083
msgctxt "preferences"
msgid "auto"
msgstr "Auto"

#: ../build/src/preferences_gen.h:4056
msgctxt "preferences"
msgid "none"
msgstr "nessuno"

#: ../build/src/preferences_gen.h:4061
msgctxt "preferences"
msgid "libsecret"
msgstr "libsecret"

#: ../build/src/preferences_gen.h:4067
msgctxt "preferences"
msgid "kwallet"
msgstr "kwallet"

#: ../build/src/preferences_gen.h:4086
msgid ""
"the storage backend for password storage: auto, none, libsecret, kwallet"
msgstr ""
"Gestore delle password memorizzate: automatico, nessuno, libsecret, kwallet"

#: ../build/src/preferences_gen.h:4094
msgid "executable for playing audio files"
msgstr "Applicazione per file audio"

#: ../build/src/preferences_gen.h:4110
msgid ""
"this external program is used to play audio files some cameras record to "
"keep notes for images"
msgstr ""
"Questa applicazione esterna è usata per ascoltare i file audio che alcune "
"fotocamere registrano per prendere note relative alle immagini"

#: ../build/src/preferences_gen.h:4118
msgid "3D lut root folder"
msgstr "Cartella radice 3D lut"

#: ../build/src/preferences_gen.h:4123 ../src/control/jobs/control_jobs.c:1629
#: ../src/control/jobs/control_jobs.c:1689 ../src/gui/preferences.c:1616
#: ../src/imageio/storage/disk.c:121 ../src/imageio/storage/disk.c:194
#: ../src/imageio/storage/gallery.c:108 ../src/imageio/storage/gallery.c:179
#: ../src/imageio/storage/latex.c:107 ../src/imageio/storage/latex.c:178
#: ../src/libs/styles.c:300 ../src/lua/preferences.c:631
msgid "select directory"
msgstr "Seleziona cartella"

#: ../build/src/preferences_gen.h:4135
msgid ""
"this folder (and sub-folders) contains Lut files used by lut3d modules. need "
"to restart darktable."
msgstr ""
"Questa cartella (e le sotttocartelle) contiene i file dei LUT usati ma moduli"
" LUT3D. "
"Necessario riavviare darktable."

#: ../build/src/preferences_gen.h:4164
msgid "session options"
msgstr "Opzioni sessione"

#: ../build/src/preferences_gen.h:4167
msgid "base directory naming pattern"
msgstr "Modello base nominazione cartella"

#: ../build/src/preferences_gen.h:4183 ../build/src/preferences_gen.h:4207
msgid "part of full import path for an import session"
msgstr ""
"Parte del percorso completo di importazione per una sessione di importazione"

#: ../build/src/preferences_gen.h:4191
msgid "sub directory naming pattern"
msgstr "Modello nominazione sottocartella"

#: ../build/src/preferences_gen.h:4215
msgid "file naming pattern"
msgstr "Modello nominazione file"

#: ../build/src/preferences_gen.h:4231
msgid "file naming pattern used for a import session"
msgstr "Modello nominazione file usato per una sessione di importazione"

#: ../data/darktable.appdata.xml.in.h:2
msgid ""
"darktable manages your digital negatives in a database and lets you view "
"them through a lighttable. It also enables you to develop raw images and "
"enhance them in a darkroom."
msgstr ""
"darktable gestisce i tuoi negativi digitali in un database e ti permette di "
"vederli attraverso un Tavolo Luminoso. Ti permette inoltre di sviluppare le "
"immagini raw e di migliorarle nella Camera Oscura."

#: ../data/darktable.appdata.xml.in.h:3
msgid ""
"Other modes besides lighttable and darkroom are a map for geotagging, "
"tethering, print and a slideshow."
msgstr ""
"Altre modalità oltre al Tavolo Luminoso e la Camera Oscura sono le Mappe per "
"il geotagging, il Tethering (scatto remoto), la Stampa e la Presentazione."

#: ../data/darktable.appdata.xml.in.h:4
msgid ""
"darktable supports most modern cameras' raw formats, and does all of its "
"processing at very high precision."
msgstr ""
"darktable supporta i formati raw delle più moderne fotocamere, e ne esegue "
"le elaborazioni con un'altissima precisione"

#: ../data/darktable.appdata.xml.in.h:5
msgid "Virtual light table, showing a collection"
msgstr "Tavolo luminoso virtuale, visualizza una raccolta"

#: ../data/darktable.appdata.xml.in.h:6
msgid "Virtual dark room with an opened image"
msgstr "Camera oscura virtuale con un'immagine aperta"

#: ../data/darktable.appdata.xml.in.h:7
msgid "Virtual dark room, sharpening an image"
msgstr "Camera oscura virtuale, rendere nitida un'immagine"

#: ../data/darktable.appdata.xml.in.h:8
msgid "Show images on a map"
msgstr "Mostra immagini su una mappa"

#: ../data/darktable.appdata.xml.in.h:9
msgid "Print your images"
msgstr "Stampa le tue immagini"

#: ../src/bauhaus/bauhaus.c:2260
#, c-format
msgid "%s/%s: %s"
msgstr ""

#: ../src/bauhaus/bauhaus.c:2262
#, c-format
msgid "%s: %s"
msgstr ""

#: ../src/chart/main.c:463 ../src/control/jobs/control_jobs.c:1629
#: ../src/control/jobs/control_jobs.c:1689 ../src/gui/hist_dialog.c:171
#: ../src/gui/preferences.c:1156 ../src/gui/preferences.c:1182
#: ../src/gui/preferences.c:1266 ../src/gui/preferences.c:1388
#: ../src/gui/preferences.c:1616 ../src/gui/presets.c:387
#: ../src/gui/styles_dialog.c:283 ../src/imageio/storage/disk.c:121
#: ../src/imageio/storage/gallery.c:108 ../src/imageio/storage/latex.c:107
#: ../src/iop/lut3d.c:1013 ../src/libs/collect.c:242
#: ../src/libs/copy_history.c:78 ../src/libs/geotagging.c:473
#: ../src/libs/import.c:759 ../src/libs/import.c:866 ../src/libs/lib.c:228
#: ../src/libs/styles.c:300 ../src/libs/styles.c:323 ../src/libs/tagging.c:2125
#: ../src/libs/tagging.c:2166
msgid "_cancel"
msgstr "_cancella"

#: ../src/chart/main.c:463 ../src/gui/preferences.c:1156
#: ../src/gui/preferences.c:1387 ../src/gui/styles_dialog.c:284
#: ../src/libs/styles.c:301
msgid "_save"
msgstr "_salva"

#. TODO: is the rank interesting, too?
#: ../src/chart/main.c:967
#, c-format
msgid ""
"average dE: %.02f\n"
"max dE: %.02f"
msgstr ""
"media dE: %.02f\n"
"massimo dE: %.02f"

#: ../src/cli/main.c:117
msgid "TODO: sorry, due to API restrictions we currently cannot set the BPP to"
msgstr ""
"TODO: spiacenti, a causa delle restrizioni delle api al momento non è "
"possibile impostare il bpp a"

#: ../src/cli/main.c:129
msgid "unknown option for --hq"
msgstr "Opzione sconosciuta per --hq"

#: ../src/cli/main.c:145
msgid "unknown option for --upscale"
msgstr "Opzione sconosciuta per --upscale"

#: ../src/cli/main.c:208
#, c-format
msgid "error: output file is a directory. please specify file name"
msgstr ""
"Errore: il file di output è una cartella. Per favore specificare il nome del "
"file"

#: ../src/cli/main.c:217
msgid "output file already exists, it will get renamed"
msgstr "File di output già esistente, dovrà essere rinominato"

#: ../src/cli/main.c:234
#, c-format
msgid "error: can't open folder %s"
msgstr "Errore: impossibile aprire la cartella %s"

#: ../src/cli/main.c:252
#, c-format
msgid "error: can't open file %s"
msgstr "Errore: impossibile aprire il file %s"

#: ../src/cli/main.c:266
#, c-format
msgid "no images to export, aborting\n"
msgstr "Nessuna immagine da esportare\n"

#: ../src/cli/main.c:280
#, c-format
msgid "error: can't open xmp file %s"
msgstr "errore: non posso aprire il file xmp %s"

# dans le contexte de la table lumineuse, "history stack" se traduit par "développement"
#: ../src/cli/main.c:298
msgid "empty history stack"
msgstr "Coda di sviluppo vuota"

#: ../src/cli/main.c:321
msgid ""
"cannot find disk storage module. please check your installation, something "
"seems to be broken."
msgstr ""
"Non trovo il modulo di gestione della memorizzazione su disco. Verifica la "
"tua installazione, potrebbe essere difettosa."

#: ../src/cli/main.c:329
msgid "failed to get parameters from storage module, aborting export ..."
msgstr ""
"Impossibile ottenere i parametri dal modulo di salvataggio, annullamento "
"esportazione..."

#: ../src/cli/main.c:342
#, c-format
msgid "unknown extension '.%s'"
msgstr "Estensione '.%s' sconosciuta"

#: ../src/cli/main.c:351
msgid "failed to get parameters from format module, aborting export ..."
msgstr ""
"Impossibile ottenere i parametri dal modulo di formato, annullamento "
"esportazione..."

#: ../src/common/collection.c:521
msgid "too much time to update aspect ratio for the collection"
msgstr "Troppo tempo per aggiornare le proporzioni nella raccolta"

#: ../src/common/collection.c:1241 ../src/develop/lightroom.c:825
#: ../src/iop/bilateral.cc:371 ../src/iop/channelmixer.c:456
#: ../src/iop/channelmixer.c:467 ../src/iop/colorbalance.c:2525
#: ../src/iop/temperature.c:1378 ../src/libs/collect.c:1284
msgid "red"
msgstr "Rosso"

#: ../src/common/collection.c:1243 ../src/develop/lightroom.c:827
#: ../src/iop/temperature.c:1369 ../src/libs/collect.c:1284
msgid "yellow"
msgstr "Giallo"

#: ../src/common/collection.c:1245 ../src/develop/lightroom.c:829
#: ../src/iop/bilateral.cc:372 ../src/iop/channelmixer.c:457
#: ../src/iop/channelmixer.c:473 ../src/iop/colorbalance.c:2532
#: ../src/iop/temperature.c:1366 ../src/iop/temperature.c:1379
#: ../src/libs/collect.c:1284
msgid "green"
msgstr "Verde"

#: ../src/common/collection.c:1247 ../src/develop/lightroom.c:831
#: ../src/iop/bilateral.cc:373 ../src/iop/channelmixer.c:458
#: ../src/iop/channelmixer.c:479 ../src/iop/colorbalance.c:2539
#: ../src/iop/temperature.c:1380 ../src/libs/collect.c:1284
msgid "blue"
msgstr "Blu"

#: ../src/common/collection.c:1249 ../src/libs/collect.c:1284
msgid "purple"
msgstr "Viola"

#: ../src/common/collection.c:1258 ../src/libs/collect.c:1251
msgid "altered"
msgstr "Modificato"

#: ../src/common/collection.c:1264 ../src/libs/collect.c:1260
msgid "tagged"
msgstr "Etichettate"

#: ../src/common/collection.c:1270 ../src/libs/collect.c:1269
msgid "not copied locally"
msgstr "non copiato localmente"

#. grouping
#: ../src/common/collection.c:1483 ../src/libs/collect.c:1373
msgid "group leaders"
msgstr "Identificatore gruppo"

#: ../src/common/collection.c:1681
#, c-format
msgid "%d image of %d (#%d) in current collection is selected"
msgstr "selezionata %d immagine di %d (#%d) nella raccolta attuale"

#: ../src/common/collection.c:1687
#, c-format
msgid "%d image of %d in current collection is selected"
msgid_plural "%d images of %d in current collection are selected"
msgstr[0] "%d immagine di %d è stata selezionate nella raccolta"
msgstr[1] "%d immagini di %d sono state selezionate nella raccolta"

#. 0th entry is a dummy for DT_COLORSPACE_FILE and not used
#: ../src/common/colorspaces.c:968 ../src/iop/colorin.c:2108
#: ../src/iop/lut3d.c:1118
msgid "sRGB"
msgstr "sRGB"

#. this is only used in error messages, no need for the (...) description
#: ../src/common/colorspaces.c:969 ../src/common/colorspaces.c:1274
#: ../src/iop/colorin.c:2109 ../src/libs/print_settings.c:1034
msgid "Adobe RGB (compatible)"
msgstr "Adobe RGB (compatibile)"

#: ../src/common/colorspaces.c:970 ../src/common/colorspaces.c:1279
#: ../src/iop/colorin.c:2110
msgid "linear Rec709 RGB"
msgstr "Rec709 RGB lineare"

#: ../src/common/colorspaces.c:971 ../src/common/colorspaces.c:1288
#: ../src/iop/colorin.c:2111
msgid "linear Rec2020 RGB"
msgstr "Rec2020 RGB lineare"

#: ../src/common/colorspaces.c:972 ../src/common/colorspaces.c:1298
msgid "linear XYZ"
msgstr "XYZ lineare "

#: ../src/common/colorspaces.c:973 ../src/common/colorspaces.c:1302
#: ../src/libs/colorpicker.c:582 ../src/libs/colorpicker.c:619
msgid "Lab"
msgstr "Lab"

#: ../src/common/colorspaces.c:974 ../src/common/colorspaces.c:1307
msgid "linear infrared BGR"
msgstr "BGR lineare infrarosso "

#: ../src/common/colorspaces.c:975 ../src/common/colorspaces.c:986
#: ../src/common/colorspaces.c:1256 ../src/common/colorspaces.c:1259
msgid "system display profile"
msgstr "Profilo di sistema dello schermo"

#: ../src/common/colorspaces.c:976
msgid "embedded ICC profile"
msgstr "Profilo ICC incorporato"

#: ../src/common/colorspaces.c:977
msgid "embedded matrix"
msgstr "Matrice incorporata"

#: ../src/common/colorspaces.c:978
msgid "standard color matrix"
msgstr "Matrice colore standard"

#: ../src/common/colorspaces.c:979
msgid "enhanced color matrix"
msgstr "Matrice colore potenziata"

#: ../src/common/colorspaces.c:980
msgid "vendor color matrix"
msgstr "Matrice colore del produttore"

#: ../src/common/colorspaces.c:981
msgid "alternate color matrix"
msgstr "Matrice colore alternativa"

#: ../src/common/colorspaces.c:982
msgid "BRG (experimental)"
msgstr "BRG (sperimentale)"

#: ../src/common/colorspaces.c:983 ../src/common/colorspaces.c:1246
#: ../src/iop/colorout.c:881
msgid "export profile"
msgstr "Profilo di esportazione"

#: ../src/common/colorspaces.c:984 ../src/common/colorspaces.c:1250
#: ../src/views/darkroom.c:2006
msgid "softproof profile"
msgstr "Profilo simulazione a schermo"

#. init the category profile with NULL profile, the actual profile must be retrieved dynamically by the caller
#: ../src/common/colorspaces.c:985 ../src/common/colorspaces.c:1243
msgid "work profile"
msgstr "Profilo di lavoro"

#: ../src/common/colorspaces.c:1265
msgid "sRGB (e.g. JPG)"
msgstr "sRGB (es. JPG)"

#: ../src/common/colorspaces.c:1269 ../src/libs/print_settings.c:1027
msgid "sRGB (web-safe)"
msgstr "sRGB (sicuro per il web)"

#: ../src/common/colorspaces.c:1283
msgid "gamma Rec709 RGB"
msgstr "Gamma Rec709 RGB"

#: ../src/common/colorspaces.c:1293
msgid "linear prophoto RGB"
msgstr "Lineare prophoto RGB"

#: ../src/common/colorspaces.c:1311
msgid "BRG (for testing)"
msgstr "BRG (per test)"

#: ../src/common/cups_print.c:408
#, c-format
msgid "file `%s' to print not found for image %d on `%s'"
msgstr "File `%s' da stampare non trovato per l'immagine %d su `%s'"

#: ../src/common/cups_print.c:427
msgid "failed to create temporary file for printing options"
msgstr ""
"non è stato possibile creare il file temporaneo per le opzioni di stampa"

#: ../src/common/cups_print.c:495
#, c-format
msgid "printing on `%s' cancelled"
msgstr "Stampa su `%s'  cancellata"

#: ../src/common/cups_print.c:558
#, c-format
msgid "error while printing `%s' on `%s'"
msgstr "Errore durante la stampa di `%s' su `%s'"

#: ../src/common/cups_print.c:560
#, c-format
msgid "printing `%s' on `%s'"
msgstr "Stampa di `%s' su `%s'"

#: ../src/common/darktable.c:230
#, c-format
msgid "found strange path `%s'"
msgstr "Trovato percorso anomalo '%s'"

#: ../src/common/darktable.c:247
#, c-format
msgid "error loading directory `%s'"
msgstr "Errore nel caricamento della cartella '%s'"

#: ../src/common/darktable.c:270
#, c-format
msgid "file `%s' has unknown format!"
msgstr "Il file '%s' ha un formato sconosciuto!"

#: ../src/common/darktable.c:283 ../src/libs/import.c:825
#, c-format
msgid "error loading file `%s'"
msgstr "Errore nel caricamento del file '%s'"

#: ../src/common/darktable.c:801
msgid "darktable - run performance configuration?"
msgstr "darktable - eseguire configurazione del rendimento?"

#: ../src/common/darktable.c:802
msgid ""
"we have an updated performance configuration logic - executing that might "
"improve the performance of darktable.\n"
"this will potentially overwrite some of your existing settings - especially "
"in case you have manually modified them to custom values.\n"
"would you like to execute this update of the performance configuration?\n"
msgstr ""

#: ../src/common/darktable.c:806 ../src/common/variables.c:380
#: ../src/imageio/format/pdf.c:669 ../src/imageio/format/pdf.c:694
#: ../src/iop/clipping.c:2010 ../src/iop/filmicrgb.c:1556
#: ../src/iop/toneequal.c:3155 ../src/libs/export.c:628
#: ../src/libs/export.c:634 ../src/libs/metadata_view.c:279
msgid "no"
msgstr "No"

#: ../src/common/darktable.c:806 ../src/common/variables.c:378
#: ../src/imageio/format/pdf.c:670 ../src/imageio/format/pdf.c:695
#: ../src/iop/clipping.c:2011 ../src/libs/export.c:629 ../src/libs/export.c:635
#: ../src/libs/metadata_view.c:279
msgid "yes"
msgstr "Si"

#: ../src/common/database.c:1605
#, c-format
msgid ""
"an error has occurred while trying to open the database from\n"
"\n"
"<span style=\"italic\">%s</span>\n"
"\n"
"%s\n"
msgstr ""
"riscontrato un errore mentre si tentava di aprire il database da\n"
"\n"
"<span style=\"italic\">%s</span>\n"
"\n"
"%s\n"

#: ../src/common/database.c:1612
msgid "darktable - error locking database"
msgstr "darktable - errore nel bloccare il database"

#: ../src/common/database.c:1612 ../src/common/database.c:1783
#: ../src/common/database.c:1969 ../src/common/database.c:2047
msgid "close darktable"
msgstr "Chiudi darktable"

#: ../src/common/database.c:1723
#, c-format
msgid ""
"the database lock file contains a pid that seems to be alive in your system: "
"%d"
msgstr ""
"il file di blocco del database contiene un pid che sembra essere attivo sul "
"tuo sistema: %d"

#: ../src/common/database.c:1729
#, c-format
msgid "the database lock file seems to be empty"
msgstr "il file di blocco del database sembra essere vuoto"

#: ../src/common/database.c:1737
#, c-format
msgid "error opening the database lock file for reading: %s"
msgstr ""
"riscontrato un errore nell'apertura del file di blocco del database per "
"leggere: %s"

#. the database has to be upgraded, let's ask user
#: ../src/common/database.c:1774
#, c-format
msgid ""
"the database schema has to be upgraded for\n"
"\n"
"<span style=\"italic\">%s</span>\n"
"\n"
"do you want to proceed or quit now to do a backup\n"
msgstr ""

#: ../src/common/database.c:1782
msgid "darktable - schema migration"
msgstr "darktable - schema di migrazione"

#: ../src/common/database.c:1783
msgid "upgrade database"
msgstr "Aggiorna database"

#. oh, bad situation. the database is corrupt and can't be read!
#. we inform the user here and let him decide what to do: exit or delete and try again.
#: ../src/common/database.c:1958 ../src/common/database.c:2036
#, c-format
msgid ""
"an error has occurred while trying to open the database from\n"
"\n"
"<span style=\"italic\">%s</span>\n"
"\n"
"it seems that the database is corrupt.\n"
"do you want to close darktable now to manually restore\n"
"the database from a backup or start with a new one?"
msgstr ""
"riscontrato un errore mentre si tentava di aprire il database da\n"
"\n"
"<span style=\"italic\">%s</span>\n"
"\n"
"sembra che il database sia corrotto.\n"
"vuoi chiudere darktable ora per recuperare manualmente\n"
"il database da un backup oppure per iniziare con uno nuovo?"

#: ../src/common/database.c:1968 ../src/common/database.c:2046
msgid "darktable - error opening database"
msgstr "darktable - errore nell'apertura del database"

#: ../src/common/database.c:1969 ../src/common/database.c:2047
msgid "delete database"
msgstr "Elimina database"

#: ../src/common/fast_guided_filter.h:456
msgid "fast guided filter failed to allocate memory, check your RAM settings"
msgstr ""

#: ../src/common/film.c:311
msgid "do you want to remove this empty directory?"
msgid_plural "do you want to remove these empty directories?"
msgstr[0] "vuoi rimuovere questa cartella vuota?"
msgstr[1] "vuoi rimuovere queste cartelle vuote?"

#: ../src/common/film.c:318
msgid "remove empty directory?"
msgid_plural "remove empty directories?"
msgstr[0] "rimuovo la cartella vuota?"
msgstr[1] "rimuovo le cartelle vuote?"

#: ../src/common/film.c:337 ../src/gui/preferences.c:502
#: ../src/gui/styles_dialog.c:309
msgid "name"
msgstr "Nome file"

#: ../src/common/film.c:435
msgid ""
"cannot remove film roll having local copies with non accessible originals"
msgstr ""
"Impossibile rimuovere il rullino che ha copie locali con originali non "
"accessibili"

#: ../src/common/history.c:764
msgid "you need to copy history from an image before you paste it onto another"
msgstr ""
"Occorre copiare la coda di sviluppo da un'immagine prima di poterla "
"incollare in un'altra"

#: ../src/common/history.c:859 ../src/common/history.c:862
#: ../src/common/history.c:878 ../src/common/styles.c:915
#: ../src/common/styles.c:919 ../src/develop/blend_gui.c:2509
#: ../src/develop/develop.c:1885 ../src/iop/ashift.c:4856
#: ../src/libs/live_view.c:437
msgid "on"
msgstr "Abilitato"

#: ../src/common/history.c:859 ../src/common/history.c:862
#: ../src/common/history.c:878 ../src/common/styles.c:915
#: ../src/common/styles.c:919 ../src/develop/blend_gui.c:2256
#: ../src/develop/blend_gui.c:2506 ../src/develop/develop.c:1885
#: ../src/imageio/format/exr.cc:357 ../src/imageio/format/j2k.c:660
#: ../src/iop/ashift.c:4855 ../src/iop/ashift.c:4861 ../src/iop/colorin.c:2107
#: ../src/iop/demosaic.c:5147 ../src/iop/vignette.c:1150
#: ../src/libs/history.c:168 ../src/libs/live_view.c:436
msgid "off"
msgstr "Disabilitato"

#: ../src/common/http_server.c:95
#, c-format
msgid "darktable » %s"
msgstr "darktable » %s"

#: ../src/common/http_server.c:97
msgid "<h1>Sorry,</h1><p>something went wrong. Please try again.</p>"
msgstr ""
"<h1>Spiacenti,</h1><p>qualcosa è andato storto. Per favore prova di nuovo.</"
"p>"

#: ../src/common/http_server.c:102
msgid ""
"<h1>Thank you,</h1><p>everything should have worked, you can <b>close</b> "
"your browser now and <b>go back</b> to darktable.</p>"
msgstr ""
"<h1>Grazie,</h1><p>tutto deve esser andato per il verso giusto, ora puoi "
"<b>chiudere</b> il tuo browser e <b>tornare indietro</b> a darktable.</p>"

#: ../src/common/image.c:191
msgid "orphaned image"
msgstr "Immagine orfana"

#: ../src/common/image.c:1455
#, c-format
msgid "cannot access local copy `%s'"
msgstr "Impossibile accedere ad una copia locale di '%s'"

#: ../src/common/image.c:1461
#, c-format
msgid "cannot write local copy `%s'"
msgstr "Impossibile creare una copia locale di '%s'"

#: ../src/common/image.c:1468
#, c-format
msgid "error moving local copy `%s' -> `%s'"
msgstr "Errore nello spostamento della copia locale '%s' -> '%s'"

#: ../src/common/image.c:1484
#, c-format
msgid "error moving `%s': file not found"
msgstr "Errore spostando `%s': file non trovato"

#: ../src/common/image.c:1494
#, c-format
msgid "error moving `%s' -> `%s': file exists"
msgstr "Errore spostando `%s' -> `%s': file già esistente"

#: ../src/common/image.c:1498
#, c-format
msgid "error moving `%s' -> `%s'"
msgstr "Errore nello spostamento di '%s' -> '%s'"

#: ../src/common/image.c:1755
msgid "cannot create local copy when the original file is not accessible."
msgstr ""
"Impossibile creare una copia locale quando il file originale non è "
"accessibile."

#: ../src/common/image.c:1769
msgid "cannot create local copy."
msgstr "Impossibile creare una copia locale."

#: ../src/common/image.c:1835 ../src/control/jobs/control_jobs.c:665
msgid "cannot remove local copy when the original file is not accessible."
msgstr ""
"Impossibile rimuovere la copia locale quando il file originale non è "
"accessibile"

#: ../src/common/image.c:2004
#, c-format
msgid "%d local copy has been synchronized"
msgid_plural "%d local copies have been synchronized"
msgstr[0] "%d copia locale è stata sincronizzata"
msgstr[1] "%d copie locali sono state sincronizzate"

#: ../src/common/imageio.c:637 ../src/common/mipmap_cache.c:1060
#, c-format
msgid "image `%s' is not available!"
msgstr "L'immagine '%s' non è disponibile!"

#: ../src/common/imageio.c:655
#, c-format
msgid ""
"failed to allocate memory for %s, please lower the threads used for export "
"or buy more memory."
msgstr ""
"Fallita l'allocazione della memoria per %s, diminuisci il numero di thread "
"usati per l'esportazione o aggiungi più memoria."

#: ../src/common/imageio.c:656
msgctxt "noun"
msgid "thumbnail export"
msgstr "Esporta anteprima"

#: ../src/common/imageio.c:656
msgctxt "noun"
msgid "export"
msgstr "Esporta"

#: ../src/common/imageio.c:666
#, c-format
msgid "cannot find the style '%s' to apply during export."
msgstr "Impossibile trovare lo stile '%s' da applicare per l'esportazione."

#: ../src/common/import_session.c:272
msgid ""
"couldn't expand to a unique filename for session, please check your import "
"session settings."
msgstr ""
"per l'importazione impossibile espandere ad un nome di file univoco,verifica "
"le impostazioni di importazione."

#: ../src/common/iop_order.c:1893
#, c-format
msgid "unsupported working profile %s has been replaced by Rec2020 RGB!\n"
msgstr ""
"Il profilo di lavoro %s non supportato è stato sostituito da Rec709 RGB!\n"

#: ../src/common/noiseprofiles.c:27
msgid "generic poissonian"
msgstr "Generico poissoniano"

#: ../src/common/noiseprofiles.c:62
#, c-format
msgid "noiseprofile file `%s' is not valid"
msgstr "Il file di profilo del rumore `%s' non è valido"

#: ../src/common/opencl.c:785
msgid ""
"due to a slow GPU hardware acceleration via opencl has been de-activated."
msgstr ""
"a causa della presenza di una GPU lenta, l'accelerazione hardware OpenCL è "
"stata disattivata"

#: ../src/common/opencl.c:792
msgid ""
"multiple GPUs detected - opencl scheduling profile has been set accordingly."
msgstr ""
"rilevate GPUs multiple - il profilo di pianificazione di opencl è stato "
"impostato di conseguenza."

#: ../src/common/opencl.c:799
msgid ""
"very fast GPU detected - opencl scheduling profile has been set accordingly."
msgstr ""
"rilevata una GPU molto veloce -il profilo di pianificazione di opencl è "
"stato impostato di conseguenza. "

#: ../src/common/opencl.c:806
msgid "opencl scheduling profile set to default."
msgstr ""
"il profilo di pianificazione di opencl è stato impostato ai valori "
"predefiniti"

#: ../src/common/pdf.h:88 ../src/iop/lens.cc:1947
#: ../src/libs/print_settings.c:1286
msgid "mm"
msgstr "mm"

#: ../src/common/pdf.h:89 ../src/libs/print_settings.c:1287
msgid "cm"
msgstr "cm"

#: ../src/common/pdf.h:90 ../src/libs/print_settings.c:1288
msgid "inch"
msgstr "pollici"

#: ../src/common/pdf.h:91
msgid "\""
msgstr "\""

#: ../src/common/pdf.h:104
msgid "a4"
msgstr "a4"

#: ../src/common/pdf.h:105
msgid "a3"
msgstr "a3"

#: ../src/common/pdf.h:106
msgid "letter"
msgstr "lettera"

#: ../src/common/pdf.h:107
msgid "legal"
msgstr "Legale"

#: ../src/common/pwstorage/pwstorage.c:83
msgid "GNOME Keyring backend is no longer supported. configure a different one"
msgstr "GNOME Keyring backend non è più supportato. Configurane uno differente"

#: ../src/common/ratings.c:128 ../src/common/ratings.c:149
#, c-format
msgid "rejecting %d image"
msgid_plural "rejecting %d images"
msgstr[0] "Eliminazione %d immagine"
msgstr[1] "Eliminazione %d immagini"

#: ../src/common/ratings.c:130 ../src/common/ratings.c:151
#, c-format
msgid "applying rating %d to %d image"
msgid_plural "applying rating %d to %d images"
msgstr[0] "Applicazione della valutazione %d all' %d immagine"
msgstr[1] "Applicazione della valutazione %d alle %d immagini"

#: ../src/common/ratings.c:193
msgid "no images selected to apply rating"
msgstr "Nessuna immagine selezionata per applicare la valutazione"

#: ../src/common/styles.c:188
#, c-format
msgid "style with name '%s' already exists"
msgstr "Stile con nome '%s' già esistente"

#. freed by _destroy_style_shortcut_callback
#: ../src/common/styles.c:314 ../src/common/styles.c:318
#: ../src/common/styles.c:398 ../src/common/styles.c:467
#: ../src/common/styles.c:818 ../src/common/styles.c:1400
#: ../src/common/styles.c:1419
#, c-format
msgctxt "accel"
msgid "styles/apply %s"
msgstr "stili/applica %s"

#: ../src/common/styles.c:404 ../src/gui/styles_dialog.c:144
#, c-format
msgid "style named '%s' successfully created"
msgstr "Stile '%s' è stato creato con successo"

#. fail :(
#: ../src/common/styles.c:503 ../src/common/styles.c:521
#: ../src/views/darkroom.c:542 ../src/views/print.c:248
msgid "no image selected!"
msgstr "Nessuna immagine selezionata!"

#: ../src/common/styles.c:612
#, c-format
msgid "module `%s' version mismatch: %d != %d"
msgstr "Mancata corrispondenza di versione del modulo '%s': %d != %d"

#: ../src/common/styles.c:1007
#, c-format
msgid "failed to overwrite style file for %s"
msgstr "Impossibile sovrascrivere il file di stile per %s"

#: ../src/common/styles.c:1013
#, c-format
msgid "style file for %s exists"
msgstr "File di stile per %s già esistente"

#: ../src/common/styles.c:1290
#, c-format
msgid "style %s was successfully imported"
msgstr "Lo stile %s è stato importato con successo"

#: ../src/common/utility.c:456
msgid "above sea level"
msgstr "Sopra il livello del mare"

#: ../src/common/utility.c:457
msgid "below sea level"
msgstr "Sotto il livello del mare"

#: ../src/common/utility.c:508 ../src/iop/watermark.c:775
#: ../src/libs/metadata_view.c:578
msgid "m"
msgstr "m"

#: ../src/control/control.c:307
msgid "working.."
msgstr "Elaborazione..."

#: ../src/control/control.c:685
#, c-format
msgid "scroll to change <b>%s</b> of %s module"
msgstr "Scorri per cambiare <b>%s</b> del modulo %s"

#: ../src/control/crawler.c:342 ../src/libs/select.c:40
msgid "select"
msgstr "Seleziona"

#: ../src/control/crawler.c:346
msgid "path"
msgstr "Percorso"

#: ../src/control/crawler.c:350
msgid "xmp timestamp"
msgstr "Data file XMP"

#: ../src/control/crawler.c:354
msgid "database timestamp"
msgstr "Data del database"

#: ../src/control/crawler.c:363
msgid "updated xmp sidecar files found"
msgstr "Trovati file XMP aggiornati"

#: ../src/control/crawler.c:365
msgid "_close"
msgstr "_chiudi"

#: ../src/control/crawler.c:380 ../src/libs/select.c:101
msgid "select all"
msgstr "Seleziona tutte"

#: ../src/control/crawler.c:387
msgid "reload selected xmp files"
msgstr "Ricarica file XMP selezionati"

#: ../src/control/crawler.c:388
msgid "overwrite selected xmp files"
msgstr "Sovrascrivi file XMP selezionati"

#: ../src/control/jobs/camera_jobs.c:86
#, c-format
msgid "capturing %d image"
msgid_plural "capturing %d images"
msgstr[0] "Acquisisco %d immagine..."
msgstr[1] "Acquisisco %d immagini..."

#: ../src/control/jobs/camera_jobs.c:120
msgid "please set your camera to manual mode first!"
msgstr "Per favore, prima imposta la tua fotocamera in modalità manuale!"

#: ../src/control/jobs/camera_jobs.c:210
msgid "capture images"
msgstr "Acquisisci immagini"

#: ../src/control/jobs/camera_jobs.c:281
#, c-format
msgid "%d/%d imported to %s"
msgid_plural "%d/%d imported to %s"
msgstr[0] "%d/%d importato in %s"
msgstr[1] "%d/%d importate in %s"

#: ../src/control/jobs/camera_jobs.c:323
msgid "starting to import images from camera"
msgstr "Inizio importazioni immagini dalla fotocamera"

#: ../src/control/jobs/camera_jobs.c:334
#, c-format
msgid "importing %d image from camera"
msgid_plural "importing %d images from camera"
msgstr[0] "Importo %d immagine dalla fotocamera"
msgstr[1] "Importo %d immagini dalla fotocamera"

#: ../src/control/jobs/camera_jobs.c:391 ../src/gui/camera_import_dialog.c:287
msgid "import images from camera"
msgstr "Importa immagini dalla fotocamera"

#: ../src/control/jobs/control_jobs.c:148
msgid "failed to create film roll for destination directory, aborting move.."
msgstr ""
"Impossibile creare il rullino nella cartella di destinazione, spostamento "
"annullato..."

#: ../src/control/jobs/control_jobs.c:346
msgid "exposure bracketing only works on raw images."
msgstr "Il bracketing dell'esposizione funziona solamente sulle immagini raw."

#: ../src/control/jobs/control_jobs.c:353
msgid "images have to be of same size and orientation!"
msgstr ""
"Le immagini devono essere delle stesse dimensioni e con la stesso "
"orientamento!"

#: ../src/control/jobs/control_jobs.c:448
#, c-format
msgid "merging %d image"
msgid_plural "merging %d images"
msgstr[0] "Unisco %d immagine"
msgstr[1] "Unisco %d immagini"

#: ../src/control/jobs/control_jobs.c:510
#, c-format
msgid "wrote merged HDR `%s'"
msgstr "Creata fusione HDR '%s'"

#: ../src/control/jobs/control_jobs.c:536
#, c-format
msgid "duplicating %d image"
msgid_plural "duplicating %d images"
msgstr[0] "Duplico %d immagine"
msgstr[1] "Duplico %d immagini"

#: ../src/control/jobs/control_jobs.c:566
#, c-format
msgid "flipping %d image"
msgid_plural "flipping %d images"
msgstr[0] "Rifletto %d immagine"
msgstr[1] "Rifletto %d immagini"

#: ../src/control/jobs/control_jobs.c:641
#, c-format
msgid "removing %d image"
msgid_plural "removing %d images"
msgstr[0] "Rimuovo %d immagine"
msgstr[1] "Rimuovo %d immagini"

#: ../src/control/jobs/control_jobs.c:743
#, c-format
msgid "could not send %s to trash%s%s"
msgstr "Impossibile spostare %s nel cestino%s%s"

#: ../src/control/jobs/control_jobs.c:744
#, c-format
msgid "could not physically delete %s%s%s"
msgstr "Impossibile eliminare fisicamente %s%s%s"

#: ../src/control/jobs/control_jobs.c:754
msgid "physically delete"
msgstr "Elimina fisicamente"

#: ../src/control/jobs/control_jobs.c:755
msgid "physically delete all files"
msgstr "Elimina fisicamente tutti i files"

#: ../src/control/jobs/control_jobs.c:757
msgid "only remove from the collection"
msgstr "Rimuovi solamente dalla raccolta"

#: ../src/control/jobs/control_jobs.c:758
msgid "skip to next file"
msgstr "Salta al file successivo"

#: ../src/control/jobs/control_jobs.c:759
msgid "stop process"
msgstr "Ferma il processo"

#: ../src/control/jobs/control_jobs.c:764
msgid "trashing error"
msgstr "Errore durante l'eliminazione"

#: ../src/control/jobs/control_jobs.c:765
msgid "deletion error"
msgstr "Errore di cancellazione"

#: ../src/control/jobs/control_jobs.c:908
#, c-format
msgid "trashing %d image"
msgid_plural "trashing %d images"
msgstr[0] "Eliminazione immagine %d"
msgstr[1] "Eliminazione immagini %d"

#: ../src/control/jobs/control_jobs.c:910
#, c-format
msgid "deleting %d image"
msgid_plural "deleting %d images"
msgstr[0] "Elimino %d immagine"
msgstr[1] "Elimino %d immagini"

#: ../src/control/jobs/control_jobs.c:1126
msgid "failed to parse GPX file"
msgstr "Fallita l'analisi del file gpx"

#: ../src/control/jobs/control_jobs.c:1207
#, c-format
msgid "applied matched GPX location onto %d image"
msgid_plural "applied matched GPX location onto %d images"
msgstr[0] "Applicata sulla %d immagine la località GPX corrispondente"
msgstr[1] "Applicate sulle %d immagini le località GPX corrispondenti"

#: ../src/control/jobs/control_jobs.c:1222
#, c-format
msgid "moving %d image"
msgstr "Spostamento %d immagine"

#: ../src/control/jobs/control_jobs.c:1223
#, c-format
msgid "moving %d images"
msgstr "Spostamento %d immagini"

#: ../src/control/jobs/control_jobs.c:1228
#, c-format
msgid "copying %d image"
msgstr "Copia in corso %d immagine"

#: ../src/control/jobs/control_jobs.c:1229
#, c-format
msgid "copying %d images"
msgstr "Copia in corso %d immagini"

#: ../src/control/jobs/control_jobs.c:1245
#, c-format
msgid "creating local copy of %d image"
msgid_plural "creating local copies of %d images"
msgstr[0] "Creazione copia locale per %d immagine"
msgstr[1] "Creazione copie locali per %d immagini"

#: ../src/control/jobs/control_jobs.c:1248
#, c-format
msgid "removing local copy of %d image"
msgid_plural "removing local copies of %d images"
msgstr[0] "Rimozione copia locale per %d immagine"
msgstr[1] "Rimozione copie locali per %d immagini"

#: ../src/control/jobs/control_jobs.c:1287
#, c-format
msgid "refreshing info for %d image"
msgid_plural "refreshing info for %d images"
msgstr[0] "Aggiornamento informazioni per l'immagine %d"
msgstr[1] "Aggiornamento informazioni per le immagini %d"

#: ../src/control/jobs/control_jobs.c:1354
#, c-format
msgid "exporting %d image.."
msgid_plural "exporting %d images.."
msgstr[0] "Esporto %d immagine.."
msgstr[1] "Esporto %d immagini.."

#: ../src/control/jobs/control_jobs.c:1356
#, c-format
msgid "exporting %d image to %s"
msgid_plural "exporting %d images to %s"
msgstr[0] "Esporto %d immagine in %s"
msgstr[1] "Esporto %d immagini in %s"

#: ../src/control/jobs/control_jobs.c:1408 ../src/views/darkroom.c:555
#: ../src/views/print.c:261
#, c-format
msgid "image `%s' is currently unavailable"
msgstr "Immagine '%s' al momento non disponibile"

#: ../src/control/jobs/control_jobs.c:1498
msgid "merge hdr image"
msgstr "Unisci immagine hdr"

#: ../src/control/jobs/control_jobs.c:1512
msgid "duplicate images"
msgstr "Duplica immagini"

#: ../src/control/jobs/control_jobs.c:1519
msgid "flip images"
msgstr "Rifletti immagini"

#. get all selected images now, to avoid the set changing during ui interaction
#: ../src/control/jobs/control_jobs.c:1526
msgid "remove images"
msgstr "Rimuovi immagini"

#: ../src/control/jobs/control_jobs.c:1548
#, c-format
msgid "do you really want to remove %d selected image from the collection?"
msgid_plural ""
"do you really want to remove %d selected images from the collection?"
msgstr[0] "Sicuro di voler eliminare %d immagine selezionata dalla raccolta?"
msgstr[1] ""
"Sicuro di voler eliminare le %d immagini selezionate dalla raccolta?"

#: ../src/control/jobs/control_jobs.c:1555
msgid "remove images?"
msgstr "Rimuovere le immagini?"

#. first get all selected images, to avoid the set changing during ui interaction
#: ../src/control/jobs/control_jobs.c:1571
msgid "delete images"
msgstr "Elimina immagini"

#: ../src/control/jobs/control_jobs.c:1595
#, c-format
msgid "do you really want to send %d selected image to trash?"
msgid_plural "do you really want to send %d selected images to trash?"
msgstr[0] "Vuoi veramente cestinare la %d foto selezionata?"
msgstr[1] "Vuoi veramente cestinare le %d foto selezionate?"

#: ../src/control/jobs/control_jobs.c:1597
#, c-format
msgid "do you really want to physically delete %d selected image from disk?"
msgid_plural ""
"do you really want to physically delete %d selected images from disk?"
msgstr[0] ""
"Sei sicuro di voler eliminare FISICAMENTE %d immagine selezionata dal disco?"
msgstr[1] ""
"Sei sicuro di voler eliminare FISICAMENTE le %d immagini selezionate dal "
"disco?"

#: ../src/control/jobs/control_jobs.c:1604
msgid "trash images?"
msgstr "Elimina immagini?"

#: ../src/control/jobs/control_jobs.c:1604
msgid "delete images?"
msgstr "Eliminare le immagini?"

#: ../src/control/jobs/control_jobs.c:1625
msgid "move images"
msgstr "Sposta immagini"

#: ../src/control/jobs/control_jobs.c:1630
#: ../src/control/jobs/control_jobs.c:1690
msgid "_select as destination"
msgstr "_seleziona come destinazione"

#: ../src/control/jobs/control_jobs.c:1651
#, c-format
msgid ""
"do you really want to physically move the %d selected image to %s?\n"
"(all unselected duplicates will be moved along)"
msgid_plural ""
"do you really want to physically move %d selected images to %s?\n"
"(all unselected duplicates will be moved along)"
msgstr[0] ""
"Sicuro di voler spostare fisicamente %d immagine selezionata in %s\n"
"(tutti i duplicati non selezionati saranno spostati insieme)"
msgstr[1] ""
"Sicuro di voler spostare fisicamente %d immagini selezionate in %s\n"
"(tutti i duplicati non selezionati saranno spostati insieme)"

#: ../src/control/jobs/control_jobs.c:1660
msgid "move image?"
msgid_plural "move images?"
msgstr[0] "Spostare l'immagine?"
msgstr[1] "Spostare le immagini?"

#: ../src/control/jobs/control_jobs.c:1685
msgid "copy images"
msgstr "Copia immagini"

#: ../src/control/jobs/control_jobs.c:1711
#, c-format
msgid "do you really want to physically copy the %d selected image to %s?"
msgid_plural "do you really want to physically copy %d selected images to %s?"
msgstr[0] "Sicuro di voler copiare %d immagine selezionata in %s?"
msgstr[1] "Sicuro di voler copiare  %d immagini selezionate in %s?"

#: ../src/control/jobs/control_jobs.c:1717
msgid "copy image?"
msgid_plural "copy images?"
msgstr[0] "Copio immagine?"
msgstr[1] "Copio immagini?"

#: ../src/control/jobs/control_jobs.c:1737
#: ../src/control/jobs/control_jobs.c:1744
msgid "local copy images"
msgstr "local copy images"

#: ../src/control/jobs/control_jobs.c:1751 ../src/libs/image.c:276
msgid "refresh exif"
msgstr "Aggiorna exif"

#: ../src/control/jobs/control_jobs.c:1814
#, c-format
msgid "failed to get parameters from storage module `%s', aborting export.."
msgstr ""
"Impossibile ottenere i parametri dal modulo di salvataggio '%s', "
"annullamento esportazione.."

#: ../src/control/jobs/control_jobs.c:1829
msgid "export images"
msgstr "Esporta immagini"

#: ../src/control/jobs/control_jobs.c:1854
#, c-format
msgid "adding time offset to %d image"
msgid_plural "adding time offset to %d images"
msgstr[0] "Aggiungo compensazione oraria ad %d immagine"
msgstr[1] "Aggiungo compensazione oraria alle %d immagini"

#: ../src/control/jobs/control_jobs.c:1869
#, c-format
msgid "added time offset to %d image"
msgid_plural "added time offset to %d images"
msgstr[0] "Aggiunta compensazione di tempo all'immagine %d"
msgstr[1] "Aggiunta compensazione di tempo alle immagini %d"

#: ../src/control/jobs/control_jobs.c:1908 ../src/libs/geotagging.c:781
msgid "time offset"
msgstr "Compensazione oraria"

#: ../src/control/jobs/control_jobs.c:1932 ../src/libs/copy_history.c:366
msgid "write sidecar files"
msgstr "Scrivi file XMP"

#: ../src/control/jobs/film_jobs.c:71
msgid "import images"
msgstr "Importa immagini"

#: ../src/control/jobs/film_jobs.c:145
msgid "no supported images were found to be imported"
msgstr "Non sono state trovate immagini da importare "

#: ../src/control/jobs/film_jobs.c:199
#, c-format
msgid "importing %d image"
msgid_plural "importing %d images"
msgstr[0] "Importazione %d immagine"
msgstr[1] "Importazione %d immagini"

#: ../src/control/jobs/image_jobs.c:75
#, c-format
msgid "importing image %s"
msgstr "Importo immagine %s"

#: ../src/control/jobs/image_jobs.c:109 ../src/libs/import.c:759
msgid "import image"
msgstr "Importa immagine"

#: ../src/develop/blend.c:2826 ../src/develop/blend.c:3142
#, c-format
msgid "skipped blending in module '%s': roi's do not match"
msgstr "Fusione non effettuata nel modulo '%s': mancata corrispondenza"

#: ../src/develop/blend.c:2862 ../src/develop/blend.c:3177
msgid "could not allocate buffer for blending"
msgstr "Impossibile allocare il buffer per la fusione"

#: ../src/develop/blend_gui.c:1350
msgid "sliders for L channel"
msgstr "slider per canale L"

#: ../src/develop/blend_gui.c:1350
msgid "sliders for a channel"
msgstr "slider per canale a"

#: ../src/develop/blend_gui.c:1350
msgid "sliders for b channel"
msgstr "slider per canale b"

#: ../src/develop/blend_gui.c:1351
msgid "sliders for chroma channel (of LCh)"
msgstr "slider per il canale crominanza (di LCh)"

#: ../src/develop/blend_gui.c:1351
msgid "sliders for hue channel (of LCh)"
msgstr "slider per il canale tinta (di LCh)"

#: ../src/develop/blend_gui.c:1352
msgid " g "
msgstr "g"

#: ../src/develop/blend_gui.c:1352
msgid " R "
msgstr "R"

#: ../src/develop/blend_gui.c:1352
msgid " G "
msgstr "G"

#: ../src/develop/blend_gui.c:1352
msgid " B "
msgstr "B"

#: ../src/develop/blend_gui.c:1352
msgid " H "
msgstr "H"

#: ../src/develop/blend_gui.c:1352
msgid " S "
msgstr "S"

#: ../src/develop/blend_gui.c:1352
msgid " L "
msgstr "L"

#: ../src/develop/blend_gui.c:1354
msgid "sliders for gray value"
msgstr "slider per il valore del grigio"

#: ../src/develop/blend_gui.c:1354
msgid "sliders for red channel"
msgstr "slider per il canale del rosso"

#: ../src/develop/blend_gui.c:1354
msgid "sliders for green channel"
msgstr "slider per il canale del verde"

#: ../src/develop/blend_gui.c:1355
msgid "sliders for blue channel"
msgstr "slider per il canale del blu"

#: ../src/develop/blend_gui.c:1355
msgid "sliders for hue channel (of HSL)"
msgstr "slider per il canale tinta (di HSL)"

#: ../src/develop/blend_gui.c:1356
msgid "sliders for chroma channel (of HSL)"
msgstr "slider per il canale crominanza (di HSL)"

#: ../src/develop/blend_gui.c:1356
msgid "sliders for value channel (of HSL)"
msgstr "slider per il canale di valore (di HSL)"

#: ../src/develop/blend_gui.c:1358
msgid ""
"adjustment based on input received by this module:\n"
"* range defined by upper markers: blend fully\n"
"* range defined by lower markers: do not blend at all\n"
"* range between adjacent upper/lower markers: blend gradually"
msgstr ""
"regolazione in base all'input ricevuto da questo modulo:\n"
"*range definito dai marcatori superiori: si fondono completamente\n"
"*range definito dai marcatori inferiori: non si fondono affatto \n"
"*range tra i marcatori adiacenti superiori/inferiori: si fondono gradualmente"

#: ../src/develop/blend_gui.c:1362
msgid ""
"adjustment based on unblended output of this module:\n"
"* range defined by upper markers: blend fully\n"
"* range defined by lower markers: do not blend at all\n"
"* range between adjacent upper/lower markers: blend gradually"
msgstr ""
"Regolazione in base ai risultati di output non miscelati di questo modulo:\n"
"*range definito dai marcatori superiori: si fondono completamente\n"
"*range definito dai marcatori inferiori: non si fondono affatto\n"
"*range tra i marcatori adiacenti superiori/inferiori: si fondono gradualmente"

#: ../src/develop/blend_gui.c:1512 ../src/iop/colorzones.c:2287
#: ../src/iop/tonecurve.c:1340
msgid ""
"pick GUI color from image\n"
"ctrl+click to select an area"
msgstr ""
"Prendi il colore interfaccia dall'immagine\n"
"Ctrl+Click per selezionare un'area"

#: ../src/develop/blend_gui.c:1516
msgid ""
"set the range based on an area from the image\n"
"click+drag to use the input image\n"
"ctrl+click + drag to use the output image"
msgstr ""
"Imposta l'intervallo basato su un'area dell'immagine\n"
"Click+trascina per usare l'immagine di input\n"
"Ctrl+Click+trascina per usare l'immagine di output"

#: ../src/develop/blend_gui.c:1520
msgid "reset blend mask settings"
msgstr "Ripristina le impostazioni della maschera di fusione"

#: ../src/develop/blend_gui.c:1523
msgid "invert all channel's polarities"
msgstr "Inverti le polarità di tutti i canali"

#: ../src/develop/blend_gui.c:1536 ../src/develop/blend_gui.c:1540
msgid "toggle polarity. best seen by enabling 'display mask'"
msgstr ""
"Inverti polarità. Si vede meglio attivando la 'maschera di visualizzazione'"

#: ../src/develop/blend_gui.c:1549
msgid "output"
msgstr "Output"

#: ../src/develop/blend_gui.c:1560
msgid "input"
msgstr "Input"

#: ../src/develop/blend_gui.c:1571 ../src/develop/blend_gui.c:1572
msgid "double click to reset"
msgstr "Doppio click per ripristinare"

#: ../src/develop/blend_gui.c:1610 ../src/develop/blend_gui.c:2280
msgid "parametric mask"
msgstr "Maschera parametrica"

#: ../src/develop/blend_gui.c:1644
#, c-format
msgid "%d shape used"
msgid_plural "%d shapes used"
msgstr[0] "%d forma in uso"
msgstr[1] "%d forme in uso"

#: ../src/develop/blend_gui.c:1649 ../src/develop/blend_gui.c:1704
#: ../src/develop/blend_gui.c:1793 ../src/develop/blend_gui.c:1904
msgid "no mask used"
msgstr "Nessuna maschera in uso"

#: ../src/develop/blend_gui.c:1703 ../src/develop/blend_gui.c:1903
#: ../src/develop/blend_gui.c:2313 ../src/develop/blend_gui.c:2474
#: ../src/develop/blend_gui.c:2482 ../src/develop/blend_gui.c:2504
#: ../src/develop/blend_gui.c:2537 ../src/develop/blend_gui.c:2545
#: ../src/develop/blend_gui.c:2553 ../src/develop/blend_gui.c:2563
msgid "blend"
msgstr "Fusione"

#: ../src/develop/blend_gui.c:1703 ../src/develop/blend_gui.c:1768
#: ../src/develop/blend_gui.c:2271
msgid "drawn mask"
msgstr "Maschera disegnata"

#: ../src/develop/blend_gui.c:1715
msgid "show and edit mask elements"
msgstr "Mostra e modifica elementi della maschera"

#: ../src/develop/blend_gui.c:1721
msgid "toggle polarity of drawn mask"
msgstr "Inverti polarità della maschera disegnata"

#: ../src/develop/blend_gui.c:1731 ../src/libs/masks.c:993
#: ../src/libs/masks.c:1032 ../src/libs/masks.c:1643
msgid "add gradient"
msgstr "Aggiungi gradiente"

#: ../src/develop/blend_gui.c:1739 ../src/iop/retouch.c:2675
#: ../src/iop/spots.c:664 ../src/libs/masks.c:989 ../src/libs/masks.c:1028
#: ../src/libs/masks.c:1649
msgid "add path"
msgstr "Aggiungi tracciato"

#: ../src/develop/blend_gui.c:1747 ../src/iop/retouch.c:2682
#: ../src/iop/spots.c:671 ../src/libs/masks.c:985 ../src/libs/masks.c:1024
#: ../src/libs/masks.c:1656
msgid "add ellipse"
msgstr "Aggiungi ellisse"

#: ../src/develop/blend_gui.c:1755 ../src/iop/retouch.c:2689
#: ../src/iop/spots.c:678 ../src/libs/masks.c:981 ../src/libs/masks.c:1020
#: ../src/libs/masks.c:1663
msgid "add circle"
msgstr "Aggiungi forma circolare"

#: ../src/develop/blend_gui.c:1763 ../src/iop/retouch.c:2669
#: ../src/libs/masks.c:1016 ../src/libs/masks.c:1669
msgid "add brush"
msgstr "Aggiungi pennello"

#: ../src/develop/blend_gui.c:1903 ../src/develop/blend_gui.c:2301
msgid "raster mask"
msgstr "Maschera raster"

#: ../src/develop/blend_gui.c:1913
msgid "toggle polarity of raster mask"
msgstr "Inverti polarità della maschera raster"

#. * generate a list of all available blend modes
#: ../src/develop/blend_gui.c:2201 ../src/libs/live_view.c:408
msgctxt "blendmode"
msgid "normal"
msgstr "Normale"

#: ../src/develop/blend_gui.c:2202
msgctxt "blendmode"
msgid "normal bounded"
msgstr "Normale delimitato"

#: ../src/develop/blend_gui.c:2203 ../src/libs/live_view.c:417
msgctxt "blendmode"
msgid "lighten"
msgstr "Schiarisci"

#: ../src/develop/blend_gui.c:2204 ../src/libs/live_view.c:416
msgctxt "blendmode"
msgid "darken"
msgstr "Scurisci"

#: ../src/develop/blend_gui.c:2205 ../src/libs/live_view.c:413
msgctxt "blendmode"
msgid "multiply"
msgstr "Moliplica"

#: ../src/develop/blend_gui.c:2206
msgctxt "blendmode"
msgid "average"
msgstr "Media"

#: ../src/develop/blend_gui.c:2207
msgctxt "blendmode"
msgid "addition"
msgstr "Somma"

#: ../src/develop/blend_gui.c:2208
msgctxt "blendmode"
msgid "subtract"
msgstr "Sottrai"

#: ../src/develop/blend_gui.c:2209 ../src/libs/live_view.c:422
msgctxt "blendmode"
msgid "difference"
msgstr "Differenza"

#: ../src/develop/blend_gui.c:2210 ../src/libs/live_view.c:414
msgctxt "blendmode"
msgid "screen"
msgstr "Scherma"

#: ../src/develop/blend_gui.c:2211 ../src/libs/live_view.c:415
msgctxt "blendmode"
msgid "overlay"
msgstr "Sovrapponi"

#: ../src/develop/blend_gui.c:2212
msgctxt "blendmode"
msgid "softlight"
msgstr "Luce soffusa"

#: ../src/develop/blend_gui.c:2213
msgctxt "blendmode"
msgid "hardlight"
msgstr "Luce intensa"

#: ../src/develop/blend_gui.c:2214
msgctxt "blendmode"
msgid "vividlight"
msgstr "Luce vivida"

#: ../src/develop/blend_gui.c:2215
msgctxt "blendmode"
msgid "linearlight"
msgstr "Luce lineare"

#: ../src/develop/blend_gui.c:2216
msgctxt "blendmode"
msgid "pinlight"
msgstr "Luce puntiforme"

#: ../src/develop/blend_gui.c:2217
msgctxt "blendmode"
msgid "lightness"
msgstr "Luminosità"

#: ../src/develop/blend_gui.c:2218
msgctxt "blendmode"
msgid "chroma"
msgstr "Crominanza"

#: ../src/develop/blend_gui.c:2219
msgctxt "blendmode"
msgid "hue"
msgstr "Tonalità"

#: ../src/develop/blend_gui.c:2220
msgctxt "blendmode"
msgid "color"
msgstr "Colore"

#: ../src/develop/blend_gui.c:2221
msgctxt "blendmode"
msgid "coloradjustment"
msgstr "Regolazione colore"

#: ../src/develop/blend_gui.c:2223
msgctxt "blendmode"
msgid "Lab lightness"
msgstr "Luminosità Lab"

#: ../src/develop/blend_gui.c:2225
msgctxt "blendmode"
msgid "Lab color"
msgstr "Colore Lab"

#: ../src/develop/blend_gui.c:2226
msgctxt "blendmode"
msgid "Lab L-channel"
msgstr "canale Lab L"

#: ../src/develop/blend_gui.c:2228
msgctxt "blendmode"
msgid "Lab a-channel"
msgstr "canale Lab a"

#: ../src/develop/blend_gui.c:2230
msgctxt "blendmode"
msgid "Lab b-channel"
msgstr "canale Lab c"

#: ../src/develop/blend_gui.c:2232
msgctxt "blendmode"
msgid "HSV lightness"
msgstr "Luminosità HSV"

#: ../src/develop/blend_gui.c:2234
msgctxt "blendmode"
msgid "HSV color"
msgstr "Colore HSV"

#: ../src/develop/blend_gui.c:2235
msgctxt "blendmode"
msgid "RGB red channel"
msgstr "canale rosso RGB"

#: ../src/develop/blend_gui.c:2237
msgctxt "blendmode"
msgid "RGB green channel"
msgstr "canale verde RGB"

#: ../src/develop/blend_gui.c:2239
msgctxt "blendmode"
msgid "RGB blue channel"
msgstr "canale blu RGB"

#. * deprecated blend modes: make them available as legacy history stacks might want them
#: ../src/develop/blend_gui.c:2243
msgctxt "blendmode"
msgid "difference (deprecated)"
msgstr "Differenza (deprecato)"

#: ../src/develop/blend_gui.c:2245
msgctxt "blendmode"
msgid "inverse (deprecated)"
msgstr "Inverso (deprecato)"

#: ../src/develop/blend_gui.c:2247
msgctxt "blendmode"
msgid "normal (deprecated)"
msgstr "Normale (deprecato)"

#: ../src/develop/blend_gui.c:2248
msgctxt "blendmode"
msgid "unbounded (deprecated)"
msgstr "Illimitato (deprecato)"

#: ../src/develop/blend_gui.c:2263
msgid "uniformly"
msgstr "Uniformità"

#. overlays and
#: ../src/develop/blend_gui.c:2291
msgid "drawn & parametric mask"
msgstr "Maschera parametrica e disegnata"

#: ../src/develop/blend_gui.c:2313
msgid "blend mode"
msgstr "Modalità di fusione"

#: ../src/develop/blend_gui.c:2314
msgid "choose blending mode"
msgstr "Seleziona il metodo di fusione"

#: ../src/develop/blend_gui.c:2474 ../src/iop/watermark.c:1430
msgid "opacity"
msgstr "Opacità"

#: ../src/develop/blend_gui.c:2477
msgid "set the opacity of the blending"
msgstr "Imposta l'opacità della fusione"

#: ../src/develop/blend_gui.c:2482
msgid "combine masks"
msgstr "Combina le maschere"

#: ../src/develop/blend_gui.c:2484
msgid "exclusive"
msgstr "Esclusiva"

#: ../src/develop/blend_gui.c:2487
msgid "inclusive"
msgstr "Inclusiva"

#: ../src/develop/blend_gui.c:2490
msgid "exclusive & inverted"
msgstr "Esclusiva & invertita"

#: ../src/develop/blend_gui.c:2493
msgid "inclusive & inverted"
msgstr "Inclusiva & invertita"

#: ../src/develop/blend_gui.c:2498
msgid ""
"how to combine individual drawn mask and different channels of parametric "
"mask"
msgstr ""
"Come combinare la maschera disegnata e i differenti canali della maschera "
"parametrica"

#: ../src/develop/blend_gui.c:2504
msgid "invert mask"
msgstr "Inverti la maschera"

#: ../src/develop/blend_gui.c:2513
msgid "apply mask in normal or inverted mode"
msgstr "Applica la maschera in modalità normale o invertita"

#: ../src/develop/blend_gui.c:2519
msgid "feathering guide"
msgstr "Guida per la sfumatura"

#: ../src/develop/blend_gui.c:2521
msgid "output image"
msgstr "Immagine in uscita"

#: ../src/develop/blend_gui.c:2525
msgid "input image"
msgstr "Immagine input"

#: ../src/develop/blend_gui.c:2531
msgid "choose to guide mask by input or output image"
msgstr "Scegli la maschera guida attraverso l'immagine di input o di output"

#: ../src/develop/blend_gui.c:2537
msgid "feathering radius"
msgstr "Raggio di sfumatura"

#: ../src/develop/blend_gui.c:2539
msgid "spatial radius of feathering"
msgstr "Estensione spaziale della sfumatura"

#: ../src/develop/blend_gui.c:2545
msgid "mask blur"
msgstr "Sfocatura maschera"

#: ../src/develop/blend_gui.c:2547
msgid "radius for gaussian blur of blend mask"
msgstr "Raggio della sfocatura gaussiana della maschera di fusione"

#: ../src/develop/blend_gui.c:2553 ../src/iop/retouch.c:2951
msgid "mask opacity"
msgstr "Opacità maschera"

#: ../src/develop/blend_gui.c:2555
msgid ""
"shifts and tilts the tone curve of the blend mask to adjust its brightness "
"without affecting fully transparent/fully opaque regions"
msgstr ""

#: ../src/develop/blend_gui.c:2563
msgid "mask contrast"
msgstr "Contrasto maschera"

#: ../src/develop/blend_gui.c:2565
msgid ""
"gives the tone curve of the blend mask an s-like shape to adjust its contrast"
msgstr ""

#: ../src/develop/blend_gui.c:2572
msgid ""
"display mask and/or color channel. ctrl-click to display mask, shift-click "
"to display channel. hover over parametric mask slider to select channel for "
"display"
msgstr ""
"visualizza la maschera e/o il canale colore. Ctrl-click per visualizzare la "
"maschera, Maiusc-click per visualizzare il canale. passare con il cursore "
"del mouse sopra il selettore scorrevole della maschera parametrica per "
"selezionare il canale da visualizzare"

#: ../src/develop/blend_gui.c:2580
msgid "temporarily switch off blend mask. only for module in focus"
msgstr ""
"Disattiva temporaneamente la maschera di fusione. Per il solo modulo in uso"

#: ../src/develop/blend_gui.c:2610
msgid "mask refinement"
msgstr "Perfezionamento della maschera"

#: ../src/develop/develop.c:1671
#, c-format
msgid "%s: module `%s' version mismatch: %d != %d"
msgstr "%s: mancata corrispondenza di versione del modulo '%s': %d != %d"

#: ../src/develop/imageop.c:1022
msgid "new instance"
msgstr "Nuova istanza"

# "duplicate" traduit par "cloner" avec une bulle d'explication utilisant le terme de "copie virtuelle", dans le sens que l'image n'est pas physiquement dupliquée
#: ../src/develop/imageop.c:1028
msgid "duplicate instance"
msgstr ""
"Duplica questa istanza con\n"
"le stesse impostazioni"

# lorsque l'action n'engendre pas de suppression physique, on emploie le terme "enlever"
#: ../src/develop/imageop.c:1034 ../src/libs/masks.c:1153
msgid "move up"
msgstr "Sposta su"

#: ../src/develop/imageop.c:1040 ../src/libs/masks.c:1156
msgid "move down"
msgstr "Sposta giù"

#. delete
#: ../src/develop/imageop.c:1046 ../src/libs/image.c:144
#: ../src/libs/styles.c:458 ../src/libs/tagging.c:1163
#: ../src/libs/tagging.c:1260
msgid "delete"
msgstr "Elimina"

#: ../src/develop/imageop.c:1053 ../src/libs/tagging.c:1734
msgid "rename"
msgstr "Rinomina"

#: ../src/develop/imageop.c:1096 ../src/develop/imageop.c:1980
#, c-format
msgid "%s is switched on"
msgstr "%s è abilitato"

#: ../src/develop/imageop.c:1096 ../src/develop/imageop.c:1980
#, c-format
msgid "%s is switched off"
msgstr "%s è disabilitato"

#: ../src/develop/imageop.c:1407 ../src/gui/accelerators.c:686
#: ../src/gui/accelerators.c:771 ../src/gui/accelerators.c:953
#: ../src/gui/accelerators.c:979 ../src/gui/camera_import_dialog.c:445
#: ../src/gui/presets.c:190 ../src/gui/presets.c:303 ../src/gui/presets.c:644
#: ../src/iop/temperature.c:1459 ../src/libs/import.c:560 ../src/libs/lib.c:320
#: ../src/libs/lib.c:348 ../src/libs/lib.c:1122
msgid "preset"
msgstr "Preset"

#: ../src/develop/imageop.c:1427
msgctxt "accel"
msgid "fusion"
msgstr "Fusione"

#. Adding the optional show accelerator to the table (blank)
#: ../src/develop/imageop.c:1432
msgctxt "accel"
msgid "show module"
msgstr "Visualizza modulo"

#: ../src/develop/imageop.c:1433
msgctxt "accel"
msgid "enable module"
msgstr "Abilita modulo"

#: ../src/develop/imageop.c:1435 ../src/libs/lib.c:614
msgctxt "accel"
msgid "reset module parameters"
msgstr "Ripristina i parametri del modulo"

#: ../src/develop/imageop.c:1436 ../src/libs/lib.c:618
msgctxt "accel"
msgid "show preset menu"
msgstr "Mostra il menù dei preset"

#: ../src/develop/imageop.c:1952
msgid ""
"multiple instances actions\n"
"middle-click creates new instance"
msgstr ""
"azioni con istanze multiple\n"
"click col tasto centrale del mouse per creare una nuova istanza"

#: ../src/develop/imageop.c:1963 ../src/libs/lib.c:984
msgid "reset parameters"
msgstr "Ripristina parametri"

#. Adding the outer container
#: ../src/develop/imageop.c:1971 ../src/gui/preferences.c:484
#: ../src/libs/lib.c:993
msgid "presets"
msgstr "Preset"

#: ../src/develop/imageop.c:1973
msgid ""
"presets\n"
"middle-click to apply on new instance"
msgstr ""
"Presets\n"
"Click col tasto centrale del mouse per applicare su di una nuova istanza"

#: ../src/develop/lightroom.c:1072
msgid "cannot find lightroom XMP!"
msgstr "Impossibile trovare file xmp di Lightroom!"

#: ../src/develop/lightroom.c:1104 ../src/develop/lightroom.c:1126
#: ../src/develop/lightroom.c:1146
#, c-format
msgid "`%s' not a lightroom XMP!"
msgstr "'%s' non è un file xmp di Lightroom!"

#. tags
#: ../src/develop/lightroom.c:1505 ../src/gui/camera_import_dialog.c:465
#: ../src/libs/export_metadata.c:273 ../src/libs/import.c:580
#: ../src/libs/metadata_view.c:137
msgid "tags"
msgstr "Tag"

#. DT_COLLECTION_SORT_DATETIME
#: ../src/develop/lightroom.c:1514 ../src/libs/tools/filter.c:149
msgid "rating"
msgstr "Valutazione"

#: ../src/develop/lightroom.c:1526 ../src/libs/collect.h:38
#: ../src/libs/geotagging.c:63
msgid "geotagging"
msgstr "Georeferenziazione"

#. DT_COLLECTION_SORT_ID
#: ../src/develop/lightroom.c:1535 ../src/libs/collect.h:34
#: ../src/libs/tools/filter.c:151
msgid "color label"
msgstr "Etichetta colore "

#: ../src/develop/lightroom.c:1541
#, c-format
msgid "%s has been imported"
msgid_plural "%s have been imported"
msgstr[0] "%s è stato importato con successo"
msgstr[1] "%s sono stati importati con successo"

#: ../src/develop/masks/masks.c:157
msgid "[SHAPE] remove shape"
msgstr "[FORMA] rimuovi la forma"

#: ../src/develop/masks/masks.c:164
msgid "[PATH creation] add a smooth node"
msgstr "[TRACCIANTO creazione] aggiungi un nodo sfumato"

#: ../src/develop/masks/masks.c:170
msgid "[PATH creation] add a sharp node"
msgstr "[Creazione TRACCIATO] aggiungi un nodo acuto"

#: ../src/develop/masks/masks.c:175
msgid "[PATH creation] terminate path creation"
msgstr "[TRACCIATO creazione] termina di creare il tracciato"

#: ../src/develop/masks/masks.c:181
msgid "[PATH on node] switch between smooth/sharp node"
msgstr "[nodi TRACCIATO] commuta tra nodo arrotondato/acuto"

#: ../src/develop/masks/masks.c:186
msgid "[PATH on node] remove the node"
msgstr "[TRACCIATO sul nodo] rimuovi il nodo"

#: ../src/develop/masks/masks.c:191
msgid "[PATH on feather] reset curvature"
msgstr "[TRACCIATO sul pennino] ripristina la curvatura"

#: ../src/develop/masks/masks.c:197
msgid "[PATH on segment] add node"
msgstr ""

#: ../src/develop/masks/masks.c:202
msgid "[PATH] change size"
msgstr "[TRACCIATO] cambia la dimensione"

#: ../src/develop/masks/masks.c:208
msgid "[PATH] change opacity"
msgstr "[TRACCIATO] cambia l'opacità"

#: ../src/develop/masks/masks.c:214
msgid "[PATH] change feather size"
msgstr "[TRACCIATO] cambia la dimensione del pennino"

#: ../src/develop/masks/masks.c:221
msgid "[GRADIENT on pivot] rotate shape"
msgstr ""

#: ../src/develop/masks/masks.c:226
msgid "[GRADIENT creation] set rotation"
msgstr "[creazione GRADIENTE] imposta rotazione"

#: ../src/develop/masks/masks.c:231
msgid "[GRADIENT] change compression"
msgstr ""

#: ../src/develop/masks/masks.c:237
msgid "[GRADIENT] change opacity"
msgstr "[GRADIENTE] cambia l'opacità"

#: ../src/develop/masks/masks.c:244
msgid "[ELLIPSE] change size"
msgstr "[ELLISSE] cambia la dimensione"

#: ../src/develop/masks/masks.c:250
msgid "[ELLIPSE] change opacity"
msgstr "[ELLISSE] cambia l'opacità"

#: ../src/develop/masks/masks.c:256
msgid "[ELLIPSE] switch feathering mode"
msgstr ""

#: ../src/develop/masks/masks.c:262
msgid "[ELLIPSE] rotate shape"
msgstr "[ELLISSE] ruota la forma"

#: ../src/develop/masks/masks.c:269
msgid "[BRUSH creation] change size"
msgstr "[PENNELLO creazione] cambia la dimensione"

#: ../src/develop/masks/masks.c:275
msgid "[BRUSH creation] change hardness"
msgstr ""

#: ../src/develop/masks/masks.c:281
msgid "[BRUSH] change opacity"
msgstr "[PENNELLO] cambia l'opacità"

#: ../src/develop/masks/masks.c:286
msgid "[BRUSH] change hardness"
msgstr "[PENNELLO] cambia la durezza"

#: ../src/develop/masks/masks.c:293
msgid "[CIRCLE] change size"
msgstr "[CERCHIO] cambia dimensione"

#: ../src/develop/masks/masks.c:299
msgid "[CIRCLE] change opacity"
msgstr "[CERCHIO] cambia l'opacità"

# feather: verificare lo strumento. Potrebbe esser "cambia la dimensione del tratto"
# [CIRCLE] va tradotto o è una variabile o un tag utilizzato dal programma?
#: ../src/develop/masks/masks.c:305
msgid "[CIRCLE] change feather size"
msgstr "[CERCHIO] cambia la dimensione del pennino"

#: ../src/develop/masks/masks.c:331
msgid "ctrl+click to add a sharp node"
msgstr "Ctrl+click per aggiungere un nodo acuto"

#: ../src/develop/masks/masks.c:333
msgid "ctrl+click to switch between smooth/sharp node"
msgstr "Ctrl+click per commutare tra nodo arrotondato/acuto"

#: ../src/develop/masks/masks.c:335
msgid "right-click to reset curvature"
msgstr "click-destro per ripristinare la curvatura"

#: ../src/develop/masks/masks.c:337
msgid "ctrl+click to add a node"
msgstr "Ctrl+click per aggiungere un nodo"

#: ../src/develop/masks/masks.c:339 ../src/develop/masks/masks.c:377
#, c-format
msgid ""
"shift+scroll to set feather size, ctrl+scroll to set shape opacity (%d%%)"
msgstr ""
"Maiusc+(rotella mouse) per impostare la dimensione della sfocatura, Ctrl"
"+(rotella mouse) per impostare l'opacità della forma (%d%%)"

#: ../src/develop/masks/masks.c:344
#, c-format
msgid "ctrl+scroll to set shape opacity (%d%%)"
msgstr "Ctrl+(rotella mouse) per impostare l'opacità della forma (%d%%)"

#: ../src/develop/masks/masks.c:346
msgid "move to rotate shape"
msgstr "Muovi per ruotare la forma"

#: ../src/develop/masks/masks.c:352 ../src/develop/masks/masks.c:374
#, c-format
msgid ""
"scroll to set size, shift+scroll to set feather size\n"
"ctrl+scroll to set shape opacity (%d%%)"
msgstr ""
"Usa la rotella del mouse per impostare la dimensione, Maiusc+(rotella mouse) "
"per impostare il raggio di sfocatura\n"
"Ctrl+(rotella mouse) per impostare l'opacità della forma (%d%%)"

#: ../src/develop/masks/masks.c:354
msgid "ctrl+click to rotate"
msgstr "Ctrl+click per ruotare"

#: ../src/develop/masks/masks.c:357
#, c-format
msgid ""
"shift+click to switch feathering mode, ctrl+click to rotate\n"
"shift+scroll to set feather size, ctrl+scroll to set shape opacity (%d%%),"
msgstr ""
"Maiusc+click per cambiare modalità di sfumatura, Ctrl+click per ruotare\n"
"Maiusc+(rotella mouse) per impostare la dimensione della rifocalizzazione, "
"Ctrl+(rotella mouse) per impostare l'opacità della forma (%d%%)"

#: ../src/develop/masks/masks.c:363
#, c-format
msgid ""
"scroll to set brush size, shift+scroll to set hardness,\n"
"ctrl+scroll to set opacity (%d%%)"
msgstr ""
"Scorri con la rotella mouse per impostare la dimensione del pennello, Maiusc"
"+(rotella mouse) per impostare la durezza,\n"
"Ctrl+(rotella mouse) per impostare l'opacità (%d%%)"

#: ../src/develop/masks/masks.c:366
#, c-format
msgid "scroll to set hardness, ctrl+scroll to set shape opacity (%d%%)"
msgstr ""
"Scorri con la rotella del mouse per impostare la durezza, Ctrl+(rotella "
"mouse) per impostare l'opacità della forma (%d%%)"

#: ../src/develop/masks/masks.c:368
msgid "scroll to set brush size"
msgstr "Scorri la rotella del mouse per impostare la dimensione del pennello"

#: ../src/develop/masks/masks.c:530
#, c-format
msgid "circle #%d"
msgstr "Cerchio #%d"

#: ../src/develop/masks/masks.c:532
#, c-format
msgid "path #%d"
msgstr "Tracciato #%d"

#: ../src/develop/masks/masks.c:534
#, c-format
msgid "gradient #%d"
msgstr "Gradiente #%d"

#: ../src/develop/masks/masks.c:536
#, c-format
msgid "ellipse #%d"
msgstr "Ellisse #%d"

#: ../src/develop/masks/masks.c:538
#, c-format
msgid "brush #%d"
msgstr "Pennello #%d"

#: ../src/develop/masks/masks.c:606
#, c-format
msgid "copy of %s"
msgstr "Copia di %s"

#: ../src/develop/masks/masks.c:1316
#, c-format
msgid "%s: mask version mismatch: %d != %d"
msgstr "%s: mancata corrispondenza di versione della maschera: %d != %d"

#: ../src/develop/masks/masks.c:2051 ../src/libs/masks.c:1036
msgid "add existing shape"
msgstr "Aggiungi forma esistente"

#: ../src/develop/masks/masks.c:2076
msgid "use same shapes as"
msgstr "Usa la stessa forma di"

#: ../src/develop/masks/masks.c:2390
msgid "masks can not contain themselves"
msgstr "Le maschere non possono contenere se stesse\t"

#: ../src/develop/pixelpipe_hb.c:2736
msgid ""
"darktable discovered problems with your OpenCL setup; disabling OpenCL for "
"this session!"
msgstr ""
"darktable ha riscontrato dei problemi con la configurazione OpenCL; "
"disabilitazione OpenCL per questa sessione!"

#: ../src/develop/tiling.c:820 ../src/develop/tiling.c:1161
#, c-format
msgid "tiling failed for module '%s'. output might be garbled."
msgstr "Tiling fallito per il modulo '%s'. L'output potrebbe essere confuso."

#: ../src/dtgtk/resetlabel.c:58
msgid "double-click to reset"
msgstr "Doppio click per ripristinare"

#. Column 1 - "make" of the camera.
#. * Column 2 - "model" (use the "make" and "model" as provided by DCRaw).
#. * Column 3 - WB name.
#. * Column 4 - Fine tuning. MUST be in increasing order. 0 for no fine tuning.
#. *	      It is enough to give only the extreme values, the other values
#. *	      will be interpolated.
#. * Column 5 - Channel multipliers.
#. *
#. * Minolta's ALPHA and MAXXUM models are treated as the Dynax model.
#. *
#. * WB name is standardized to one of the following:
#. "Sunlight" and other variation should be switched to this:
#: ../src/external/wb_presets.c:45 ../src/iop/lowlight.c:336
msgid "daylight"
msgstr "Luce diurna "

#. Probably same as above:
#: ../src/external/wb_presets.c:47
msgid "direct sunlight"
msgstr "Luce solare diretta"

#: ../src/external/wb_presets.c:48
msgid "cloudy"
msgstr "Nuvoloso"

#. "Shadows" should be switched to this:
#: ../src/external/wb_presets.c:50
msgid "shade"
msgstr "Ombra"

#: ../src/external/wb_presets.c:51
msgid "incandescent"
msgstr "Incandescente"

#: ../src/external/wb_presets.c:52
msgid "incandescent warm"
msgstr "Incandescente calda"

#. Same as "Incandescent":
#: ../src/external/wb_presets.c:54
msgid "tungsten"
msgstr "Tungsteno"

#: ../src/external/wb_presets.c:55
msgid "fluorescent"
msgstr "Fluorescente"

#. In Canon cameras and some newer Nikon cameras:
#: ../src/external/wb_presets.c:57
msgid "fluorescent high"
msgstr "Fluorescente alta"

#: ../src/external/wb_presets.c:58
msgid "cool white fluorescent"
msgstr "Fluorescente bianca fredda"

#: ../src/external/wb_presets.c:59
msgid "warm white fluorescent"
msgstr "Fluorescente bianca calda"

#: ../src/external/wb_presets.c:60
msgid "daylight fluorescent"
msgstr "Luce diurna fluorescente"

#: ../src/external/wb_presets.c:61
msgid "neutral fluorescent"
msgstr "Fluorescente neutrale"

#: ../src/external/wb_presets.c:62
msgid "white fluorescent"
msgstr "Fluorescente bianca"

#. In some newer Nikon cameras:
#: ../src/external/wb_presets.c:64
msgid "sodium-vapor fluorescent"
msgstr "Fluorescente ai vapori di sodio"

#: ../src/external/wb_presets.c:65
msgid "day white fluorescent"
msgstr "Fluorescente bianca diurna"

#: ../src/external/wb_presets.c:66
msgid "high temp. mercury-vapor fluorescent"
msgstr "Fluorescente ai vapori di mercurio alta temperatura"

#: ../src/external/wb_presets.c:68
msgid "flash"
msgstr "Flash"

#. For Olympus with no real "Flash" preset:
#: ../src/external/wb_presets.c:70
msgid "flash (auto mode)"
msgstr "Flash (Automatico)"

#: ../src/external/wb_presets.c:71
msgid "evening sun"
msgstr "Tramonto"

#: ../src/external/wb_presets.c:72
msgid "underwater"
msgstr "Sott'acqua"

#: ../src/external/wb_presets.c:73 ../src/views/darkroom.c:1903
msgid "black & white"
msgstr "bianco & nero"

#: ../src/external/wb_presets.c:75
msgid "spot WB"
msgstr "Bilanciamento del punto di bianco"

#: ../src/external/wb_presets.c:76
msgid "manual WB"
msgstr "Bilanciamento del bianco manuale"

#: ../src/external/wb_presets.c:77
msgid "camera WB"
msgstr "Bilanciamento del bianco fotocamera"

#: ../src/external/wb_presets.c:78
msgid "auto WB"
msgstr "Bilanciamento del bianco automatico"

#: ../src/generate-cache/main.c:49
#, c-format
msgid "creating cache directories\n"
msgstr "Creazione cache delle cartelle\n"

#: ../src/generate-cache/main.c:55
#, c-format
msgid "creating cache directory '%s'\n"
msgstr "Creazione cache della cartella '%s'\n"

#: ../src/generate-cache/main.c:58
#, c-format
msgid "could not create directory '%s'!\n"
msgstr "Impossibile creare cartella '%s'!\n"

#: ../src/generate-cache/main.c:82
#, c-format
msgid "warning: no images are matching the requested image id range\n"
msgstr ""
"Attenzione: nessuna immagine corrisponde all'intervallo di id richiesto\n"

#: ../src/generate-cache/main.c:85
#, c-format
msgid "warning: did you want to swap these boundaries?\n"
msgstr "Attenzione: vuoi invertire i contorni?\n"

#: ../src/generate-cache/main.c:218
#, c-format
msgid ""
"warning: disk backend for thumbnail cache is disabled (cache_disk_backend)\n"
"if you want to pre-generate thumbnails and for darktable to use them, you "
"need to enable disk backend for thumbnail cache\n"
"no thumbnails to be generated, done."
msgstr ""
"attenzione: backend disco per la cache anteprime è disabilitato "
"(cache_disk_backend)\n"
"Se si vuole generare in anticipo anteprime e fare anche in modo che esse "
"possano essere utilizzate da darktable, è necessario abilitare il backend "
"disco per la cache delle anteprime\n"
"Nessuna anteprima deve essere generata, fatto."

#: ../src/generate-cache/main.c:228
#, c-format
msgid "error: ensure that min_mip <= max_mip\n"
msgstr "errore: assicurarsi che min_mip <= max_mip\n"

#: ../src/generate-cache/main.c:233
#, c-format
msgid "creating complete lighttable thumbnail cache\n"
msgstr "Creazione cache anteprime Tavolo Luminoso in corso\n"

#: ../src/gui/accelerators.c:32 ../src/gui/accelerators.c:71
msgctxt "accel"
msgid "global"
msgstr "Globale"

#: ../src/gui/accelerators.c:37 ../src/gui/accelerators.c:76
msgctxt "accel"
msgid "views"
msgstr "Viste"

#: ../src/gui/accelerators.c:42 ../src/gui/accelerators.c:52
#: ../src/gui/accelerators.c:54 ../src/gui/accelerators.c:56
#: ../src/gui/accelerators.c:58 ../src/gui/accelerators.c:60
#: ../src/gui/accelerators.c:82 ../src/gui/accelerators.c:95
#: ../src/gui/accelerators.c:97 ../src/gui/accelerators.c:99
#: ../src/gui/accelerators.c:101 ../src/gui/accelerators.c:103
msgctxt "accel"
msgid "image operations"
msgstr "Operazioni dell'immagine"

#: ../src/gui/accelerators.c:47 ../src/gui/accelerators.c:88
msgctxt "accel"
msgid "modules"
msgstr "Moduli"

#: ../src/gui/accelerators.c:53 ../src/gui/accelerators.c:96
msgctxt "accel"
msgid "increase"
msgstr "Aumenta"

#: ../src/gui/accelerators.c:55 ../src/gui/accelerators.c:98
msgctxt "accel"
msgid "decrease"
msgstr "Diminuisci"

#: ../src/gui/accelerators.c:57 ../src/gui/accelerators.c:100
msgctxt "accel"
msgid "reset"
msgstr "Ripristina "

#: ../src/gui/accelerators.c:59 ../src/gui/accelerators.c:102
#: ../src/libs/styles.c:73
msgctxt "accel"
msgid "edit"
msgstr "Modifica "

#: ../src/gui/accelerators.c:61 ../src/gui/accelerators.c:104
msgctxt "accel"
msgid "dynamic"
msgstr "Dinamico"

#: ../src/gui/accelerators.c:66 ../src/gui/accelerators.c:109
msgctxt "accel"
msgid "lua"
msgstr "Lua"

#: ../src/gui/accelerators.c:753 ../src/libs/lib.c:403
msgid "deleting preset for obsolete module"
msgstr "Elimina preset per il modulo obsoleto"

#: ../src/gui/camera_import_dialog.c:262
msgid "store value as default"
msgstr "Salva come predefinito"

#: ../src/gui/camera_import_dialog.c:267
msgid "reset value to default"
msgstr "Ripristina a predefinito"

#: ../src/gui/camera_import_dialog.c:288 ../src/libs/export_metadata.c:232
#: ../src/libs/geotagging.c:419 ../src/libs/tagging.c:1163
#: ../src/libs/tagging.c:1260 ../src/libs/tagging.c:1348
#: ../src/libs/tagging.c:1514 ../src/libs/tagging.c:1734
msgid "cancel"
msgstr "Cancella"

#: ../src/gui/camera_import_dialog.c:288
msgctxt "camera import"
msgid "import"
msgstr "Importa "

#. Top info
#: ../src/gui/camera_import_dialog.c:304
msgid "please wait while prefetching thumbnails of images from camera..."
msgstr "Attendere la creazione anteprime delle immagini dalla fotocamera..."

#: ../src/gui/camera_import_dialog.c:311 ../src/libs/session.c:100
msgid "jobcode"
msgstr "Codice processo"

#: ../src/gui/camera_import_dialog.c:325
msgid "thumbnail"
msgstr "Anteprima"

#: ../src/gui/camera_import_dialog.c:329
msgid "storage file"
msgstr "File di salvataggio"

#. general settings
#: ../src/gui/camera_import_dialog.c:347 ../src/gui/preferences.c:217
msgid "general"
msgstr "Generale"

#. ignoring of jpegs. hack while we don't handle raw+jpeg in the same directories.
#: ../src/gui/camera_import_dialog.c:350 ../src/libs/import.c:455
msgid "ignore JPEG files"
msgstr "Ignora i file jpeg"

#: ../src/gui/camera_import_dialog.c:352 ../src/libs/import.c:456
msgid ""
"do not load files with an extension of .jpg or .jpeg. this can be useful "
"when there are raw+JPEG in a directory."
msgstr ""
"Non caricare file con estensione .jpg o .jpeg. Questo può essere utile\n"
"quando si hanno RAW+jpeg nella stessa cartella."

#. default metadata
#: ../src/gui/camera_import_dialog.c:361 ../src/libs/import.c:468
msgid "apply metadata on import"
msgstr "Applica metadati in importazione"

#: ../src/gui/camera_import_dialog.c:362 ../src/libs/import.c:469
msgid "apply some metadata to all newly imported images."
msgstr "Applica alcuni metadati a tutte le immagini appena importate."

#: ../src/gui/camera_import_dialog.c:396 ../src/libs/import.c:510
msgid "comma separated list of tags"
msgstr "Lista delle etichette separate da virgola"

#: ../src/gui/camera_import_dialog.c:450 ../src/libs/collect.h:35
#: ../src/libs/import.c:565 ../src/libs/metadata.c:349
#: ../src/libs/metadata_view.c:128
msgid "creator"
msgstr "Autore"

#: ../src/gui/camera_import_dialog.c:455 ../src/libs/collect.h:35
#: ../src/libs/import.c:570 ../src/libs/metadata.c:350
msgid "publisher"
msgstr "Editore"

#: ../src/gui/camera_import_dialog.c:460 ../src/libs/collect.h:36
#: ../src/libs/import.c:575 ../src/libs/metadata.c:351
msgid "rights"
msgstr "Diritti"

#: ../src/gui/camera_import_dialog.c:489
msgid "override today's date"
msgstr "Sovrascrivi la data odierna"

#: ../src/gui/camera_import_dialog.c:492
msgid ""
"check this, if you want to override the timestamp used when expanding "
"variables:\n"
"$(YEAR), $(MONTH), $(DAY),\n"
"$(HOUR), $(MINUTE), $(SECONDS)"
msgstr ""
"Spunta questa opzione se vuoi sovrascrivere data/ora usata quando si "
"espandono le variabili:\n"
"$(YEAR), $(MONTH), $(DAY),\n"
"$(HOUR), $(MINUTE), $(SECONDS)"

#: ../src/gui/camera_import_dialog.c:508
msgid "images"
msgstr "Immagini"

#: ../src/gui/camera_import_dialog.c:509
msgid "settings"
msgstr "Impostazioni"

#: ../src/gui/camera_import_dialog.c:703
msgid ""
"select the images from the list below that you want to import into a new "
"filmroll"
msgstr ""
"Seleziona le immagini che vuoi importare nel nuovo rullino dalla lista "
"sottostante"

#: ../src/gui/camera_import_dialog.c:754
msgid "please use YYYY-MM-DD format for date override"
msgstr "Usa il formato AAAA-MM-GG per sovrascrivere la data"

#. register keys for view switching
#: ../src/gui/gtk.c:1213
msgctxt "accel"
msgid "tethering view"
msgstr "Vista Tethering (scatto remoto)"

#: ../src/gui/gtk.c:1214
msgctxt "accel"
msgid "lighttable view"
msgstr "Vista Tavolo Luminoso"

#: ../src/gui/gtk.c:1215
msgctxt "accel"
msgid "darkroom view"
msgstr "Vista Camera Oscura"

#: ../src/gui/gtk.c:1216
msgctxt "accel"
msgid "map view"
msgstr "Vista Mappa"

#: ../src/gui/gtk.c:1217
msgctxt "accel"
msgid "slideshow view"
msgstr "Vista presentazione"

#: ../src/gui/gtk.c:1218
msgctxt "accel"
msgid "print view"
msgstr "Stampa vista"

#. register ctrl-q to quit:
#: ../src/gui/gtk.c:1241
msgctxt "accel"
msgid "quit"
msgstr "Chiudi"

#. Full-screen accelerators
#: ../src/gui/gtk.c:1246
msgctxt "accel"
msgid "toggle fullscreen"
msgstr "Passa a schermo intero"

#: ../src/gui/gtk.c:1247
msgctxt "accel"
msgid "leave fullscreen"
msgstr "Chiudi schermo intero"

#. Side-border hide/show
#: ../src/gui/gtk.c:1255
msgctxt "accel"
msgid "toggle side borders"
msgstr "Nascondi bordi laterali"

#: ../src/gui/gtk.c:1257
msgctxt "accel"
msgid "toggle panels collapsing controls"
msgstr ""

#: ../src/gui/gtk.c:1261
msgctxt "accel"
msgid "toggle left panel"
msgstr "Nascondi pannello sinistro"

#: ../src/gui/gtk.c:1265
msgctxt "accel"
msgid "toggle right panel"
msgstr "Nascondi pannello destro"

#: ../src/gui/gtk.c:1269
msgctxt "accel"
msgid "toggle top panel"
msgstr "Nascondi pannello superiore"

#: ../src/gui/gtk.c:1273
msgctxt "accel"
msgid "toggle bottom panel"
msgstr ""

#. toggle view of header
#: ../src/gui/gtk.c:1278
msgctxt "accel"
msgid "toggle header"
msgstr "Nascondi testata"

#. View-switch
#: ../src/gui/gtk.c:1281
msgctxt "accel"
msgid "switch view"
msgstr "Cambia vista"

#. Global zoom in & zoom out
#: ../src/gui/gtk.c:1287 ../src/libs/tools/lighttable.c:213
msgctxt "accel"
msgid "zoom in"
msgstr "Zoom avanti"

#: ../src/gui/gtk.c:1288 ../src/libs/tools/lighttable.c:214
msgctxt "accel"
msgid "zoom out"
msgstr "Zoom indietro"

#. accels window
#: ../src/gui/gtk.c:1291
msgctxt "accel"
msgid "show accels window"
msgstr ""

#: ../src/gui/gtkentry.c:186
msgid "$(ROLL_NAME) - roll of the input image"
msgstr "$(ROLL_NAME) - rullino dell'immagine da caricare"

#: ../src/gui/gtkentry.c:187
msgid "$(FILE_FOLDER) - folder containing the input image"
msgstr "$(FILE_FOLDER) - cartella dell'immagine da caricare"

#: ../src/gui/gtkentry.c:188
msgid "$(FILE_NAME) - basename of the input image"
msgstr "$(FILE_NAME) - nome dell'mmagine da caricare"

#: ../src/gui/gtkentry.c:189
msgid "$(FILE_EXTENSION) - extension of the input image"
msgstr "$(FILE_EXTENSION) - estensione dell'immagine da caricare"

#: ../src/gui/gtkentry.c:190
msgid "$(VERSION) - duplicate version"
msgstr "$(VERSION) - versione duplicata"

#: ../src/gui/gtkentry.c:191
msgid "$(SEQUENCE) - sequence number"
msgstr "$(SEQUENCE) - numero sequenza"

#: ../src/gui/gtkentry.c:192
msgid "$(MAX_WIDTH) - maximum image export width"
msgstr "$(MAX_WIDTH) -  Larghezza massima dell'immagine da esportare"

#: ../src/gui/gtkentry.c:193
msgid "$(MAX_HEIGHT) - maximum image export height"
msgstr "$(MAX_HEIGHT) - Altezza massima dell'immagine da esportare"

#: ../src/gui/gtkentry.c:194
msgid "$(YEAR) - year"
msgstr "$(YEAR) - anno"

#: ../src/gui/gtkentry.c:195
msgid "$(MONTH) - month"
msgstr "$(MONTH) - mese"

#: ../src/gui/gtkentry.c:196
msgid "$(DAY) - day"
msgstr "$(DAY) - giorno"

#: ../src/gui/gtkentry.c:197
msgid "$(HOUR) - hour"
msgstr "$(HOUR) - ora"

#: ../src/gui/gtkentry.c:198
msgid "$(MINUTE) - minute"
msgstr "$(MINUTE) - minuto"

#: ../src/gui/gtkentry.c:199
msgid "$(SECOND) - second"
msgstr "$(SECOND) - secondo"

#: ../src/gui/gtkentry.c:200
msgid "$(EXIF_YEAR) - EXIF year"
msgstr "$(EXIF_YEAR) - anno exif"

#: ../src/gui/gtkentry.c:201
msgid "$(EXIF_MONTH) - EXIF month"
msgstr "$(EXIF_MONTH) - mese exif"

#: ../src/gui/gtkentry.c:202
msgid "$(EXIF_DAY) - EXIF day"
msgstr "$(EXIF_DAY) - giorno exif"

#: ../src/gui/gtkentry.c:203
msgid "$(EXIF_HOUR) - EXIF hour"
msgstr "$(EXIF_HOUR) - ora exif"

#: ../src/gui/gtkentry.c:204
msgid "$(EXIF_MINUTE) - EXIF minute"
msgstr "$(EXIF_MINUTE) - minuto exif"

#: ../src/gui/gtkentry.c:205
msgid "$(EXIF_SECOND) - EXIF second"
msgstr "$(EXIF_SECOND) -secondo  exif"

#: ../src/gui/gtkentry.c:206
msgid "$(EXIF_ISO) - ISO value"
msgstr "$(EXIF_ISO) - valore iso"

#: ../src/gui/gtkentry.c:207
msgid "$(MAKER) - camera maker"
msgstr "$(MAKER) - produttore fotocamera"

#: ../src/gui/gtkentry.c:208
msgid "$(MODEL) - camera model"
msgstr "$(MODEL) - modello fotocamera"

#: ../src/gui/gtkentry.c:209
msgid "$(STARS) - star rating"
msgstr "$(STARS) - valutazione"

#: ../src/gui/gtkentry.c:210
msgid "$(LABELS) - colorlabels"
msgstr "$(LABELS) - etichetta colore"

#: ../src/gui/gtkentry.c:211
msgid "$(PICTURES_FOLDER) - pictures folder"
msgstr "$(PICTURES_FOLDER) - cartella immagini"

#: ../src/gui/gtkentry.c:212
msgid "$(HOME) - home folder"
msgstr "$(HOME) - cartella home"

#: ../src/gui/gtkentry.c:213
msgid "$(DESKTOP) - desktop folder"
msgstr "$(DESKTOP) - cartella desktop"

#: ../src/gui/gtkentry.c:214
msgid "$(TITLE) - title from metadata"
msgstr "$(TITLE) - Titolo dai metadata"

#: ../src/gui/gtkentry.c:215
msgid "$(DESCRIPTION) - description from metadata"
msgstr "$(DESCRIPTION) - descrizione dai metadata"

#: ../src/gui/gtkentry.c:216
msgid "$(CREATOR) - creator from metadata"
msgstr "$(CREATOR) - creatore dai metadata"

#: ../src/gui/gtkentry.c:217
msgid "$(PUBLISHER) - publisher from metadata"
msgstr "$(PUBLISHER) - editore dai metadata"

#: ../src/gui/gtkentry.c:218
msgid "$(RIGHTS) - rights from metadata"
msgstr "$(RIGHTS) - diritti dai metadata"

#: ../src/gui/gtkentry.c:219
msgid "$(OPENCL_ACTIVATED) - whether OpenCL is activated"
msgstr "$(OPENCL_ACTIVATED) - Qualora OpenCL sia attivato"

#: ../src/gui/gtkentry.c:220
msgid "$(CATEGORY0(category)) - subtag of level 0 in hierarchical tags"
msgstr ""

#: ../src/gui/gtkentry.c:221
msgid "$(TAGS) - tags as set in metadata settings"
msgstr ""

#: ../src/gui/guides.c:108
msgid "horizontal lines"
msgstr "Linee orizzontali"

#: ../src/gui/guides.c:109
msgid "number of horizontal guide lines"
msgstr "Numero di linee guida orizzontali"

#: ../src/gui/guides.c:115
msgid "vertical lines"
msgstr "Linee verticali"

#: ../src/gui/guides.c:116
msgid "number of vertical guide lines"
msgstr "Numero di linee guida verticali"

#: ../src/gui/guides.c:122
msgid "subdivisions"
msgstr "Suddivisione"

#: ../src/gui/guides.c:123
msgid "number of subdivisions per grid rectangle"
msgstr "Numero di suddivisioni per la griglia rettangolare"

#: ../src/gui/guides.c:440
msgid "extra"
msgstr "Extra"

#: ../src/gui/guides.c:441
msgid "golden sections"
msgstr "Sezioni auree"

#: ../src/gui/guides.c:442
msgid "golden spiral sections"
msgstr "Sezioni spirale aurea"

#: ../src/gui/guides.c:443
msgid "golden spiral"
msgstr "Spirale aurea"

#: ../src/gui/guides.c:444 ../src/imageio/format/pdf.c:681
#: ../src/iop/denoiseprofile.c:3971 ../src/iop/lens.cc:2326
#: ../src/iop/rawdenoise.c:985 ../src/libs/tools/filter.c:125
msgid "all"
msgstr "Tutte"

#: ../src/gui/guides.c:445
msgid "show some extra guides"
msgstr "Visualizza alcune guide extra"

#: ../src/gui/guides.c:481
msgid "grid"
msgstr "Griglia"

#: ../src/gui/guides.c:483
msgid "rules of thirds"
msgstr "Regola dei terzi"

#: ../src/gui/guides.c:484
msgid "metering"
msgstr "Misurazione"

#: ../src/gui/guides.c:485
msgid "perspective"
msgstr "Prospettiva"

#. TODO: make the number of lines configurable with a slider?
#: ../src/gui/guides.c:486
msgid "diagonal method"
msgstr "Metodo diagonale"

#: ../src/gui/guides.c:487
msgid "harmonious triangles"
msgstr "Triangoli armonici"

#: ../src/gui/guides.c:491
msgid "golden mean"
msgstr "Sezione aurea"

#: ../src/gui/hist_dialog.c:171
msgid "select parts"
msgstr "Seleziona parti"

#: ../src/gui/hist_dialog.c:172
msgid "select _all"
msgstr "seleziona _tutto"

#: ../src/gui/hist_dialog.c:172
msgid "select _none"
msgstr "seleziona _nulla"

#: ../src/gui/hist_dialog.c:172 ../src/gui/preferences.c:1389
#: ../src/gui/presets.c:386 ../src/libs/lib.c:227
msgid "_ok"
msgstr "_ok"

#: ../src/gui/hist_dialog.c:198 ../src/gui/styles_dialog.c:349
#: ../src/gui/styles_dialog.c:358
msgid "include"
msgstr "Includi"

#: ../src/gui/hist_dialog.c:205 ../src/gui/styles_dialog.c:378
#: ../src/gui/styles_dialog.c:381
msgid "item"
msgstr "Oggetto"

#: ../src/gui/hist_dialog.c:233
msgid "can't copy history out of unaltered image"
msgstr "Impossibile copiare la coda di sviluppo da un'immagine non modificata"

#. format string and corresponding flag stored into the database
#: ../src/gui/preferences.c:81 ../src/gui/presets.c:56
msgid "normal images"
msgstr "Immagine normale"

#: ../src/gui/preferences.c:82 ../src/gui/presets.c:57
#: ../src/libs/metadata_view.c:295
msgid "raw"
msgstr "Raw"

#: ../src/gui/preferences.c:83 ../src/gui/presets.c:58
msgid "HDR"
msgstr "HDR"

#. language
#: ../src/gui/preferences.c:227
msgid "interface language"
msgstr "lingua interfaccia"

#: ../src/gui/preferences.c:242
msgid "double click to reset to the system language"
msgstr "doppio click per azzerare alla lingua di sistema"

#: ../src/gui/preferences.c:244
msgid ""
"set the language of the user interface. the system default is marked with an "
"* (needs a restart)"
msgstr ""
"Imposta la lingua per l'interfaccia utente. Il sistema è impostato in modo "
"predefinito con un valore * (è necessario il riavvio)"

#: ../src/gui/preferences.c:253
msgid "theme"
msgstr "Tema"

#: ../src/gui/preferences.c:277
msgid "set the theme for the user interface"
msgstr "Imposta il tema dell'interfaccia utente"

#: ../src/gui/preferences.c:288
msgid "darktable preferences"
msgstr "Preferenze darktable"

#: ../src/gui/preferences.c:290
msgid "close"
msgstr "Chiudi"

#: ../src/gui/preferences.c:494
msgid "module"
msgstr "Modulo"

#. exif
#: ../src/gui/preferences.c:506 ../src/gui/preferences.c:1430
#: ../src/gui/presets.c:431 ../src/libs/metadata_view.c:111
msgid "model"
msgstr "Modello"

#: ../src/gui/preferences.c:510 ../src/gui/preferences.c:1438
#: ../src/gui/presets.c:438 ../src/libs/metadata_view.c:112
msgid "maker"
msgstr "Costruttore"

#: ../src/gui/preferences.c:514 ../src/gui/preferences.c:1446
#: ../src/gui/presets.c:445 ../src/libs/collect.h:36
#: ../src/libs/metadata_view.c:113
msgid "lens"
msgstr "Obiettivo"

#. iso
#: ../src/gui/preferences.c:518 ../src/gui/preferences.c:1452
#: ../src/gui/presets.c:451 ../src/libs/camera.c:588 ../src/libs/collect.h:37
#: ../src/libs/metadata_view.c:118
msgid "ISO"
msgstr "ISO"

#. exposure
#: ../src/gui/preferences.c:522 ../src/gui/preferences.c:1465
#: ../src/gui/presets.c:464 ../src/iop/basicadj.c:685 ../src/iop/exposure.c:107
#: ../src/iop/exposure.c:886 ../src/iop/relight.c:361 ../src/libs/collect.h:37
#: ../src/libs/metadata_view.c:115
msgid "exposure"
msgstr "Esposizione"

#. aperture
#: ../src/gui/preferences.c:526 ../src/gui/preferences.c:1480
#: ../src/gui/presets.c:479 ../src/libs/camera.c:575 ../src/libs/camera.c:577
#: ../src/libs/collect.h:37 ../src/libs/metadata_view.c:114
msgid "aperture"
msgstr "Diaframma"

#. focal length
#: ../src/gui/preferences.c:530 ../src/gui/preferences.c:1495
#: ../src/gui/presets.c:494 ../src/iop/ashift.c:4873 ../src/libs/camera.c:580
#: ../src/libs/collect.h:36 ../src/libs/metadata_view.c:116
msgid "focal length"
msgstr "Lunghezza focale"

#: ../src/gui/preferences.c:535 ../src/iop/basicadj.c:746
#: ../src/iop/borders.c:1022 ../src/iop/levels.c:705
#: ../src/iop/rgblevels.c:1089
msgid "auto"
msgstr "Auto"

#. Adding the import/export buttons
#: ../src/gui/preferences.c:544 ../src/gui/preferences.c:637
msgctxt "preferences"
msgid "import..."
msgstr "Importa..."

#. Adding the outer container
#: ../src/gui/preferences.c:584
msgid "shortcuts"
msgstr "Scorciatoie"

#: ../src/gui/preferences.c:595
msgid "shortcut"
msgstr "Scorciatoia"

#: ../src/gui/preferences.c:599
msgid "binding"
msgstr "Combinazione di tasti"

#. export button
#: ../src/gui/preferences.c:642 ../src/libs/styles.c:472
msgid "export..."
msgstr "Esporta..."

#. Setting the notification text
#: ../src/gui/preferences.c:919
msgid "press key combination to remap..."
msgstr "Premi la nuova combinazione di tasti"

#: ../src/gui/preferences.c:1020
#, c-format
msgid ""
"%s accel is already mapped to\n"
"%s.\n"
"do you want to replace it ?"
msgstr ""
"La scorciatoia %s è già mappata con\n"
"%s.\n"
"Vuoi sostituirla?"

#: ../src/gui/preferences.c:1026
#, fuzzy
msgid "accel conflict"
msgstr "Sul conflitto"

#: ../src/gui/preferences.c:1115 ../src/gui/presets.c:182 ../src/libs/lib.c:340
#, c-format
msgid "do you really want to delete the preset `%s'?"
msgstr "Vuoi veramente eliminare il preset `%s'?"

#: ../src/gui/preferences.c:1119 ../src/gui/presets.c:186 ../src/libs/lib.c:344
msgid "delete preset?"
msgstr "Elimino impostazione?"

#. Non-zero value indicates export
#: ../src/gui/preferences.c:1155
msgid "select file to export"
msgstr "Seleziona file da esportare"

#. Zero value indicates import
#: ../src/gui/preferences.c:1181
msgid "select file to import"
msgstr "Seleziona file da importare"

#: ../src/gui/preferences.c:1182 ../src/gui/preferences.c:1266
#: ../src/libs/collect.c:243 ../src/libs/copy_history.c:79
#: ../src/libs/geotagging.c:474 ../src/libs/import.c:760
#: ../src/libs/import.c:867 ../src/libs/styles.c:324
msgid "_open"
msgstr "_apri"

#: ../src/gui/preferences.c:1225
msgid ""
"are you sure you want to restore the default keybindings?  this will erase "
"any modifications you have made."
msgstr ""
"Sei sicuro di voler ripristinare i tasti predefiniti? Questo cancellerà le "
"eventuali modifiche apportate."

#. Zero value indicates import
#: ../src/gui/preferences.c:1265
msgid "select preset to import"
msgstr "Seleziona il preset da importare"

#: ../src/gui/preferences.c:1284
msgid "failed to import preset"
msgstr "Non riesco ad importare il preset"

#: ../src/gui/preferences.c:1384 ../src/gui/presets.c:385
#, c-format
msgid "edit `%s' for module `%s'"
msgstr "Modifica '%s' per il modulo '%s'"

#: ../src/gui/preferences.c:1407 ../src/gui/presets.c:408 ../src/libs/lib.c:252
msgid "description or further information"
msgstr "Descrizione o ulteriori informazioni"

#: ../src/gui/preferences.c:1410 ../src/gui/presets.c:411
msgid "auto apply this preset to matching images"
msgstr ""
"Applica automaticamente questo present alle\n"
"immagini che corrispondono a questi criteri:"

#: ../src/gui/preferences.c:1413 ../src/gui/presets.c:414
msgid "only show this preset for matching images"
msgstr ""
"Mostra solo questo preset per le immagini\n"
"che corrispondono a questi criteri:"

#: ../src/gui/preferences.c:1415 ../src/gui/presets.c:415
msgid ""
"be very careful with this option. this might be the last time you see your "
"preset."
msgstr ""
"Attento con questa opzione. Potrebbe essere l'ultima volta che vedi il tuo "
"preset."

#: ../src/gui/preferences.c:1429 ../src/gui/presets.c:430
#, no-c-format
msgid "string to match model (use % as wildcard)"
msgstr "Stringa per la corrispondenza del modello (usa % come jolly)"

#: ../src/gui/preferences.c:1437 ../src/gui/presets.c:437
#, no-c-format
msgid "string to match maker (use % as wildcard)"
msgstr "Stringa per la corrispondenza del Costruttore (usa % come jolly)"

#: ../src/gui/preferences.c:1445 ../src/gui/presets.c:444
#, no-c-format
msgid "string to match lens (use % as wildcard)"
msgstr "Stringa per la corrispondenza degli obiettivi (usa % come jolly)"

#: ../src/gui/preferences.c:1455 ../src/gui/presets.c:454
msgid "minimum ISO value"
msgstr "Valore iso minimo"

#: ../src/gui/preferences.c:1458 ../src/gui/presets.c:457
msgid "maximum ISO value"
msgstr "Valore iso massimo"

#: ../src/gui/preferences.c:1469 ../src/gui/presets.c:468
msgid "minimum exposure time"
msgstr "Tempo di esposizione minimo"

#: ../src/gui/preferences.c:1470 ../src/gui/presets.c:469
msgid "maximum exposure time"
msgstr "Tempo di esposizione massimo"

#: ../src/gui/preferences.c:1484 ../src/gui/presets.c:483
msgid "minimum aperture value"
msgstr "Apertura diaframma minima"

#: ../src/gui/preferences.c:1485 ../src/gui/presets.c:484
msgid "maximum aperture value"
msgstr "Apertura diaframma massima"

#: ../src/gui/preferences.c:1500 ../src/gui/presets.c:500
msgid "minimum focal length"
msgstr "Lunghezza focale minima"

#: ../src/gui/preferences.c:1501 ../src/gui/presets.c:501
msgid "maximum focal length"
msgstr "Lunghezza focale massima"

#. raw/hdr/ldr
#: ../src/gui/preferences.c:1510 ../src/gui/presets.c:507
#: ../src/imageio/format/j2k.c:644
msgid "format"
msgstr "Formato"

#: ../src/gui/preferences.c:1617 ../src/imageio/storage/disk.c:122
#: ../src/imageio/storage/gallery.c:109 ../src/imageio/storage/latex.c:108
msgid "_select as output destination"
msgstr "_seleziona come destinazione di output"

#: ../src/gui/preferences.c:1628
#, c-format
msgid "preset %s was successfully saved"
msgstr "Il preset %s è stato salvato con successo"

#. then show edit dialog
#: ../src/gui/presets.c:218 ../src/gui/presets.c:637 ../src/gui/presets.c:644
#: ../src/gui/presets.c:646 ../src/gui/presets.c:648 ../src/libs/lib.c:298
#: ../src/libs/lib.c:312 ../src/libs/lib.c:320 ../src/libs/lib.c:322
#: ../src/libs/lib.c:324
msgid "new preset"
msgstr "Nuovo preset"

#: ../src/gui/presets.c:224
msgid "please give preset a name"
msgstr "Per favore, dai un nome al preset"

#: ../src/gui/presets.c:229
msgid "unnamed preset"
msgstr "Preset senza nome"

#: ../src/gui/presets.c:254 ../src/libs/lib.c:150
#, c-format
msgid ""
"preset `%s' already exists.\n"
"do you want to overwrite?"
msgstr ""
"Preset '%s' già esistente.\n"
"Vuoi sovrascriverlo?"

#: ../src/gui/presets.c:259 ../src/libs/lib.c:154
msgid "overwrite preset?"
msgstr "Sovrascrivo preset?"

#: ../src/gui/presets.c:404 ../src/libs/lib.c:248
msgid "name of the preset"
msgstr "Nome del preset"

#: ../src/gui/presets.c:881 ../src/gui/presets.c:894
msgid "(default)"
msgstr "(Predefinito)"

#: ../src/gui/presets.c:905
msgid "disabled: wrong module version"
msgstr "Disabilitato: versione del modulo errata"

#: ../src/gui/presets.c:929 ../src/libs/lib.c:489
msgid "edit this preset.."
msgstr "Modifica questo preset..."

#: ../src/gui/presets.c:933 ../src/libs/lib.c:493
msgid "delete this preset"
msgstr "Elimina questo preset"

#: ../src/gui/presets.c:939 ../src/libs/lib.c:500
msgid "store new preset.."
msgstr "Salva nuovo preset..."

#: ../src/gui/presets.c:945 ../src/libs/lib.c:512
msgid "update preset"
msgstr "Aggiorna preset"

#: ../src/gui/presets.c:958
msgid "favourite"
msgstr "Preferito"

#: ../src/gui/styles_dialog.c:168 ../src/gui/styles_dialog.c:174
#: ../src/libs/styles.c:311
#, c-format
msgid "style %s was successfully saved"
msgstr "Lo stile %s è stato salvato con successo"

#: ../src/gui/styles_dialog.c:272
msgid "edit style"
msgstr "Modifica stile"

# "duplicate" traduit par "cloner" avec une bulle d'explication utilisant le terme de "copie virtuelle", dans le sens que l'image n'est pas physiquement dupliquée
#: ../src/gui/styles_dialog.c:273
msgid "duplicate style"
msgstr "Duplica stile"

#: ../src/gui/styles_dialog.c:274
msgid "creates a duplicate of the style before applying changes"
msgstr "Crea un duplicato dello stile prima di applicare le modifiche"

#: ../src/gui/styles_dialog.c:278
msgid "create new style"
msgstr "Crea un nuovo stile"

#: ../src/gui/styles_dialog.c:310
msgid "enter a name for the new style"
msgstr "Inserisci il nome del nuovo stile"

#. DT_COLLECTION_SORT_TITLE
#: ../src/gui/styles_dialog.c:313 ../src/libs/collect.h:35
#: ../src/libs/metadata.c:348 ../src/libs/tools/filter.c:156
msgid "description"
msgstr "Descrizione"

#: ../src/gui/styles_dialog.c:315
msgid "enter a description for the new style, this description is searchable"
msgstr "Inserisci la descrizione del nuovo stile, la descrizione è ricercabile"

#: ../src/gui/styles_dialog.c:370
msgid "update"
msgstr "Aggiorna"

#: ../src/gui/styles_dialog.c:465
msgid "can't create style out of unaltered image"
msgstr "Impossibile creare uno stile da un'immagine non modificata"

#: ../src/imageio/format/copy.c:124
msgid "copy"
msgstr "Copia"

#: ../src/imageio/format/copy.c:140
msgid ""
"do a 1:1 copy of the selected files.\n"
"the global options below do not apply!"
msgstr ""
"Esegui una copia 1:1 dei file selezionati.\n"
"Le impostazioni globali sottostanti non verranno applicate!"

#: ../src/imageio/format/exr.cc:189
msgid "the selected output profile doesn't work well with exr"
msgstr "Il profilo di output selezionato non funziona bene con exr"

#: ../src/imageio/format/exr.cc:336
msgid "OpenEXR (float)"
msgstr "OpenEXR (float)"

#: ../src/imageio/format/exr.cc:355
msgid "compression mode"
msgstr "Tmodalità di compressione"

#: ../src/imageio/format/exr.cc:358
msgid "RLE"
msgstr "RLE"

#: ../src/imageio/format/exr.cc:359
msgid "ZIPS"
msgstr "ZIPS"

#: ../src/imageio/format/exr.cc:360
msgid "ZIP"
msgstr "ZIP"

#: ../src/imageio/format/exr.cc:361
msgid "PIZ (default)"
msgstr "PIZ (predefinito)"

#: ../src/imageio/format/exr.cc:362
msgid "PXR24 (lossy)"
msgstr "PXR24 (con perdita)"

#: ../src/imageio/format/exr.cc:363
msgid "B44 (lossy)"
msgstr "B44 (con perdita)"

#: ../src/imageio/format/exr.cc:364
msgid "B44A (lossy)"
msgstr "B44A (con perdita)"

#: ../src/imageio/format/j2k.c:611
msgid "JPEG 2000 (12-bit)"
msgstr "JPEG 2000 (12-bit)"

#: ../src/imageio/format/j2k.c:645
msgid "J2K"
msgstr "J2K"

#: ../src/imageio/format/j2k.c:646
msgid "jp2"
msgstr "jp2"

#: ../src/imageio/format/j2k.c:659
msgid "DCP mode"
msgstr "Modo DCP"

#: ../src/imageio/format/j2k.c:661
msgid "Cinema2K, 24FPS"
msgstr "Cinema2k, 24fps"

#: ../src/imageio/format/j2k.c:662
msgid "Cinema2K, 48FPS"
msgstr "Cinema2k, 48fps"

#: ../src/imageio/format/j2k.c:663
msgid "Cinema4K, 24FPS"
msgstr "Cinema4k, 24fps"

#: ../src/imageio/format/jpeg.c:576
msgid "JPEG (8-bit)"
msgstr "JPEG (8-bit)"

#: ../src/imageio/format/pdf.c:79 ../src/imageio/format/png.c:527
#: ../src/imageio/format/tiff.c:467
msgid "8 bit"
msgstr "8 bit"

#: ../src/imageio/format/pdf.c:80 ../src/imageio/format/png.c:528
#: ../src/imageio/format/tiff.c:468
msgid "16 bit"
msgstr "16 bit"

#: ../src/imageio/format/pdf.c:202 ../src/imageio/format/pdf.c:488
msgid "invalid paper size"
msgstr "colore testo"

#: ../src/imageio/format/pdf.c:209
msgid "invalid border size, using 0"
msgstr "Dimensione bordo invalida, utilizzo 0"

#: ../src/imageio/format/pdf.c:258 ../src/imageio/storage/disk.c:332
#: ../src/imageio/storage/email.c:136 ../src/imageio/storage/facebook.c:1311
#: ../src/imageio/storage/flickr.c:650 ../src/imageio/storage/gallery.c:349
#: ../src/imageio/storage/gallery.c:390
#: ../src/imageio/storage/googlephoto.c:1381
#: ../src/imageio/storage/piwigo.c:969
#, c-format
msgid "could not export to file `%s'!"
msgstr "Impossibile esportare il file '%s'!"

#: ../src/imageio/format/pdf.c:412
msgid "PDF"
msgstr "PDF"

#. title
#. create labels
#. clang-format off
#. xmp
#. DT_COLLECTION_SORT_CUSTOM_ORDER
#: ../src/imageio/format/pdf.c:583 ../src/imageio/storage/facebook.c:1120
#: ../src/imageio/storage/flickr.c:530 ../src/imageio/storage/gallery.c:185
#: ../src/imageio/storage/googlephoto.c:1234 ../src/imageio/storage/latex.c:185
#: ../src/imageio/storage/piwigo.c:857 ../src/libs/collect.h:34
#: ../src/libs/metadata.c:347 ../src/libs/metadata_view.c:127
#: ../src/libs/tools/filter.c:155
msgid "title"
msgstr "Titolo"

#: ../src/imageio/format/pdf.c:593
msgid "enter the title of the pdf"
msgstr "Inserire il titolo del pdf"

#. // papers
#: ../src/imageio/format/pdf.c:606 ../src/libs/print_settings.c:1271
msgid "paper size"
msgstr "Formato carta"

#: ../src/imageio/format/pdf.c:611
msgid ""
"paper size of the pdf\n"
"either one from the list or \"<width> [unit] x <height> <unit>\n"
"example: 210 mm x 2.97 cm"
msgstr ""
"dimensione foglio del pdf\n"
"uno dalla lista oppure \"<width> [unit] x <height> <unit>\n"
"esempio: 210 mm x 2.97 cm"

#: ../src/imageio/format/pdf.c:621
msgid "page orientation"
msgstr "Orientazione pagina"

#: ../src/imageio/format/pdf.c:622 ../src/iop/borders.c:1023
#: ../src/libs/print_settings.c:1280
msgid "portrait"
msgstr "Verticale/Ritratto"

#: ../src/imageio/format/pdf.c:623 ../src/iop/borders.c:1024
#: ../src/libs/print_settings.c:1281
msgid "landscape"
msgstr "Orizzontale/Panorama"

#: ../src/imageio/format/pdf.c:626
msgid "paper orientation of the pdf"
msgstr "Orientazione foglio sul pdf"

#. border
#: ../src/imageio/format/pdf.c:631
msgid "border"
msgstr "Bordo"

#: ../src/imageio/format/pdf.c:641
msgid ""
"empty space around the pdf\n"
"format: size + unit\n"
"examples: 10 mm, 1 inch"
msgstr ""
"spazio vuoto intorno al pdf\n"
"formato: dimensione + unità\n"
"esempi: 10 mm, 1 pollice"

#. dpi
#: ../src/imageio/format/pdf.c:653
msgid "dpi"
msgstr "dpi"

#: ../src/imageio/format/pdf.c:661
msgid "dpi of the images inside the pdf"
msgstr "DPI delle immagini nel PDF"

#: ../src/imageio/format/pdf.c:668
msgid "rotate images"
msgstr "ruota immagini"

#: ../src/imageio/format/pdf.c:673
msgid ""
"images can be rotated to match the pdf orientation to waste less space when "
"printing"
msgstr ""
"Le immagini possono essere ruotate per combaciare con l'orientazione del pdf "
"in maniera tale da sprecare meno spazio durante la stampa"

#: ../src/imageio/format/pdf.c:680
msgid "TODO: pages"
msgstr "TODO: pagine"

#: ../src/imageio/format/pdf.c:682
msgid "single images"
msgstr "immagini singole"

#: ../src/imageio/format/pdf.c:683
msgid "contact sheet"
msgstr "Foglio contatto"

#. gtk_grid_attach(grid, GTK_WIDGET(d->pages), 0, ++line, 2, 1);
#. g_signal_connect(G_OBJECT(d->pages), "value-changed", G_CALLBACK(pages_toggle_callback), self);
#: ../src/imageio/format/pdf.c:686
msgid "what pages should be added to the pdf"
msgstr "Quali pagine dovrebbero essere aggiunte al file pdf"

#: ../src/imageio/format/pdf.c:693
msgid "embed icc profiles"
msgstr "Incorpora profili icc"

#: ../src/imageio/format/pdf.c:698
msgid "images can be tagged with their icc profile"
msgstr "Le immagini possono essere taggate con il loro profilo icc"

#: ../src/imageio/format/pdf.c:704 ../src/imageio/format/png.c:526
#: ../src/imageio/format/tiff.c:466
msgid "bit depth"
msgstr "Profondità di bit"

#: ../src/imageio/format/pdf.c:714
msgid "bits per channel of the embedded images"
msgstr "Bit per canale delle immagini incorporate"

#: ../src/imageio/format/pdf.c:720 ../src/imageio/format/png.c:540
#: ../src/imageio/format/tiff.c:481 ../src/iop/graduatednd.c:1224
msgid "compression"
msgstr "Compressione"

#: ../src/imageio/format/pdf.c:721 ../src/imageio/format/tiff.c:482
msgid "uncompressed"
msgstr "Non compresso"

#: ../src/imageio/format/pdf.c:722 ../src/imageio/format/tiff.c:483
msgid "deflate"
msgstr "Deflate"

#: ../src/imageio/format/pdf.c:725
msgid ""
"method used for image compression\n"
"uncompressed -- fast but big files\n"
"deflate -- smaller files but slower"
msgstr ""
"Metodo usato per la compressione immagine\n"
"Non compresso -- veloce ma fornisce file grandi\n"
"Deflazione -- file piccoli ma più lento"

#: ../src/imageio/format/pdf.c:733
msgid "image mode"
msgstr "modo immagine"

#: ../src/imageio/format/pdf.c:734
msgid "normal"
msgstr "normale"

#: ../src/imageio/format/pdf.c:735
msgid "draft"
msgstr "bozza"

#: ../src/imageio/format/pdf.c:736
msgid "debug"
msgstr "debug"

#: ../src/imageio/format/pdf.c:739
msgid ""
"normal -- just put the images into the pdf\n"
"draft -- images are replaced with boxes\n"
"debug -- only show the outlines and bounding boxen"
msgstr ""
"normale -- inserisce le immagini nel pdf\n"
"bozza -- le immagini verranno sostituite con dei quadrati\n"
"debug -- mostra solamente le sagome ed i bordi"

#: ../src/imageio/format/pfm.c:119
msgid "PFM (float)"
msgstr "PFM (float)"

#: ../src/imageio/format/png.c:485
msgid "PNG (8/16-bit)"
msgstr "PNG (8/16-bit)"

#: ../src/imageio/format/ppm.c:108
msgid "PPM (16-bit)"
msgstr "PPM (16-bit)"

#: ../src/imageio/format/tiff.c:411
msgid "TIFF (8/16/32-bit)"
msgstr "TIFF (8/16-bit)"

#: ../src/imageio/format/tiff.c:469
msgid "32 bit (float)"
msgstr "32-bit (float)"

#: ../src/imageio/format/tiff.c:484
msgid "deflate with predictor"
msgstr "Deflate con predittore"

#: ../src/imageio/format/tiff.c:485
msgid "deflate with predictor (float)"
msgstr "Deflate con predittore (float)"

#: ../src/imageio/format/tiff.c:492
msgid "compression level"
msgstr "Livello di compressione"

#: ../src/imageio/format/webp.c:289
msgid "WebP (8-bit)"
msgstr "WebP (8-bit)"

#: ../src/imageio/format/webp.c:321
msgid "compression type"
msgstr "Tipo di compressione"

#: ../src/imageio/format/webp.c:322
msgid "lossy"
msgstr "Con perdita"

#: ../src/imageio/format/webp.c:323
msgid "lossless"
msgstr "Senza perdita"

#: ../src/imageio/format/webp.c:332
msgid "applies only to lossy setting"
msgstr "Si applica solo alle impostazioni con perdita"

#: ../src/imageio/format/webp.c:339
msgid "image hint"
msgstr "Suggerimento immagine"

#: ../src/imageio/format/webp.c:341
msgid ""
"image characteristics hint for the underlying encoder.\n"
"picture : digital picture, like portrait, inner shot\n"
"photo   : outdoor photograph, with natural lighting\n"
"graphic : discrete tone image (graph, map-tile etc)"
msgstr ""
"Suggerimenti sulle caratteristiche dell'immagine per la codifica.\n"
"Immagine : immagine digitale, ad esempio ritratto, scatto in interni\n"
"Fotografia   : fotografia in esterni, con illuminazione naturale\n"
"Grafica : immagine con toni separati (non continui)"

#: ../src/imageio/format/webp.c:345
msgid "default"
msgstr "Predefinito"

#: ../src/imageio/format/webp.c:346
msgid "picture"
msgstr "Immagine"

#: ../src/imageio/format/webp.c:347
msgid "photo"
msgstr "Fotografia"

#: ../src/imageio/format/webp.c:348
msgid "graphic"
msgstr "Grafica"

#: ../src/imageio/storage/disk.c:70 ../src/libs/export.c:537
msgid "file on disk"
msgstr "File su disco"

#: ../src/imageio/storage/disk.c:183 ../src/imageio/storage/gallery.c:171
#: ../src/imageio/storage/latex.c:170
msgid ""
"enter the path where to put exported images\n"
"variables support bash like string manipulation\n"
"recognized variables:"
msgstr ""
"immetti il percorso dove salvare le immagini esportate\n"
"sono supportate le variabili come sulla bash\n"
"variabili riconosciute:"

#: ../src/imageio/storage/disk.c:199
msgid "on conflict"
msgstr "Sul conflitto"

#: ../src/imageio/storage/disk.c:200
msgid "create unique filename"
msgstr "crea nome file unico"

#: ../src/imageio/storage/disk.c:201 ../src/libs/copy_history.c:352
msgid "overwrite"
msgstr "Sovrascrivi"

#: ../src/imageio/storage/disk.c:202
msgid "skip"
msgstr "Salta"

#: ../src/imageio/storage/disk.c:281 ../src/imageio/storage/gallery.c:274
#: ../src/imageio/storage/latex.c:273
#, c-format
msgid "could not create directory `%s'!"
msgstr "Impossibile creare la directory '%s'!"

#: ../src/imageio/storage/disk.c:288
#, c-format
msgid "could not write to directory `%s'!"
msgstr "Impossibile scrivere nella directory '%s'!"

#: ../src/imageio/storage/disk.c:318
#, c-format
msgid "%d/%d skipping `%s'"
msgid_plural "%d/%d skipping `%s'"
msgstr[0] "%d/%d saltando `%s'"
msgstr[1] "%d/%d saltando `%s'"

#: ../src/imageio/storage/disk.c:337 ../src/imageio/storage/email.c:143
#: ../src/imageio/storage/gallery.c:398 ../src/imageio/storage/latex.c:362
#, c-format
msgid "%d/%d exported to `%s'"
msgid_plural "%d/%d exported to `%s'"
msgstr[0] "%d/%d esportato in `%s'"
msgstr[1] "%d/%d esportati in `%s'"

#: ../src/imageio/storage/disk.c:396
msgid ""
"you are going to export on overwrite mode, this will overwrite any existing "
"images\n"
"\n"
"do you really want to continue?"
msgstr ""
"Stai esportando in modalità sovrascrittura, questo sovrascrive ogni "
"immagine \n"
"\n"
"Sei sicuro di voler continuare?"

#: ../src/imageio/storage/email.c:52
msgid "send as email"
msgstr "Invia tramite email"

#: ../src/imageio/storage/email.c:197
msgid "images exported from darktable"
msgstr "Immagini esportate da darktable"

#: ../src/imageio/storage/email.c:250
msgid "could not launch email client!"
msgstr "impossibile lanciare il client email!"

#: ../src/imageio/storage/facebook.c:256
#, c-format
msgid "[facebook] unexpected URL format\n"
msgstr "[facebook] formato url inaspettato\n"

#. //////////// build & show the validation dialog
#: ../src/imageio/storage/facebook.c:621
msgid ""
"step 1: a new window or tab of your browser should have been loaded. you "
"have to login into your facebook account there and authorize darktable to "
"upload photos before continuing."
msgstr ""
"Passo 1: una nuova finestra o scheda del tuo browser dovrebbe essere stata "
"aperta. Devi eseguire il login con il tuo account Facebook e autorizzare "
"darktable per l'upload delle foto prima di continuare."

#: ../src/imageio/storage/facebook.c:624
msgid ""
"step 2: paste your browser URL and click the OK button once you are done."
msgstr ""
"Passo 2: incolla l'url del browser e premi il bottone ok una volta fatto."

#: ../src/imageio/storage/facebook.c:630 ../src/imageio/storage/facebook.c:725
msgid "facebook authentication"
msgstr "Autenticazione Facebook"

#: ../src/imageio/storage/facebook.c:638
msgid "URL:"
msgstr "URL:"

#: ../src/imageio/storage/facebook.c:660
msgid "please enter the validation URL"
msgstr "Inserisci l'url di validazione"

#: ../src/imageio/storage/facebook.c:670
msgid "the given URL is not valid, it should look like: "
msgstr " L'url inserito non è valido, dovrebbe essere simile a:"

#: ../src/imageio/storage/facebook.c:701
msgid "authentication successful"
msgstr "Autenticazione completata"

#: ../src/imageio/storage/facebook.c:705
msgid "authentication failed"
msgstr "Autenticazione fallita"

#: ../src/imageio/storage/facebook.c:718
msgid ""
"a new window or tab of your browser should have been loaded. you have to "
"login into your facebook account there and authorize darktable to upload "
"photos before continuing."
msgstr ""
"Una nuova finestra o scheda del tuo browser dovrebbe essere stata aperta. "
"Devi eseguire il login con il tuo account Facebook e autorizzare darktable "
"per l'upload delle foto prima di continuare."

#: ../src/imageio/storage/facebook.c:851
#: ../src/imageio/storage/googlephoto.c:943
msgid "new account"
msgstr "Nuovo account"

#: ../src/imageio/storage/facebook.c:856
#: ../src/imageio/storage/googlephoto.c:948
msgid "other account"
msgstr "Altro account"

#: ../src/imageio/storage/facebook.c:885
#: ../src/imageio/storage/googlephoto.c:976
msgid "unable to retrieve the album list"
msgstr "Impossibile trovare la lista degli album"

#: ../src/imageio/storage/facebook.c:893 ../src/imageio/storage/flickr.c:393
#: ../src/imageio/storage/flickr.c:420 ../src/imageio/storage/googlephoto.c:986
#: ../src/imageio/storage/piwigo.c:524 ../src/imageio/storage/piwigo.c:588
msgid "create new album"
msgstr "Crea un nuovo album"

#: ../src/imageio/storage/facebook.c:965
#: ../src/imageio/storage/googlephoto.c:1039
#: ../src/imageio/storage/googlephoto.c:1189
msgid "logout"
msgstr "Logout"

#. Set default permission to private
#. login button
#: ../src/imageio/storage/facebook.c:971 ../src/imageio/storage/facebook.c:991
#: ../src/imageio/storage/facebook.c:1038
#: ../src/imageio/storage/facebook.c:1064
#: ../src/imageio/storage/facebook.c:1183 ../src/imageio/storage/flickr.c:481
#: ../src/imageio/storage/googlephoto.c:1045
#: ../src/imageio/storage/googlephoto.c:1193
#: ../src/imageio/storage/googlephoto.c:1206
#: ../src/imageio/storage/googlephoto.c:1273
#: ../src/imageio/storage/piwigo.c:810
msgid "login"
msgstr "Login"

#: ../src/imageio/storage/facebook.c:1099
msgid "facebook webalbum"
msgstr "Album di Facebook"

#: ../src/imageio/storage/facebook.c:1121 ../src/imageio/storage/flickr.c:545
msgid "summary"
msgstr "Sommario"

#: ../src/imageio/storage/facebook.c:1122
msgid "privacy"
msgstr "Privacy"

#: ../src/imageio/storage/facebook.c:1168
msgid "only me"
msgstr "Solo io"

#: ../src/imageio/storage/facebook.c:1171 ../src/imageio/storage/flickr.c:498
#: ../src/imageio/storage/piwigo.c:828
msgid "friends"
msgstr "Amici"

#: ../src/imageio/storage/facebook.c:1174
msgid "public"
msgstr "Pubblico"

#: ../src/imageio/storage/facebook.c:1177
msgid "friends of friends"
msgstr "Amici degli Amici"

#: ../src/imageio/storage/facebook.c:1320
#: ../src/imageio/storage/googlephoto.c:1390
msgid "unable to create album, no title provided"
msgstr "Non è possibile creare un album senza titolo"

#: ../src/imageio/storage/facebook.c:1329
#: ../src/imageio/storage/googlephoto.c:1397
msgid "unable to create album"
msgstr "Impossibile creare un nuovo album"

#: ../src/imageio/storage/facebook.c:1339
msgid "unable to export photo to webalbum"
msgstr "Non è possibile esportare foto nell'album"

#. this makes sense only if the export was successful
#: ../src/imageio/storage/facebook.c:1351
#, c-format
msgid "%d/%d exported to facebook webalbum"
msgid_plural "%d/%d exported to facebook webalbum"
msgstr[0] "%d/%d esportato nel webalbum Facebook"
msgstr[1] "%d/%d esportati nel webalbum Facebook"

#: ../src/imageio/storage/flickr.c:116
#, c-format
msgid "flickr authentication: %s"
msgstr "Autenticazione Flickr: %s"

#: ../src/imageio/storage/flickr.c:197
msgid ""
"step 1: a new window or tab of your browser should have been loaded. you "
"have to login into your flickr account there and authorize darktable to "
"upload photos before continuing."
msgstr ""
"Passo 1: una nuova finestra o tab del tuo browser dovrebbe esser stata "
"aperta. Devi eseguire il login con il tuo account Flickr e autorizzare "
"darktable per l'upload delle foto prima di continuare."

#: ../src/imageio/storage/flickr.c:199
msgid "step 2: click the OK button once you are done."
msgstr "Passo 2: premi ok una volta fatto."

#: ../src/imageio/storage/flickr.c:204
msgid "flickr authentication"
msgstr "Autenticazione Flickr"

#: ../src/imageio/storage/flickr.c:317
msgid "flickr webalbum"
msgstr "Album Flickr"

#: ../src/imageio/storage/flickr.c:338 ../src/imageio/storage/flickr.c:378
#: ../src/imageio/storage/flickr.c:825 ../src/imageio/storage/flickr.c:831
#: ../src/imageio/storage/piwigo.c:472 ../src/imageio/storage/piwigo.c:487
#: ../src/imageio/storage/piwigo.c:499
msgid "not authenticated"
msgstr "Non autenticato"

#: ../src/imageio/storage/flickr.c:374 ../src/imageio/storage/flickr.c:821
#: ../src/imageio/storage/piwigo.c:464
msgid "authenticated"
msgstr "Autenticato"

#. Add standard action
#: ../src/imageio/storage/flickr.c:392
msgid "without album"
msgstr "Senza album"

#: ../src/imageio/storage/flickr.c:468
msgid "flickr user"
msgstr "Utente Flickr"

#: ../src/imageio/storage/flickr.c:482
msgid "flickr login"
msgstr "Login Flickr"

#: ../src/imageio/storage/flickr.c:496 ../src/imageio/storage/piwigo.c:825
msgid "visible to"
msgstr "Visibile a"

#: ../src/imageio/storage/flickr.c:497 ../src/imageio/storage/piwigo.c:830
msgid "you"
msgstr "Tu"

#: ../src/imageio/storage/flickr.c:499 ../src/imageio/storage/piwigo.c:829
msgid "family"
msgstr "Famiglia"

#: ../src/imageio/storage/flickr.c:500
msgid "friends + family"
msgstr "Amici + Famiglia"

#: ../src/imageio/storage/flickr.c:501 ../src/imageio/storage/piwigo.c:826
msgid "everyone"
msgstr "Chiunque"

#. Available albums
#: ../src/imageio/storage/flickr.c:509
msgid "photosets"
msgstr "Sets"

#: ../src/imageio/storage/flickr.c:515 ../src/imageio/storage/piwigo.c:844
msgid "refresh album list"
msgstr "Aggiorna lista album"

#: ../src/imageio/storage/flickr.c:536
msgid "my new photoset"
msgstr "Il mio nuovo Set"

#: ../src/imageio/storage/flickr.c:551
msgid "exported from darktable"
msgstr "Esportati da darktable"

#: ../src/imageio/storage/flickr.c:558 ../src/imageio/storage/piwigo.c:875
msgid "click login button to start"
msgstr "Premi login per iniziare"

#: ../src/imageio/storage/flickr.c:670
msgid "could not upload to flickr!"
msgstr "Impossibile caricare su Flickr!"

#. this makes sense only if the export was successful
#: ../src/imageio/storage/flickr.c:721
#, c-format
msgid "%d/%d exported to flickr webalbum"
msgid_plural "%d/%d exported to flickr webalbum"
msgstr[0] "%d/%d esportato nel webalbum flickr"
msgstr[1] "%d/%d esportati nel webalbum flickr"

#: ../src/imageio/storage/gallery.c:72
msgid "website gallery"
msgstr "Galleria web"

#: ../src/imageio/storage/gallery.c:191
msgid "enter the title of the website"
msgstr "Inserisci il titolo del sito web"

#. //////////// build & show the validation dialog
#: ../src/imageio/storage/googlephoto.c:762
msgid ""
"step 1: a new window or tab of your browser should have been loaded. you "
"have to login into your google account there and authorize darktable to "
"upload photos before continuing."
msgstr ""
"Passo 1: una nuova finestra o scheda del tuo browser dovrebbe essere stata "
"aperta. Devi eseguire il login con il tuo account Google e autorizzare "
"darktable a caricare le foto prima di continuare."

#: ../src/imageio/storage/googlephoto.c:765
msgid ""
"step 2: paste the verification code shown to you in the browser and click "
"the OK button once you are done."
msgstr ""
"Passo 2: incolla il codice di verifica che ti viene mostrato nel browser e "
"premi il bottone ok una volta fatto."

#: ../src/imageio/storage/googlephoto.c:771
msgid "google authentication"
msgstr "Autenticazione Google"

#: ../src/imageio/storage/googlephoto.c:779
msgid "verification code:"
msgstr "codice di verifica"

#: ../src/imageio/storage/googlephoto.c:802
msgid "please enter the verification code"
msgstr "per favore inserire il codice di verifica"

#: ../src/imageio/storage/googlephoto.c:1221
msgid "google photos"
msgstr "Google foto"

#: ../src/imageio/storage/googlephoto.c:1407
msgid "unable to export to google photos album"
msgstr "Non è possibile esportare nell'album di Google foto"

#. this makes sense only if the export was successful
#: ../src/imageio/storage/googlephoto.c:1420
#, c-format
msgid "%d/%d exported to google photos album"
msgid_plural "%d/%d exported to google photos album"
msgstr[0] "%d/%d esportato in Google foto"
msgstr[1] "%d/%d esportati in Google foto"

#: ../src/imageio/storage/latex.c:71
msgid "LaTeX book template"
msgstr "Modello libro latex"

#. TODO: support title, author, subject, keywords (collect tags?)
#: ../src/imageio/storage/latex.c:194
msgid "enter the title of the book"
msgstr "Inserisci il titolo del libro"

#: ../src/imageio/storage/piwigo.c:478
msgid "not authenticated, cannot reach server"
msgstr "Non autenticato, server non raggiungibile"

#: ../src/imageio/storage/piwigo.c:589
msgid "---"
msgstr "---"

#: ../src/imageio/storage/piwigo.c:630
msgid "cannot refresh albums"
msgstr "Non posso aggiornare l'album"

#: ../src/imageio/storage/piwigo.c:723
msgid "piwigo"
msgstr "Piwigo"

#: ../src/imageio/storage/piwigo.c:748
msgid "accounts"
msgstr "Utenze"

#: ../src/imageio/storage/piwigo.c:765
msgid "server"
msgstr "Server"

#: ../src/imageio/storage/piwigo.c:769
msgid ""
"the server name\n"
"default protocol is https\n"
"specify http:// if non secure server"
msgstr ""
"Il nome del server\n"
"Il protocollo di default è https\n"
"Specifica http:// per server non sicuro"

#: ../src/imageio/storage/piwigo.c:782
msgid "user"
msgstr "utilisateur"

#: ../src/imageio/storage/piwigo.c:796
msgid "password"
msgstr "mot de passe"

#: ../src/imageio/storage/piwigo.c:811
msgid "piwigo login"
msgstr "Piwigo login"

#: ../src/imageio/storage/piwigo.c:827
msgid "contacts"
msgstr "Contatti"

#. Available albums
#: ../src/imageio/storage/piwigo.c:838
msgid "album"
msgstr "album"

#: ../src/imageio/storage/piwigo.c:863
msgid "new album"
msgstr "Nuovo album"

#. parent album list
#. Available albums
#: ../src/imageio/storage/piwigo.c:871
msgid "parent album"
msgstr "Album genitore"

#: ../src/imageio/storage/piwigo.c:988
msgid "cannot create a new piwigo album!"
msgstr "Impossibile creare un nuovo album piwigo!"

#: ../src/imageio/storage/piwigo.c:997
msgid "could not upload to piwigo!"
msgstr "Impossibile caricare su piwigo!"

#. this makes sense only if the export was successful
#: ../src/imageio/storage/piwigo.c:1026
#, c-format
msgid "%d/%d exported to piwigo webalbum"
msgid_plural "%d/%d exported to piwigo webalbum"
msgstr[0] "%d/%d esportato in Piwigo"
msgstr[1] "%d/%d esportati in Piwigo"

#: ../src/iop/ashift.c:112
msgid "perspective correction"
msgstr "Correzione prospettiva"

#: ../src/iop/ashift.c:519 ../src/iop/watermark.c:264
msgctxt "accel"
msgid "rotation"
msgstr "Rotazione "

#: ../src/iop/ashift.c:520
msgctxt "accel"
msgid "lens shift (v)"
msgstr "Spostamento lente (v)"

#: ../src/iop/ashift.c:521
msgctxt "accel"
msgid "lens shift (h)"
msgstr "Spostamento lente (o)"

#: ../src/iop/ashift.c:522
msgctxt "accel"
msgid "shear"
msgstr "Sforzo di taglio"

#: ../src/iop/ashift.c:2602
msgid "automatic cropping failed"
msgstr "Ritaglio automatico fallito"

#: ../src/iop/ashift.c:2746
msgid "data pending - please repeat"
msgstr "dati in sospeso - per favore ripetere"

#: ../src/iop/ashift.c:2752
msgid "could not detect structural data in image"
msgstr "Non è stato possibile individuare dati strutturali nell'immagine"

#: ../src/iop/ashift.c:2763
msgid "could not run outlier removal"
msgstr "Non è stato possibile eliminare le linee di controllo"

#: ../src/iop/ashift.c:2817
msgid "not enough structure for automatic correction"
msgstr "La struttura non è sufficiente per applicare la correzione automatica"

#: ../src/iop/ashift.c:2822
msgid "automatic correction failed, please correct manually"
msgstr ""
"Correzione automatica fallita, per favore effettuare la correzione "
"manualmente"

#: ../src/iop/ashift.c:4623 ../src/iop/ashift.c:4624 ../src/iop/ashift.c:4727
#: ../src/iop/ashift.c:4728
#, c-format
msgid "lens shift (%s)"
msgstr "Spostamento lente (%s)"

#: ../src/iop/ashift.c:4623 ../src/iop/ashift.c:4624 ../src/iop/ashift.c:4727
#: ../src/iop/ashift.c:4728 ../src/iop/clipping.c:1698
#: ../src/iop/clipping.c:1983 ../src/iop/clipping.c:2002
msgid "horizontal"
msgstr "Orizzontale"

#: ../src/iop/ashift.c:4623 ../src/iop/ashift.c:4624 ../src/iop/ashift.c:4727
#: ../src/iop/ashift.c:4728 ../src/iop/clipping.c:1697
#: ../src/iop/clipping.c:1984 ../src/iop/clipping.c:2001
msgid "vertical"
msgstr "Verticale"

#: ../src/iop/ashift.c:4833 ../src/iop/graduatednd.c:1231
#: ../src/iop/watermark.c:1437
msgid "rotation"
msgstr "Rotazione"

#: ../src/iop/ashift.c:4839
msgid "lens shift (vertical)"
msgstr "Cambia lente (verticale)"

#: ../src/iop/ashift.c:4844
msgid "lens shift (horizontal)"
msgstr "Cambia lente (orizzontale)"

#: ../src/iop/ashift.c:4849
msgid "shear"
msgstr "Sforzo di taglio"

#: ../src/iop/ashift.c:4854 ../src/iop/clipping.c:2133
#: ../src/libs/live_view.c:343
msgid "guides"
msgstr "Guide"

#: ../src/iop/ashift.c:4860 ../src/iop/clipping.c:2009
msgid "automatic cropping"
msgstr "Ritaglio automatico"

#: ../src/iop/ashift.c:4862
msgid "largest area"
msgstr "area più larga"

#: ../src/iop/ashift.c:4863
msgid "original format"
msgstr "formato originale"

#: ../src/iop/ashift.c:4867
msgid "lens model"
msgstr "Modello lente"

#: ../src/iop/ashift.c:4868
msgid "generic"
msgstr "Generico"

#: ../src/iop/ashift.c:4869
msgid "specific"
msgstr "Specifico"

#: ../src/iop/ashift.c:4882
msgid "crop factor"
msgstr "fattore di taglio"

#: ../src/iop/ashift.c:4887
msgid "lens dependence"
msgstr "Dipendenza lente"

#: ../src/iop/ashift.c:4897
msgid "aspect adjust"
msgstr "Regolazione aspetto"

#: ../src/iop/ashift.c:4907
msgid "automatic fit"
msgstr "Adatta automaticamente"

#: ../src/iop/ashift.c:4923
msgid "get structure"
msgstr "Ottieni struttura"

#: ../src/iop/ashift.c:4968
msgid "rotate image"
msgstr "ruota immagine"

#: ../src/iop/ashift.c:4969 ../src/iop/ashift.c:4970
msgid "apply lens shift correction in one direction"
msgstr "Applica la correzione dell'allineamento della lente in una direzione"

#: ../src/iop/ashift.c:4971
msgid "shear the image along one diagonal"
msgstr "Taglia l'immagine lungo una diagonale"

#: ../src/iop/ashift.c:4972
msgid "display guide lines overlay"
msgstr "Sovraimpressione delle linee guida"

#: ../src/iop/ashift.c:4973 ../src/iop/clipping.c:2012
msgid "automatically crop to avoid black edges"
msgstr "Ritaglia automaticamente per evitare bordi neri"

#: ../src/iop/ashift.c:4974
msgid ""
"lens model of the perspective correction: generic or according to the focal "
"length"
msgstr ""
"Modello della lente della correzione prospettica: generica od in base alla "
"lunghezza focale"

#: ../src/iop/ashift.c:4976
msgid "focal length of the lens, default value set from exif data if available"
msgstr ""
"Lunghezza focale della lente, valore predefinito impostato dai dati exif "
"qualora disponibili"

#: ../src/iop/ashift.c:4978
msgid ""
"crop factor of the camera sensor, default value set from exif data if "
"available, manual setting is often required"
msgstr ""
"Fattore di taglio del sensore della fotocamera, imposta un valore di default "
"dai dati exif (se disponibili), spesso è richiesto un'impostazione manuale"

#: ../src/iop/ashift.c:4981
msgid ""
"the level of lens dependent correction, set to maximum for full lens "
"dependency, set to zero for the generic case"
msgstr ""
"Il livello di correzione dipendente dalla lente, imposta al massimo per una "
"dipendenza completa dalla lente, imposta a zero per un uso generico"

#: ../src/iop/ashift.c:4983
msgid "adjust aspect ratio of image by horizontal and vertical scaling"
msgstr ""
"Regola le proporzioni dell'immagine ridimensionando orizzontalmente e "
"verticalmente"

#: ../src/iop/ashift.c:4984
msgid ""
"automatically correct for vertical perspective distortion\n"
"ctrl-click to only fit rotation\n"
"shift-click to only fit lens shift"
msgstr ""
"Corregge automaticamente la distorsione prospettica verticale\n"
"Ctrl-click per correggere solamente la correzione di rotazione\n"
"Maiusc-click per correggere solamente la distorsione della lente"

#: ../src/iop/ashift.c:4987
msgid ""
"automatically correct for horizontal perspective distortion\n"
"ctrl-click to only fit rotation\n"
"shift-click to only fit lens shift"
msgstr ""
"Corregge automaticamente la distorsione prospettica orizzontale\n"
"Ctrl-click per correggere solamente la rotazione\n"
"Maiusc-click per correggere solamente la distorsione della lente"

#: ../src/iop/ashift.c:4990
msgid ""
"automatically correct for vertical and horizontal perspective distortions; "
"fitting rotation,lens shift in both directions, and shear\n"
"ctrl-click to only fit rotation\n"
"shift-click to only fit lens shift\n"
"ctrl-shift-click to only fit rotation and lens shift"
msgstr ""
"Automaticamente corregge la distorsione prospettica verticale ed "
"orizzontale; la rotazione, l'allineamento della lente in entrambe le "
"direzioni e lo sforzo di taglio\n"
"Ctrl-click per correggere solamente la rotazione\n"
"Maiusc-click per correggere solamente l'allineamento della lente\n"
"Ctrl-Maiusc-click per correggere solamente la rotazione e l'allineamento "
"della lente"

#: ../src/iop/ashift.c:4996
msgid ""
"analyse line structure in image\n"
"ctrl-click for an additional edge enhancement\n"
"shift-click for an additional detail enhancement\n"
"ctrl-shift-click for a combination of both methods"
msgstr ""
"Analizza la struttura delle linee in un'immagine\n"
"Ctrl-click per un ulteriore miglioramento dei bordi\n"
"Maiusc-click per un ulteriore miglioramento dei dettagli\n"
"Ctrl-Maiusc-click per una combinazione di entrambi i metodi"

#: ../src/iop/ashift.c:5000
msgid "remove line structure information"
msgstr "Rimuove le informazioni della linea di struttura"

#: ../src/iop/ashift.c:5001
msgid "toggle visibility of structure lines"
msgstr "Attiva la visione delle linee di struttura"

#: ../src/iop/ashift.c:5049
#, c-format
msgid "[%s on segment] select segment"
msgstr ""

#: ../src/iop/ashift.c:5054
#, c-format
msgid "[%s on segment] unselect segment"
msgstr ""

#: ../src/iop/ashift.c:5060
#, c-format
msgid "[%s] select all segments from zone"
msgstr ""

#: ../src/iop/ashift.c:5066
#, c-format
msgid "[%s] unselect all segments from zone"
msgstr ""

#: ../src/iop/atrous.c:117
msgid "contrast equalizer"
msgstr "Equalizzatore contrasto"

#: ../src/iop/atrous.c:137 ../src/iop/soften.c:108
msgctxt "accel"
msgid "mix"
msgstr "Fusione"

#: ../src/iop/atrous.c:1066
msgctxt "eq_preset"
msgid "coarse"
msgstr "Grezzo"

#: ../src/iop/atrous.c:1080
msgid "denoise & sharpen"
msgstr "Riduzione rumore e nitidezza"

#: ../src/iop/atrous.c:1094
msgctxt "atrous"
msgid "sharpen"
msgstr "Nitidezza "

#: ../src/iop/atrous.c:1108
msgid "denoise chroma"
msgstr "Riduzione rumore crominanza"

#: ../src/iop/atrous.c:1122 ../src/iop/equalizer.c:335
msgid "denoise"
msgstr "Riduzione rumore"

#: ../src/iop/atrous.c:1137 ../src/iop/bloom.c:77
msgid "bloom"
msgstr "Luce soffusa"

#: ../src/iop/atrous.c:1151
msgid "clarity"
msgstr "Chiarezza"

#: ../src/iop/atrous.c:1169
msgid "deblur: large blur, strength 4"
msgstr ""

#: ../src/iop/atrous.c:1185
msgid "deblur: large blur, strength 3"
msgstr ""

#: ../src/iop/atrous.c:1199
msgid "deblur: medium blur, strength 3"
msgstr ""

#: ../src/iop/atrous.c:1212
msgid "deblur: fine blur, strength 3"
msgstr ""

#: ../src/iop/atrous.c:1229
msgid "deblur: large blur, strength 2"
msgstr ""

#: ../src/iop/atrous.c:1243
msgid "deblur: medium blur, strength 2"
msgstr ""

#: ../src/iop/atrous.c:1256
msgid "deblur: fine blur, strength 2"
msgstr ""

#: ../src/iop/atrous.c:1273
msgid "deblur: large blur, strength 1"
msgstr ""

#: ../src/iop/atrous.c:1287
msgid "deblur: medium blur, strength 1"
msgstr ""

#: ../src/iop/atrous.c:1300
msgid "deblur: fine blur, strength 1"
msgstr ""

#: ../src/iop/atrous.c:1597 ../src/iop/denoiseprofile.c:3717
#: ../src/iop/rawdenoise.c:813
msgid "coarse"
msgstr "Grezzo"

#: ../src/iop/atrous.c:1604 ../src/iop/denoiseprofile.c:3725
#: ../src/iop/rawdenoise.c:821
msgid "fine"
msgstr "Fine"

#: ../src/iop/atrous.c:1616
msgid "contrasty"
msgstr "Contrastato"

#: ../src/iop/atrous.c:1617 ../src/iop/atrous.c:1621
#: ../src/iop/colorzones.c:2334 ../src/iop/denoiseprofile.c:3734
#: ../src/iop/rawdenoise.c:830
msgid "smooth"
msgstr "Morbido"

#: ../src/iop/atrous.c:1622 ../src/iop/denoiseprofile.c:3739
#: ../src/iop/rawdenoise.c:835
msgid "noisy"
msgstr "Rumoroso"

#. case atrous_s:
#: ../src/iop/atrous.c:1625
msgid "bold"
msgstr "Deciso"

#: ../src/iop/atrous.c:1626
msgid "dull"
msgstr "Spento"

#: ../src/iop/atrous.c:1840 ../src/iop/equalizer.c:393 ../src/iop/nlmeans.c:847
msgid "luma"
msgstr "Luminanza"

#: ../src/iop/atrous.c:1842
msgid "change lightness at each feature size"
msgstr "Cambia luminosità ad ogni dimensione caratteristica"

#: ../src/iop/atrous.c:1845 ../src/iop/equalizer.c:394 ../src/iop/nlmeans.c:849
msgid "chroma"
msgstr "Crominanza"

#: ../src/iop/atrous.c:1847
msgid "change color saturation at each feature size"
msgstr "Cambia saturazione ad ogni dimensione caratteristica"

#: ../src/iop/atrous.c:1849
msgid "edges"
msgstr "Margini"

#: ../src/iop/atrous.c:1851
msgid ""
"change edge halos at each feature size\n"
"only changes results of luma and chroma tabs"
msgstr ""
"cambia alone del bordo ad ogni misura caratteristica\n"
"cambia i risultati soltanto per le schede luminanza e crominanza"

#: ../src/iop/atrous.c:1877 ../src/iop/colorzones.c:2342
#: ../src/iop/soften.c:756
msgid "mix"
msgstr "Fusione"

#: ../src/iop/atrous.c:1878 ../src/iop/colorzones.c:2343
msgid "make effect stronger or weaker"
msgstr "Rende l'effetto più deciso o più debole"

#: ../src/iop/basecurve.c:178
msgid "neutral"
msgstr "neutrale"

#: ../src/iop/basecurve.c:179
msgid "canon eos like"
msgstr "come Canon EOS"

#: ../src/iop/basecurve.c:180
msgid "canon eos like alternate"
msgstr "Canon EOS come alternativa"

#: ../src/iop/basecurve.c:181
msgid "nikon like"
msgstr "Nikon"

#: ../src/iop/basecurve.c:182
msgid "nikon like alternate"
msgstr "Nikon come alternativa"

#: ../src/iop/basecurve.c:183
msgid "sony alpha like"
msgstr "Sony alpha"

#: ../src/iop/basecurve.c:184
msgid "pentax like"
msgstr "Pentax"

#: ../src/iop/basecurve.c:185
msgid "ricoh like"
msgstr "Ricoh"

#: ../src/iop/basecurve.c:186
msgid "olympus like"
msgstr "Olympus"

#: ../src/iop/basecurve.c:187
msgid "olympus like alternate"
msgstr "Olympus come alternativa"

#: ../src/iop/basecurve.c:188
msgid "panasonic like"
msgstr "Panasonic"

#: ../src/iop/basecurve.c:189
msgid "leica like"
msgstr "Leica"

#: ../src/iop/basecurve.c:190
msgid "kodak easyshare like"
msgstr "Kodak easyshare"

#: ../src/iop/basecurve.c:191
msgid "konica minolta like"
msgstr "Konica Minolta"

#: ../src/iop/basecurve.c:192
msgid "samsung like"
msgstr "Samsung"

#: ../src/iop/basecurve.c:193
msgid "fujifilm like"
msgstr "Fujifilm"

#: ../src/iop/basecurve.c:194
msgid "nokia like"
msgstr "Nokia"

#. clang-format off
#. smoother cubic spline curve
#: ../src/iop/basecurve.c:250 ../src/iop/colorzones.c:2374
#: ../src/iop/rgbcurve.c:1599 ../src/iop/tonecurve.c:1381
msgid "cubic spline"
msgstr "Spline cubico"

#: ../src/iop/basecurve.c:326
msgid "base curve"
msgstr "Curva base"

#: ../src/iop/basecurve.c:2125
msgid "abscissa: input, ordinate: output. works on RGB channels"
msgstr "Ascissa: input, Ordinata: output. Lavorano sui canali RGB"

#: ../src/iop/basecurve.c:2130 ../src/iop/lens.cc:2461
#: ../src/iop/tonecurve.c:1405 ../src/iop/vignette.c:1156
#: ../src/iop/watermark.c:1434
msgid "scale"
msgstr "Scala"

#. centripetal spline
#: ../src/iop/basecurve.c:2131 ../src/iop/filmic.c:1807
#: ../src/iop/profile_gamma.c:874 ../src/iop/tonecurve.c:1406
msgid "linear"
msgstr "Lineare"

#: ../src/iop/basecurve.c:2132 ../src/iop/profile_gamma.c:858
msgid "logarithmic"
msgstr "Logaritmica"

#: ../src/iop/basecurve.c:2133 ../src/iop/tonecurve.c:1408
msgid ""
"scale to use in the graph. use logarithmic scale for more precise control "
"near the blacks"
msgstr ""
"Scala da usare nel grafico. Usa la scala logaritmica per un controllo più "
"preciso dei neri."

#: ../src/iop/basecurve.c:2139 ../src/iop/basicadj.c:706
#: ../src/iop/rgbcurve.c:1619 ../src/iop/rgblevels.c:1116
#: ../src/iop/tonecurve.c:1392
msgid "preserve colors"
msgstr "Preserva colori"

#: ../src/iop/basecurve.c:2140 ../src/iop/basecurve.c:2153
#: ../src/iop/basicadj.c:707 ../src/iop/clipping.c:1696
#: ../src/iop/clipping.c:1982 ../src/iop/clipping.c:2000
#: ../src/iop/clipping.c:2140 ../src/iop/clipping.c:2167
#: ../src/iop/colorreconstruction.c:1377 ../src/iop/lens.cc:2320
#: ../src/iop/retouch.c:582 ../src/iop/rgbcurve.c:1620
#: ../src/iop/rgblevels.c:1117 ../src/iop/tonecurve.c:1393
#: ../src/libs/export.c:520 ../src/libs/live_view.c:350
#: ../src/libs/live_view.c:375 ../src/libs/live_view.c:384
#: ../src/libs/print_settings.c:1469
msgid "none"
msgstr "Nessuno"

#: ../src/iop/basecurve.c:2141 ../src/iop/basicadj.c:708
#: ../src/iop/rgbcurve.c:1621 ../src/iop/rgblevels.c:1118
#: ../src/iop/tonecurve.c:1394
msgid "luminance"
msgstr "Luminanza"

#: ../src/iop/basecurve.c:2142 ../src/iop/basicadj.c:709
#: ../src/iop/filmicrgb.c:1557 ../src/iop/rgbcurve.c:1622
#: ../src/iop/rgblevels.c:1119 ../src/iop/tonecurve.c:1395
msgid "max RGB"
msgstr ""

#: ../src/iop/basecurve.c:2143 ../src/iop/basicadj.c:710
#: ../src/iop/rgbcurve.c:1623 ../src/iop/rgblevels.c:1120
#: ../src/iop/tonecurve.c:1396
msgid "average RGB"
msgstr "RGB medio"

#: ../src/iop/basecurve.c:2144 ../src/iop/basicadj.c:711
#: ../src/iop/rgbcurve.c:1624 ../src/iop/rgblevels.c:1121
#: ../src/iop/tonecurve.c:1397
msgid "sum RGB"
msgstr ""

#: ../src/iop/basecurve.c:2145 ../src/iop/basicadj.c:712
#: ../src/iop/rgbcurve.c:1625 ../src/iop/rgblevels.c:1122
#: ../src/iop/tonecurve.c:1398
msgid "norm RGB"
msgstr "RGB normale"

#: ../src/iop/basecurve.c:2146 ../src/iop/basicadj.c:713
#: ../src/iop/rgbcurve.c:1626 ../src/iop/rgblevels.c:1123
#: ../src/iop/tonecurve.c:1399
msgid "basic power"
msgstr "Potenza base"

#: ../src/iop/basecurve.c:2148 ../src/iop/basicadj.c:715
#: ../src/iop/rgbcurve.c:1628 ../src/iop/rgblevels.c:1125
#: ../src/iop/tonecurve.c:1401
msgid "method to preserve colors when applying contrast"
msgstr ""

#: ../src/iop/basecurve.c:2152
msgid "fusion"
msgstr "Fusione"

#: ../src/iop/basecurve.c:2154
msgid "two exposures"
msgstr "due esposizioni"

#: ../src/iop/basecurve.c:2155
msgid "three exposures"
msgstr "tre esposizioni"

#: ../src/iop/basecurve.c:2156
msgid ""
"fuse this image stopped up/down a couple of times with itself, to compress "
"high dynamic range. expose for the highlights before use."
msgstr ""
"fondi l'immagine sovra/sottoesposta con se stessa per comprimere un'ampia "
"gamma dinamica. esporre per le alteluci prima di utilizzarla"

#: ../src/iop/basecurve.c:2162
msgid "how many stops to shift the individual exposures apart"
msgstr "Quanti stop di separazione devono esserci tra le esposizioni singole"

#: ../src/iop/basecurve.c:2163
msgid "exposure shift"
msgstr "Cambio esposizione"

#: ../src/iop/basecurve.c:2173
msgid ""
"whether to shift exposure up or down (-1: reduce highlight, +1: reduce "
"shadows)"
msgstr ""
"decidi se spostare l'esposizione in alto o in basso (-1: riduce le alteluci, "
"+1: riduce le ombre)"

#: ../src/iop/basecurve.c:2175
msgid "exposure bias"
msgstr "distorsione esposizione"

#: ../src/iop/basicadj.c:92
msgid "basic adjustments"
msgstr "Regolazioni di base"

#: ../src/iop/basicadj.c:673 ../src/iop/exposure.c:896
msgid "black level correction"
msgstr "Correzione livello del neroLivello di nero %i"

#: ../src/iop/basicadj.c:675
msgid ""
"adjust the black level to unclip negative RGB values.\n"
"you should never use it to add more density in blacks!\n"
"if poorly set, it will clip near-black colors out of gamut\n"
"by pushing RGB values into negatives"
msgstr ""

#: ../src/iop/basicadj.c:687 ../src/iop/exposure.c:884
msgid "adjust the exposure correction"
msgstr "Regola la correzione dell'esposizione"

#: ../src/iop/basicadj.c:693
msgid "highlight compression"
msgstr "Compressione alteluci"

#: ../src/iop/basicadj.c:694
msgid "highlight compression adjustment"
msgstr "Regolazione compressione alteluci"

#: ../src/iop/basicadj.c:700 ../src/iop/bilat.c:546 ../src/iop/colisa.c:379
#: ../src/iop/colorbalance.c:2419 ../src/iop/colorbalance.c:2421
#: ../src/iop/filmic.c:1752 ../src/iop/filmicrgb.c:1511
#: ../src/iop/lowpass.c:685
msgid "contrast"
msgstr "Contrasto"

#: ../src/iop/basicadj.c:701 ../src/iop/colisa.c:387
msgid "contrast adjustment"
msgstr "Regolazione contrasto"

#: ../src/iop/basicadj.c:719
msgid "middle grey"
msgstr "Grigio intermedio"

#: ../src/iop/basicadj.c:721
msgid "middle grey adjustment"
msgstr "Regolazione grigio medio"

#: ../src/iop/basicadj.c:733 ../src/iop/colisa.c:380 ../src/iop/retouch.c:2918
#: ../src/iop/soften.c:748 ../src/iop/vignette.c:1158
msgid "brightness"
msgstr "Luminosità"

#: ../src/iop/basicadj.c:734 ../src/iop/colisa.c:388
msgid "brightness adjustment"
msgstr "Regolazione luminosità"

#. dt_bauhaus_slider_set_format(g->gslider2, "");
#: ../src/iop/basicadj.c:739 ../src/iop/channelmixer.c:454
#: ../src/iop/colisa.c:381 ../src/iop/colorbalance.c:2517
#: ../src/iop/colorbalance.c:2567 ../src/iop/colorbalance.c:2616
#: ../src/iop/colorchecker.c:1385 ../src/iop/colorcorrection.c:292
#: ../src/iop/colorize.c:431 ../src/iop/colorzones.c:2263
#: ../src/iop/colorzones.c:2327 ../src/iop/graduatednd.c:1260
#: ../src/iop/lowpass.c:687 ../src/iop/soften.c:741
#: ../src/iop/splittoning.c:626 ../src/iop/vignette.c:1159
msgid "saturation"
msgstr "Saturazione"

#: ../src/iop/basicadj.c:740
msgid "saturation adjustment"
msgstr "Regolazione saturazione"

#: ../src/iop/basicadj.c:747
msgid "apply auto exposure based on the entire image"
msgstr ""

#: ../src/iop/basicadj.c:755
msgid ""
"apply auto exposure based on a region defined by the user\n"
"click and drag to draw the area\n"
"right click to cancel"
msgstr ""

#: ../src/iop/basicadj.c:765
msgid "clip"
msgstr "Graffetta"

#: ../src/iop/basicadj.c:766
msgid "adjusts clipping value for auto exposure calculation"
msgstr "Regola il valore di taglio per il calcolo di auto esposizione"

#: ../src/iop/bilat.c:95 ../src/iop/clahe.c:66
msgid "local contrast"
msgstr "Contrasto locale"

#. TODO: remove this debug output at some point:
#: ../src/iop/bilat.c:314
msgid "local laplacian: inconsistent output"
msgstr "laplacian locale: output inconsistente"

#: ../src/iop/bilat.c:525 ../src/iop/colorbalance.c:2365
#: ../src/iop/denoiseprofile.c:4060 ../src/iop/exposure.c:864
#: ../src/iop/lens.cc:2469 ../src/iop/levels.c:672
#: ../src/iop/profile_gamma.c:857 ../src/iop/rgbcurve.c:1513
#: ../src/iop/rgblevels.c:1010 ../src/libs/copy_history.c:350
#: ../src/libs/export.c:688 ../src/libs/print_settings.c:1510
#: ../src/views/darkroom.c:1838
msgid "mode"
msgstr "Modo"

#: ../src/iop/bilat.c:527
msgid "bilateral grid"
msgstr "griglia bilaterale"

#: ../src/iop/bilat.c:528
msgid "local laplacian filter"
msgstr "filtro laplacian locale"

#: ../src/iop/bilat.c:531
msgid ""
"the filter used for local contrast enhancement. bilateral is faster but can "
"lead to artifacts around edges for extreme settings."
msgstr ""
"il filtro utilizzato per il miglioramento del contrasto locale. bilaterale è "
"veloce ma può generare artefatti attorno agli spigoli se utilizzato con "
"impostazioni estreme."

#: ../src/iop/bilat.c:535 ../src/iop/globaltonemap.c:737
msgid "detail"
msgstr "Dettaglio"

#: ../src/iop/bilat.c:537
msgid "changes the local contrast"
msgstr "modifica il contrasto locale"

#: ../src/iop/bilat.c:540 ../src/iop/grain.c:628
msgid "coarseness"
msgstr "Ruvidezza"

#: ../src/iop/bilat.c:542
msgid "feature size of local details (spatial sigma of bilateral filter)"
msgstr "dimensione del dettaglio locale (sigma spaziale del filtro bilaterale)"

#: ../src/iop/bilat.c:547
msgid "L difference to detect edges (range sigma of bilateral filter)"
msgstr ""
"differenza L per determinare gli spigoli (sigma gamma del filtro bilaterale)"

#: ../src/iop/bilat.c:551 ../src/iop/monochrome.c:612 ../src/iop/shadhi.c:841
#: ../src/iop/splittoning.c:664
msgid "highlights"
msgstr "Alteluci"

#: ../src/iop/bilat.c:553
msgid "changes the local contrast of highlights"
msgstr "modifica il contrasto locale delle alteluci"

#: ../src/iop/bilat.c:557 ../src/iop/shadhi.c:840 ../src/iop/splittoning.c:659
msgid "shadows"
msgstr "Ombre"

#: ../src/iop/bilat.c:558
msgid "changes the local contrast of shadows"
msgstr "modifica il contrasto locale delle ombre"

#: ../src/iop/bilat.c:563
msgid "midtone range"
msgstr "gamma dei mezzitoni"

#: ../src/iop/bilat.c:564
msgid ""
"defines what counts as midtones. lower for better dynamic range compression "
"(reduce shadow and highlight contrast), increase for more powerful local "
"contrast"
msgstr ""
"definisce che cosa considerare come mezzitoni. abbassare per una miglior "
"compressione della gamma dinamica (riduce il contrasto delle ombre e delle "
"alteluci), aumentare per un contrasto locale più forte"

#: ../src/iop/bilateral.cc:69
msgid "denoise (bilateral filter)"
msgstr "Riduzione rumore (filtro bilaterale)"

#: ../src/iop/bilateral.cc:89 ../src/iop/lowpass.c:196 ../src/iop/shadhi.c:279
#: ../src/iop/sharpen.c:105
msgctxt "accel"
msgid "radius"
msgstr "Raggio "

#: ../src/iop/bilateral.cc:90 ../src/iop/channelmixer.c:133
#: ../src/iop/temperature.c:212
msgctxt "accel"
msgid "red"
msgstr "Rosso "

#: ../src/iop/bilateral.cc:91 ../src/iop/channelmixer.c:134
#: ../src/iop/temperature.c:213
msgctxt "accel"
msgid "green"
msgstr "Verde "

#: ../src/iop/bilateral.cc:92 ../src/iop/channelmixer.c:135
#: ../src/iop/temperature.c:214
msgctxt "accel"
msgid "blue"
msgstr "Blu "

#: ../src/iop/bilateral.cc:365
msgid "spatial extent of the gaussian"
msgstr "Estensione spaziale della gaussiana"

#: ../src/iop/bilateral.cc:366
msgid "how much to blur red"
msgstr "Quanto sfocare il rosso"

#: ../src/iop/bilateral.cc:367
msgid "how much to blur green"
msgstr "Quanto sfocare il verde"

#: ../src/iop/bilateral.cc:368
msgid "how much to blur blue"
msgstr "Quanto sfocare il blu"

#: ../src/iop/bilateral.cc:370 ../src/iop/clahe.c:335 ../src/iop/dither.c:806
#: ../src/iop/lowpass.c:684 ../src/iop/shadhi.c:843 ../src/iop/sharpen.c:787
msgid "radius"
msgstr "Raggio"

#: ../src/iop/bloom.c:97 ../src/iop/soften.c:105
msgctxt "accel"
msgid "size"
msgstr "Dimensione"

#: ../src/iop/bloom.c:98 ../src/iop/colorreconstruction.c:178
#: ../src/iop/hotpixels.c:91 ../src/iop/sharpen.c:107
msgctxt "accel"
msgid "threshold"
msgstr "Soglia "

#: ../src/iop/bloom.c:99 ../src/iop/grain.c:440 ../src/iop/hotpixels.c:92
msgctxt "accel"
msgid "strength"
msgstr "Intensità"

#: ../src/iop/bloom.c:530 ../src/iop/soften.c:734 ../src/libs/camera.c:597
msgid "size"
msgstr "Dimensione"

#: ../src/iop/bloom.c:531
msgid "the size of bloom"
msgstr "Dimensione della luce soffusa"

#: ../src/iop/bloom.c:536 ../src/iop/colorreconstruction.c:1371
#: ../src/iop/defringe.c:472 ../src/iop/hotpixels.c:468
#: ../src/iop/sharpen.c:794
msgid "threshold"
msgstr "Soglia"

#: ../src/iop/bloom.c:537
msgid "the threshold of light"
msgstr "Soglia della luce"

#: ../src/iop/bloom.c:542 ../src/iop/denoiseprofile.c:4067
#: ../src/iop/grain.c:636 ../src/iop/hazeremoval.c:233
#: ../src/iop/hotpixels.c:476 ../src/iop/nlmeans.c:845 ../src/iop/velvia.c:389
msgid "strength"
msgstr "Intensità"

#: ../src/iop/bloom.c:543
msgid "the strength of bloom"
msgstr "Intensità di luce soffusa"

#: ../src/iop/borders.c:169
msgid "framing"
msgstr "Cornice"

#: ../src/iop/borders.c:194
msgctxt "accel"
msgid "border size"
msgstr "Dimensione bordo"

#: ../src/iop/borders.c:195
msgctxt "accel"
msgid "pick border color from image"
msgstr "Scegli colore per il bordo dall'immagine"

#: ../src/iop/borders.c:196
msgctxt "accel"
msgid "frame line size"
msgstr "Dimensione della cornice"

#: ../src/iop/borders.c:197
msgctxt "accel"
msgid "pick frame line color from image"
msgstr "Scegli colore per la cornice dall'immagine"

#: ../src/iop/borders.c:591
msgid "15:10 postcard white"
msgstr "15:10 Cartolina bianca"

#: ../src/iop/borders.c:594
msgid "15:10 postcard black"
msgstr "15:10 Cartolina nera"

#: ../src/iop/borders.c:939
msgid "image"
msgstr "Immagine"

#: ../src/iop/borders.c:940
msgid "3:1"
msgstr "3:1"

#: ../src/iop/borders.c:941
msgid "95:33"
msgstr "95:33"

#: ../src/iop/borders.c:942
msgid "2:1"
msgstr "2:1"

#: ../src/iop/borders.c:943
msgid "16:9"
msgstr "16:9"

#: ../src/iop/borders.c:944 ../src/iop/clipping.c:2028
msgid "golden cut"
msgstr "Taglio aureo"

#: ../src/iop/borders.c:945
msgid "3:2"
msgstr "3:2"

#: ../src/iop/borders.c:946
msgid "A4"
msgstr "A4"

#: ../src/iop/borders.c:947
msgid "DIN"
msgstr "DIN"

#: ../src/iop/borders.c:948
msgid "4:3"
msgstr "4:3"

#: ../src/iop/borders.c:949 ../src/iop/clipping.c:2018
msgid "square"
msgstr "Quadrato"

#: ../src/iop/borders.c:950
msgid "constant border"
msgstr "Bordo costante"

#: ../src/iop/borders.c:971 ../src/iop/borders.c:976
msgid "center"
msgstr "Centro"

#: ../src/iop/borders.c:972 ../src/iop/borders.c:977
msgid "1/3"
msgstr "1/3"

#: ../src/iop/borders.c:973 ../src/iop/borders.c:978
msgid "3/8"
msgstr "3/8"

#: ../src/iop/borders.c:974 ../src/iop/borders.c:979
msgid "5/8"
msgstr "5/8"

#: ../src/iop/borders.c:975 ../src/iop/borders.c:980
msgid "2/3"
msgstr "2/3"

#: ../src/iop/borders.c:1006
msgid "border size"
msgstr "Dimensione bordo"

#: ../src/iop/borders.c:1009
msgid "size of the border in percent of the full image"
msgstr "Dimensione del bordo in percentuale all'immagine totale"

#: ../src/iop/borders.c:1014 ../src/iop/clipping.c:2115
msgid "aspect"
msgstr "Aspetto"

#: ../src/iop/borders.c:1018
msgid "select the aspect ratio or right click and type your own (w:h)"
msgstr ""
"Seleziona le proporzioni oppure tasto destro del mouse e digita quelle "
"preferite (w/lar: h/alt)"

#: ../src/iop/borders.c:1021 ../src/iop/flip.c:75
#: ../src/libs/print_settings.c:1279
msgid "orientation"
msgstr "Orientamento"

#: ../src/iop/borders.c:1025
msgid "aspect ratio orientation of the image with border"
msgstr "Orientamento delle proporzioni dell'immagine con il bordo"

#: ../src/iop/borders.c:1031
msgid "horizontal position"
msgstr "Posizione orizzontale"

#: ../src/iop/borders.c:1034
msgid ""
"select the horizontal position ratio relative to top or right click and type "
"your own (y:h)"
msgstr ""
"Seleziona la proporzione orizzontale oppure tasto destro del mouse e digita "
"quelle preferite (y: h)"

#: ../src/iop/borders.c:1038
msgid "vertical position"
msgstr "Posizione verticale"

#: ../src/iop/borders.c:1041
msgid ""
"select the vertical position ratio relative to left or right click and type "
"your own (x:w)"
msgstr ""
"Selezionare la proporzione verticale oppure tasto destro del mouse e digita "
"quelle preferite (x: w)"

#: ../src/iop/borders.c:1046
msgid "frame line size"
msgstr "Dimensione della cornice"

#: ../src/iop/borders.c:1049
msgid "size of the frame line in percent of min border width"
msgstr ""
"Dimensione della cornice in percentuale della larghezza minore del bordo"

#: ../src/iop/borders.c:1053
msgid "frame line offset"
msgstr "Spostamento cornice"

#: ../src/iop/borders.c:1056
msgid "offset of the frame line beginning on picture side"
msgstr "Spostamento della cornice partendo dal lato dell'immagine"

#: ../src/iop/borders.c:1064
msgid "select border color"
msgstr "Scegli colore per il bordo"

#: ../src/iop/borders.c:1065
msgid "border color"
msgstr "Colore bordo"

#: ../src/iop/borders.c:1069
msgid "pick border color from image"
msgstr "Scegli colore per il bordo dall'immagine"

#: ../src/iop/borders.c:1080
msgid "select frame line color"
msgstr "Scegli colore per la cornice"

#: ../src/iop/borders.c:1081
msgid "frame line color"
msgstr "Colore della cornice"

#: ../src/iop/borders.c:1085
msgid "pick frame line color from image"
msgstr "Scegli colore per la cornice dall'immagine"

#. make sure you put all your translatable strings into _() !
#: ../src/iop/cacorrect.c:55
msgid "chromatic aberrations"
msgstr "Aberrazioni cromatiche"

#: ../src/iop/cacorrect.c:1563
msgid "automatic chromatic aberration correction"
msgstr "Correzione automatica aberrazioni cromatiche"

#: ../src/iop/cacorrect.c:1566
msgid ""
"automatic chromatic aberration correction\n"
"disabled for non-Bayer sensors"
msgstr ""
"Correzione automatica aberrazioni cromatiche\n"
"disabilitata per sensori non-Bayer"

#: ../src/iop/cacorrect.c:1569
msgid ""
"automatic chromatic aberration correction\n"
"only works for raw images."
msgstr ""
"Correzione automatica aberrazioni cromatiche\n"
"Funziona solo sulle immagini RAW."

#: ../src/iop/channelmixer.c:112
msgid "channel mixer"
msgstr "Miscelatore canali"

#: ../src/iop/channelmixer.c:452
msgid "destination"
msgstr "Destinazione"

#. dt_bauhaus_slider_set_format(g->gslider1, "");
#: ../src/iop/channelmixer.c:453 ../src/iop/colorbalance.c:2504
#: ../src/iop/colorbalance.c:2554 ../src/iop/colorbalance.c:2603
#: ../src/iop/colorize.c:416 ../src/iop/colorreconstruction.c:1374
#: ../src/iop/colorreconstruction.c:1379 ../src/iop/colorzones.c:2265
#: ../src/iop/colorzones.c:2326 ../src/iop/graduatednd.c:1245
#: ../src/iop/splittoning.c:611
msgid "hue"
msgstr "Tonalità"

#: ../src/iop/channelmixer.c:455 ../src/iop/colorchecker.c:1367
#: ../src/iop/colorize.c:442 ../src/iop/colorzones.c:2260
#: ../src/iop/colorzones.c:2328
msgid "lightness"
msgstr "Luminosità"

#: ../src/iop/channelmixer.c:459
msgctxt "channelmixer"
msgid "gray"
msgstr "Grigio"

#: ../src/iop/channelmixer.c:466
msgid "amount of red channel in the output channel"
msgstr "Quantità del canale rosso nel canale di uscita"

#: ../src/iop/channelmixer.c:472
msgid "amount of green channel in the output channel"
msgstr "Quantità del canale verde nel canale di uscita"

#: ../src/iop/channelmixer.c:478
msgid "amount of blue channel in the output channel"
msgstr "Quantità del canale blu nel canale di uscita"

#: ../src/iop/channelmixer.c:494
msgid "swap R and B"
msgstr "Scambia rosso e blu "

#: ../src/iop/channelmixer.c:499
msgid "swap G and B"
msgstr "Scambia verde e blu"

#: ../src/iop/channelmixer.c:504
msgid "color contrast boost"
msgstr "Aumento contrasto del colore"

#: ../src/iop/channelmixer.c:509
msgid "color details boost"
msgstr "Aumento dettagli del colore"

#: ../src/iop/channelmixer.c:514
msgid "color artifacts boost"
msgstr "Aumento artefatti del colore"

#: ../src/iop/channelmixer.c:519
msgid "B/W luminance-based"
msgstr "B/W basato sulla luminanza"

#: ../src/iop/channelmixer.c:524
msgid "B/W artifacts boost"
msgstr "Aumento artefatti B/N"

#: ../src/iop/channelmixer.c:529
msgid "B/W smooth skin"
msgstr "Pelle morbida B/N"

#: ../src/iop/channelmixer.c:534
msgid "B/W blue artifacts reduce"
msgstr "Riduzione artefatti blu B/N"

#: ../src/iop/channelmixer.c:540
msgid "B/W Ilford Delta 100-400"
msgstr "B/W Ilford Delta 100-400"

#: ../src/iop/channelmixer.c:546
msgid "B/W Ilford Delta 3200"
msgstr "B/W Ilford Delta 3200"

#: ../src/iop/channelmixer.c:552
msgid "B/W Ilford FP4"
msgstr "B/W Ilford FP4"

#: ../src/iop/channelmixer.c:558
msgid "B/W Ilford HP5"
msgstr "B/W Ilford HP5"

#: ../src/iop/channelmixer.c:564
msgid "B/W Ilford SFX"
msgstr "B/W Ilford SFX"

#: ../src/iop/channelmixer.c:570
msgid "B/W Kodak T-Max 100"
msgstr "B/W Kodak T-Max 100"

#: ../src/iop/channelmixer.c:576
msgid "B/W Kodak T-max 400"
msgstr "B/W Kodak T-max 400"

#: ../src/iop/channelmixer.c:582
msgid "B/W Kodak Tri-X 400"
msgstr "B/W Kodak Tri-X 400"

#: ../src/iop/choleski.h:303 ../src/iop/choleski.h:401
msgid ""
"Choleski decomposition failed to allocate memory, check your RAM settings"
msgstr ""

#: ../src/iop/clahe.c:337 ../src/iop/sharpen.c:791
msgid "amount"
msgstr "Quantità"

#: ../src/iop/clahe.c:348
msgid "size of features to preserve"
msgstr "Dimensione dei dettagli da mantenere"

#: ../src/iop/clahe.c:349 ../src/iop/nlmeans.c:852
msgid "strength of the effect"
msgstr "Intensità dell'effetto"

#: ../src/iop/clipping.c:296
msgid "crop and rotate"
msgstr "Ritaglia e ruota"

#: ../src/iop/clipping.c:1595
msgid "invalid ratio format. it should be \"number:number\""
msgstr "Rapporto di formato non valido. Dovrebbe essere \"numero:numero\""

#: ../src/iop/clipping.c:1699 ../src/iop/clipping.c:2003
msgid "full"
msgstr "Completo"

#: ../src/iop/clipping.c:1700
msgid "old system"
msgstr "Vecchio sistema"

#: ../src/iop/clipping.c:1701
msgid "correction applied"
msgstr "Correzione applicata"

#: ../src/iop/clipping.c:1981 ../src/libs/live_view.c:374
msgid "flip"
msgstr "Rifletti"

#: ../src/iop/clipping.c:1985 ../src/iop/clipping.c:2170
#: ../src/iop/colorbalance.c:2378 ../src/libs/live_view.c:378
msgid "both"
msgstr "Entrambi"

#: ../src/iop/clipping.c:1987
msgid "mirror image horizontally and/or vertically"
msgstr "Rifletti l'immagine orizzontalmente e/o verticalmente"

#: ../src/iop/clipping.c:1992
msgid "angle"
msgstr "Angolo"

#: ../src/iop/clipping.c:1995
msgid "right-click and drag a line on the image to drag a straight line"
msgstr ""
"Tasto destro e trascina una linea sull'immagine per tracciare una linea retta"

#: ../src/iop/clipping.c:1999
msgid "keystone"
msgstr "Distorsione trapezoidale"

#: ../src/iop/clipping.c:2004
msgid "set perspective correction for your image"
msgstr "Imposta la correzione prospettica per la tua immagine"

#: ../src/iop/clipping.c:2016
msgid "freehand"
msgstr "mano libera"

#: ../src/iop/clipping.c:2017
msgid "original image"
msgstr "immagine originale"

#: ../src/iop/clipping.c:2019
msgid "10:8 in print"
msgstr "10:8 in stampa"

#: ../src/iop/clipping.c:2020
msgid "5:4, 4x5, 8x10"
msgstr "5:4, 4x5, 8x10"

#: ../src/iop/clipping.c:2021
msgid "11x14"
msgstr "11x14"

#: ../src/iop/clipping.c:2022
msgid "8.5x11, letter"
msgstr "8.5x11, lettera"

#: ../src/iop/clipping.c:2023
msgid "4:3, VGA, TV"
msgstr "4:3, VGA, TV"

#: ../src/iop/clipping.c:2024
msgid "5x7"
msgstr "5x7"

#: ../src/iop/clipping.c:2025
msgid "ISO 216, DIN 476, A4"
msgstr "ISO 216, DIN 476, A4"

#: ../src/iop/clipping.c:2026
msgid "3:2, 4x6, 35mm"
msgstr "3:2, 4x6, 35mm"

#: ../src/iop/clipping.c:2027
msgid "16:10, 8x5"
msgstr "16:10, 8x5"

#: ../src/iop/clipping.c:2029
msgid "16:9, HDTV"
msgstr "16:9, HDTV"

#: ../src/iop/clipping.c:2030
msgid "widescreen"
msgstr "Schermo panoramico"

#: ../src/iop/clipping.c:2031
msgid "2:1, univisium"
msgstr "2:1, univisium"

#: ../src/iop/clipping.c:2032
msgid "cinemascope"
msgstr "Cinemascope"

#: ../src/iop/clipping.c:2033
msgid "21:9"
msgstr "21:9"

#: ../src/iop/clipping.c:2034
msgid "anamorphic"
msgstr "Anamorfico"

#: ../src/iop/clipping.c:2035
msgid "3:1, panorama"
msgstr "3:1, panorama"

#: ../src/iop/clipping.c:2067 ../src/iop/clipping.c:2079
#, c-format
msgid "invalid ratio format for `%s'. it should be \"number:number\""
msgstr ""
"Formato invalido per le proporzioni `%s'. Deve essere \"numero:numero\""

#: ../src/iop/clipping.c:2126
msgid ""
"set the aspect ratio\n"
"the list is sorted: from most square to least square"
msgstr ""
"Imposta le proporzioni\n"
"La lista è ordinata dal più quadrato al meno quadrato"

#: ../src/iop/clipping.c:2162 ../src/libs/live_view.c:370
msgid "display guide lines to help compose your photograph"
msgstr ""
"Visualizza le linee guida per aiutarti nella composizione della fotografia."

#: ../src/iop/clipping.c:2166 ../src/iop/clipping.c:2171
#: ../src/libs/live_view.c:379
msgid "flip guides"
msgstr "Rifletti le guide"

#: ../src/iop/clipping.c:2168 ../src/libs/live_view.c:376
msgid "horizontally"
msgstr "Orizzontalmente"

#: ../src/iop/clipping.c:2169 ../src/libs/live_view.c:377
msgid "vertically"
msgstr "Verticalmente"

#: ../src/iop/clipping.c:3222
msgctxt "accel"
msgid "commit"
msgstr "Applica"

#: ../src/iop/clipping.c:3223
msgctxt "accel"
msgid "angle"
msgstr "Angolo "

#: ../src/iop/clipping.c:3244
#, c-format
msgid "[%s on borders] crop"
msgstr "[%s sui bordi] Ritaglia"

#: ../src/iop/clipping.c:3250
#, c-format
msgid "[%s on borders] crop keeping ratio"
msgstr "[%s sui bordi] Ritaglia mantenendo il rapporto"

#: ../src/iop/clipping.c:3255
#, c-format
msgid "[%s] define/rotate horizon"
msgstr ""

#: ../src/iop/colisa.c:78
msgid "contrast brightness saturation"
msgstr "Contrasto luminosità saturazione"

#: ../src/iop/colisa.c:99 ../src/iop/filmicrgb.c:272 ../src/iop/lowpass.c:197
msgctxt "accel"
msgid "contrast"
msgstr "Contrasto"

#: ../src/iop/colisa.c:100 ../src/iop/lowpass.c:198 ../src/iop/soften.c:107
#: ../src/iop/vignette.c:176
msgctxt "accel"
msgid "brightness"
msgstr "Luminosità"

#: ../src/iop/colisa.c:101 ../src/iop/colorcorrection.c:115
#: ../src/iop/lowpass.c:199 ../src/iop/soften.c:106 ../src/iop/vignette.c:177
msgctxt "accel"
msgid "saturation"
msgstr "Saturazione "

#: ../src/iop/colisa.c:389
msgid "color saturation adjustment"
msgstr "Regolazione saturazione colore"

#: ../src/iop/colorbalance.c:159
msgid "color balance"
msgstr "Bilanciamento colore"

#: ../src/iop/colorbalance.c:164
msgid "lift/gamma/gain controls as seen in video editors"
msgstr "Controllo lift/gamma/gain come negli editor video"

#. these blobs were exported as dtstyle and copied from there:
#: ../src/iop/colorbalance.c:275
msgid "split-toning teal-orange (2nd instance)"
msgstr ""

#: ../src/iop/colorbalance.c:278
msgid "split-toning teal-orange (1st instance)"
msgstr ""

#: ../src/iop/colorbalance.c:282
msgid "generic film"
msgstr "Pellicola generica"

#: ../src/iop/colorbalance.c:286
msgid "similar to Kodak Portra"
msgstr "Simile a Kodak Portra"

#: ../src/iop/colorbalance.c:290
msgid "similar to Kodak Ektar"
msgstr "Simile a Kodak Ektar"

#: ../src/iop/colorbalance.c:294
msgid "similar to Kodachrome"
msgstr "Simile a Kodachrome"

#: ../src/iop/colorbalance.c:301 ../src/iop/exposure.c:127
#: ../src/iop/profile_gamma.c:126
msgctxt "accel"
msgid "mode"
msgstr "Modo"

#: ../src/iop/colorbalance.c:302
msgctxt "accel"
msgid "controls"
msgstr "Controlli"

#: ../src/iop/colorbalance.c:960
msgid "optimize luma from patches"
msgstr ""

#: ../src/iop/colorbalance.c:962 ../src/iop/colorbalance.c:2651
msgid "optimize luma"
msgstr ""

#: ../src/iop/colorbalance.c:966
msgid "neutralize colors from patches"
msgstr "Neutralizza i colori dai campioni"

#: ../src/iop/colorbalance.c:968 ../src/iop/colorbalance.c:2660
msgid "neutralize colors"
msgstr "Neutralizza colori"

#: ../src/iop/colorbalance.c:2366
msgid "lift, gamma, gain (ProPhotoRGB)"
msgstr ""

#: ../src/iop/colorbalance.c:2367
msgid "slope, offset, power (ProPhotoRGB)"
msgstr ""

#: ../src/iop/colorbalance.c:2368
msgid "lift, gamma, gain (sRGB)"
msgstr ""

#: ../src/iop/colorbalance.c:2370 ../src/iop/colorbalance.c:2381
msgid "color-grading mapping method"
msgstr "Metodo di mappatura del gradiente-colore"

#: ../src/iop/colorbalance.c:2375
msgid "color control sliders"
msgstr "Selettori scorrevoli controllo colore"

#: ../src/iop/colorbalance.c:2376
msgid "HSL"
msgstr "HSL"

#: ../src/iop/colorbalance.c:2377
msgid "RGBL"
msgstr "RGBL"

#: ../src/iop/colorbalance.c:2388
msgid "master"
msgstr "Master"

#: ../src/iop/colorbalance.c:2393
msgid "input saturation"
msgstr "Saturazione in ingresso"

#: ../src/iop/colorbalance.c:2395
msgid "saturation correction before the color balance"
msgstr "Correzione della saturazione prima del bilanciamento colore"

#: ../src/iop/colorbalance.c:2401
msgid "output saturation"
msgstr "Saturazione in uscita"

#: ../src/iop/colorbalance.c:2403
msgid "saturation correction after the color balance"
msgstr "Correzione della saturazione dopo il bilanciamento colore"

#: ../src/iop/colorbalance.c:2407
msgid "contrast fulcrum"
msgstr "Fulcro contrasto"

#: ../src/iop/colorbalance.c:2410
msgid "adjust to match a neutral tone"
msgstr ""

#: ../src/iop/colorbalance.c:2479 ../src/iop/colorbalance.c:2491
msgid "factor of "
msgstr "Fattore di"

#: ../src/iop/colorbalance.c:2480
msgid "factor"
msgstr "Fattore"

#. lift
#: ../src/iop/colorbalance.c:2497
msgid "shadows : lift / offset"
msgstr ""

#: ../src/iop/colorbalance.c:2499
msgid "factor of lift"
msgstr "Fattore del lift"

#: ../src/iop/colorbalance.c:2499
msgid "lift"
msgstr "Lift"

#: ../src/iop/colorbalance.c:2507 ../src/iop/colorbalance.c:2557
#: ../src/iop/colorbalance.c:2606
msgid "select the hue"
msgstr "Seleziona la tonalità"

#: ../src/iop/colorbalance.c:2520 ../src/iop/colorbalance.c:2570
#: ../src/iop/colorbalance.c:2619
msgid "select the saturation"
msgstr "Seleziona la saturazione"

#: ../src/iop/colorbalance.c:2525
msgid "factor of red for lift"
msgstr "Fattore del rosso per il lift"

#: ../src/iop/colorbalance.c:2532
msgid "factor of green for lift"
msgstr "Fattore del verde per il lift"

#: ../src/iop/colorbalance.c:2539
msgid "factor of blue for lift"
msgstr "Fattore del blu per il lift"

#. gamma
#: ../src/iop/colorbalance.c:2547
msgid "mid-tones : gamma / power"
msgstr ""

#: ../src/iop/colorbalance.c:2549
msgid "factor of gamma"
msgstr "Fattore del gamma"

#: ../src/iop/colorbalance.c:2549 ../src/iop/profile_gamma.c:859
#: ../src/iop/profile_gamma.c:881
msgid "gamma"
msgstr "Gamma "

#: ../src/iop/colorbalance.c:2574
msgid "factor of red for gamma"
msgstr "Fattore del rosso per il gamma"

#: ../src/iop/colorbalance.c:2581
msgid "factor of green for gamma"
msgstr "Fattore del verde per il gamma"

#: ../src/iop/colorbalance.c:2588
msgid "factor of blue for gamma"
msgstr "Fattore del blu per il gamma"

#. gain
#: ../src/iop/colorbalance.c:2596
msgid "highlights : gain / slope"
msgstr ""

#: ../src/iop/colorbalance.c:2598
msgid "factor of gain"
msgstr "Fattore del gain"

#: ../src/iop/colorbalance.c:2598
msgid "gain"
msgstr "Gain"

#: ../src/iop/colorbalance.c:2623
msgid "factor of red for gain"
msgstr "Fattore del rosso per il gain"

#: ../src/iop/colorbalance.c:2630
msgid "factor of green for gain"
msgstr "Fattore del verde per il gain"

#: ../src/iop/colorbalance.c:2637
msgid "factor of blue for gain"
msgstr "Fattore del blu per il gain"

#: ../src/iop/colorbalance.c:2644
msgid "auto optimizers"
msgstr "Ottimizzatori automatici"

#: ../src/iop/colorbalance.c:2656
msgid "fit the whole histogram and center the average luma"
msgstr ""

#: ../src/iop/colorbalance.c:2665
msgid "optimize the RGB curves to remove color casts"
msgstr ""

#: ../src/iop/colorchecker.c:115
msgid "color look up table"
msgstr "Tabella di ricerca colore"

#: ../src/iop/colorchecker.c:271
msgid "it8 skin tones"
msgstr "toni della pelle it8"

#: ../src/iop/colorchecker.c:284
msgid "helmholtz/kohlrausch monochrome"
msgstr "monocromia helmholtz/kohlrausch"

#: ../src/iop/colorchecker.c:299
msgid "Fuji Astia emulation"
msgstr "Emulazione Fuji Astia"

#: ../src/iop/colorchecker.c:311
msgid "Fuji Classic Chrome emulation"
msgstr "Emulazione Fuji Classic Chrome"

#: ../src/iop/colorchecker.c:323
msgid "Fuji Monochrome emulation"
msgstr "Emulazione Fuji Monochrome"

#: ../src/iop/colorchecker.c:335
msgid "Fuji Provia emulation"
msgstr "Emulazione Fuji Provia"

#: ../src/iop/colorchecker.c:347
msgid "Fuji Velvia emulation"
msgstr "Emulazione Fuji Velvia"

#: ../src/iop/colorchecker.c:845 ../src/iop/colorchecker.c:1359
#, c-format
msgid "patch #%d"
msgstr "patch #%d"

#: ../src/iop/colorchecker.c:1229
#, c-format
msgid ""
"(%2.2f %2.2f %2.2f)\n"
"altered patches are marked with an outline\n"
"click to select\n"
"double click to reset\n"
"right click to delete patch\n"
"shift-click while color picking to replace patch"
msgstr ""
"(%2.2f %2.2f %2.2f)\n"
"Le patch alterate sono marcate con un contorno\n"
"Click per selezionare\n"
"Doppio click per resettare\n"
"Click destro per eliminare la patch\n"
"Shift-click con la pipetta di estrazione del colore per sostituire la patch"

#: ../src/iop/colorchecker.c:1354
msgid "patch"
msgstr "patch"

#: ../src/iop/colorchecker.c:1355
msgid "color checker patch"
msgstr "patch color checker"

#: ../src/iop/colorchecker.c:1366
msgid "lightness offset"
msgstr "Compensazione luminosità"

#: ../src/iop/colorchecker.c:1370
msgid "chroma offset green/red"
msgstr "compensazione cromatica verde/rosso"

#: ../src/iop/colorchecker.c:1371
msgid "green/red"
msgstr "verde/rosso"

#: ../src/iop/colorchecker.c:1377
msgid "chroma offset blue/yellow"
msgstr "compensazione cromatica blu/giallo"

#: ../src/iop/colorchecker.c:1378
msgid "blue/yellow"
msgstr "Blu/Giallo"

#: ../src/iop/colorchecker.c:1384
msgid "saturation offset"
msgstr "Compensazione saturazione"

#: ../src/iop/colorchecker.c:1389
msgid "target color"
msgstr "colore finale"

#: ../src/iop/colorchecker.c:1390
msgid ""
"control target color of the patches via relative offsets or via absolute Lab "
"values"
msgstr ""
"controlla il colore finale del campione tramite uno spostamento relativo "
"oppure un valore Lab assoluto"

#: ../src/iop/colorchecker.c:1391
msgid "relative"
msgstr "relativo"

#: ../src/iop/colorchecker.c:1392
msgid "absolute"
msgstr "assoluto"

#: ../src/iop/colorcontrast.c:90
msgid "color contrast"
msgstr "Contrasto colore"

#: ../src/iop/colorcontrast.c:128
msgctxt "accel"
msgid "green vs magenta"
msgstr "Verde / Magenta"

#: ../src/iop/colorcontrast.c:129
msgctxt "accel"
msgid "blue vs yellow"
msgstr "Blu / Giallo"

#: ../src/iop/colorcontrast.c:404
msgid "green vs magenta"
msgstr "Verde / Magenta"

#: ../src/iop/colorcontrast.c:406
msgid "steepness of the a* curve in Lab"
msgstr "Pendenza della curva a* in Lab"

#: ../src/iop/colorcontrast.c:412
msgid "blue vs yellow"
msgstr "Blu / Giallo"

#: ../src/iop/colorcontrast.c:414
msgid "steepness of the b* curve in Lab"
msgstr "Pendenza della curva b* in Lab"

#: ../src/iop/colorcorrection.c:69
msgid "color correction"
msgstr "Correzione colore"

#: ../src/iop/colorcorrection.c:96
msgid "warm tone"
msgstr "Tono caldo"

#: ../src/iop/colorcorrection.c:103
msgid "warming filter"
msgstr "Filtro di riscaldamento"

#: ../src/iop/colorcorrection.c:110
msgid "cooling filter"
msgstr "Filtro di rafreddamento"

#: ../src/iop/colorcorrection.c:270
msgid ""
"drag the line for split toning. bright means highlights, dark means shadows. "
"use mouse wheel to change saturation."
msgstr ""
"Trascina la linea per la divisione dei toni. Chiaro = Alteluci, Scuro = "
"Ombre. Usa la rotella del mouse per variare la saturazione."

#: ../src/iop/colorcorrection.c:291
msgid "set the global saturation"
msgstr "Imposta la saturazione globale"

#: ../src/iop/colorin.c:120
msgid "input color profile"
msgstr "Profilo colore di ingresso"

#: ../src/iop/colorin.c:473
#, c-format
msgid ""
"can't extract matrix from colorspace `%s', it will be replaced by Rec2020 "
"RGB!"
msgstr ""

#: ../src/iop/colorin.c:1583
#, c-format
msgid "`%s' color matrix not found!"
msgstr "`%s' matrice colore non trovata!"

#: ../src/iop/colorin.c:1618
msgid "input profile could not be generated!"
msgstr "Il profilo in ingresso non può essere generato!"

#: ../src/iop/colorin.c:1700
msgid "unsupported input profile has been replaced by linear Rec709 RGB!"
msgstr ""
"Il profilo di ingresso non supportato è stato sostituito con Rec709 RGB "
"lineare!"

#: ../src/iop/colorin.c:2069
msgid "input profile"
msgstr "Profilo di ingresso"

#: ../src/iop/colorin.c:2073
msgid "working profile"
msgstr "Profilo di lavoro"

#: ../src/iop/colorin.c:2083 ../src/iop/colorin.c:2094
#: ../src/iop/colorout.c:892
#, c-format
msgid "ICC profiles in %s or %s"
msgstr "profili ICC in %s o %s"

#: ../src/iop/colorin.c:2105
msgid "gamut clipping"
msgstr "Tosaggio gamma"

#: ../src/iop/colorin.c:2113
msgid "confine Lab values to gamut of RGB color space"
msgstr "Confina i valori LAB nella gamma dello spazio colore RGB"

#: ../src/iop/colorize.c:88
msgid "colorize"
msgstr "Colora"

#: ../src/iop/colorize.c:127
msgctxt "accel"
msgid "lightness"
msgstr "Luminosità"

#: ../src/iop/colorize.c:128
msgctxt "accel"
msgid "source mix"
msgstr "Sorgente miscelazione "

#: ../src/iop/colorize.c:423 ../src/iop/splittoning.c:618
msgid "select the hue tone"
msgstr "Seleziona la tonalità della tinta"

#: ../src/iop/colorize.c:434
msgid "select the saturation shadow tone"
msgstr "Seleziona la saturazione per le ombre"

#: ../src/iop/colorize.c:447
msgid "source mix"
msgstr "Sorgente miscelazione "

#: ../src/iop/colorize.c:451
msgid "lightness of color"
msgstr "Luminosità del colore"

#: ../src/iop/colorize.c:452
msgid "mix value of source lightness"
msgstr "Valore di miscelazione della sorgente luminosa"

#: ../src/iop/colormapping.c:143
msgid "color mapping"
msgstr "Mappatura dei colori"

#: ../src/iop/colormapping.c:164
msgctxt "accel"
msgid "acquire as source"
msgstr "Acquisisci sorgente"

#: ../src/iop/colormapping.c:165
msgctxt "accel"
msgid "acquire as target"
msgstr "Acquisisci destinazione"

#: ../src/iop/colormapping.c:1113
msgid "source clusters:"
msgstr "Cluster di origine:"

#: ../src/iop/colormapping.c:1122
msgid "target clusters:"
msgstr "Cluster di destinazione"

#: ../src/iop/colormapping.c:1135
msgid "acquire as source"
msgstr "Acquisisci sorgente"

#: ../src/iop/colormapping.c:1137
msgid "analyze this image as a source image"
msgstr "Analizza questa immagine come immagine sorgente"

#: ../src/iop/colormapping.c:1141
msgid "acquire as target"
msgstr "Acquisisci destinazione"

#: ../src/iop/colormapping.c:1143
msgid "analyze this image as a target image"
msgstr "Analizza questa immagine come immagine destinazione"

#: ../src/iop/colormapping.c:1148
msgid "number of clusters"
msgstr "Numero di cluster"

#: ../src/iop/colormapping.c:1150
msgid "number of clusters to find in image. value change resets all clusters"
msgstr ""
"Numero di cluster da cercare nell'immagine. Un cambiamento del valore "
"resetta tutti i cluster"

#: ../src/iop/colormapping.c:1155
msgid "color dominance"
msgstr "Dominanza colore"

#: ../src/iop/colormapping.c:1156
msgid ""
"how clusters are mapped. low values: based on color proximity, high values: "
"based on color dominance"
msgstr ""
"Come vengono mappati i cluster. Valori bassi: basato sulla prossimità del "
"colore, valori alti: basato sulla dominanza del colore"

#: ../src/iop/colormapping.c:1163
msgid "histogram equalization"
msgstr "Equalizzazione istogramma"

#: ../src/iop/colormapping.c:1164
msgid "level of histogram equalization"
msgstr "Livello di equalizzazione dell'istogramma"

#: ../src/iop/colorout.c:81
msgid "output color profile"
msgstr "Profilo colore di uscita"

#: ../src/iop/colorout.c:667
msgid "missing output profile has been replaced by sRGB!"
msgstr "Il profilo di uscita mancante è stato sostituito da sRGB!"

#: ../src/iop/colorout.c:686
msgid "missing softproof profile has been replaced by sRGB!"
msgstr ""
"Il profilo mancante di simulazione a schermo è stato sostituito da sRGB!"

#: ../src/iop/colorout.c:729
msgid "unsupported output profile has been replaced by sRGB!"
msgstr "Il profilo di uscita non supportato è stato sostituito con sRGB!"

#: ../src/iop/colorout.c:868
msgid "output intent"
msgstr "Intento uscita"

#: ../src/iop/colorout.c:869 ../src/libs/export.c:671
#: ../src/libs/print_settings.c:1239 ../src/libs/print_settings.c:1454
#: ../src/views/darkroom.c:1981 ../src/views/darkroom.c:1989
#: ../src/views/lighttable.c:4877 ../src/views/lighttable.c:4885
msgid "perceptual"
msgstr "Percettivo"

#: ../src/iop/colorout.c:870 ../src/libs/export.c:672
#: ../src/libs/print_settings.c:1240 ../src/libs/print_settings.c:1455
#: ../src/views/darkroom.c:1982 ../src/views/darkroom.c:1990
#: ../src/views/lighttable.c:4878 ../src/views/lighttable.c:4886
msgid "relative colorimetric"
msgstr "Colorimetrico relativo"

#: ../src/iop/colorout.c:871 ../src/libs/export.c:673
#: ../src/libs/print_settings.c:1241 ../src/libs/print_settings.c:1456
#: ../src/views/darkroom.c:1983 ../src/views/darkroom.c:1991
#: ../src/views/lighttable.c:4879 ../src/views/lighttable.c:4887
msgctxt "rendering intent"
msgid "saturation"
msgstr "Saturazione"

#: ../src/iop/colorout.c:872 ../src/libs/export.c:674
#: ../src/libs/print_settings.c:1242 ../src/libs/print_settings.c:1457
#: ../src/views/darkroom.c:1984 ../src/views/darkroom.c:1992
#: ../src/views/lighttable.c:4880 ../src/views/lighttable.c:4888
msgid "absolute colorimetric"
msgstr "Colorimetrico assoluto"

#: ../src/iop/colorout.c:889
msgid "rendering intent"
msgstr "Intento di rendering"

#: ../src/iop/colorreconstruction.c:128
msgid "color reconstruction"
msgstr "Ricostruzione colore"

#: ../src/iop/colorreconstruction.c:179 ../src/iop/tonemap.cc:95
msgctxt "accel"
msgid "spatial extent"
msgstr "Estensione spaziale"

#: ../src/iop/colorreconstruction.c:180
msgctxt "accel"
msgid "range extent"
msgstr "Intervallo estensione"

#: ../src/iop/colorreconstruction.c:181
msgctxt "accel"
msgid "hue"
msgstr "Tonalità"

#: ../src/iop/colorreconstruction.c:635 ../src/iop/colorreconstruction.c:1088
#: ../src/iop/globaltonemap.c:190 ../src/iop/globaltonemap.c:356
#: ../src/iop/hazeremoval.c:708 ../src/iop/hazeremoval.c:960
#: ../src/iop/levels.c:362
msgid "inconsistent output"
msgstr "output inconsistente"

#: ../src/iop/colorreconstruction.c:673
msgid "module `color reconstruction' failed"
msgstr "Fallimento del modulo `ricostruzione colore'"

#: ../src/iop/colorreconstruction.c:1372 ../src/iop/shadhi.c:867
#: ../src/iop/tonemap.cc:303
msgid "spatial extent"
msgstr "Estensione spaziale"

#: ../src/iop/colorreconstruction.c:1373
msgid "range extent"
msgstr "Estensione focale"

#: ../src/iop/colorreconstruction.c:1376
msgid "precedence"
msgstr "Precedenza"

#: ../src/iop/colorreconstruction.c:1378
msgid "saturated colors"
msgstr "Colori saturati"

#: ../src/iop/colorreconstruction.c:1408
msgid "pixels with lightness values above this threshold are corrected"
msgstr "Sono stati corretti i pixel con luminosità sopra questa soglia"

#: ../src/iop/colorreconstruction.c:1409
msgid "how far to look for replacement colors in spatial dimensions"
msgstr ""
"Distanza di ricerca di colori di sostituzione nella dimensione spaziale"

#: ../src/iop/colorreconstruction.c:1410
msgid "how far to look for replacement colors in the luminance dimension"
msgstr ""
"Distanza di ricerca di colori di sostituzione nella dimensione di luminanza"

#: ../src/iop/colorreconstruction.c:1411
msgid "if and how to give precedence to specific replacement colors"
msgstr "Se e come dare precedenza a specifici colori di sostituzione"

#: ../src/iop/colorreconstruction.c:1412
msgid "the hue tone which should be given precedence over other hue tones"
msgstr "La tonalità che dovrebbe avere la precedenza sulle altre tonalità"

#: ../src/iop/colortransfer.c:100
msgid "color transfer"
msgstr "Trasferimento colore"

#: ../src/iop/colortransfer.c:121
msgctxt "accel"
msgid "acquire"
msgstr "Acquisisci "

#: ../src/iop/colortransfer.c:122 ../src/libs/metadata.c:310
msgctxt "accel"
msgid "apply"
msgstr "Applica "

#: ../src/iop/colortransfer.c:659
msgid ""
"this module will be removed in the future\n"
"and is only here so you can switch it off\n"
"and move to the new color mapping module."
msgstr ""
"Questo modulo sarà rimosso in futuro\n"
"ed è presente così che tu possa disattivarlo\n"
"e passare al nuovo modulo per la mappatura del colore."

#: ../src/iop/colortransfer.c:686
msgid "number of clusters to find in image"
msgstr "Numro di cluster da cercare nell'immagine"

#: ../src/iop/colortransfer.c:690
msgid "acquire"
msgstr "Acquisisci"

#: ../src/iop/colortransfer.c:692
msgid "analyze this image"
msgstr "Analizza questa immagine"

#: ../src/iop/colortransfer.c:696 ../src/libs/metadata.c:392
msgid "apply"
msgstr "Applica"

#: ../src/iop/colortransfer.c:697
msgid "apply previously analyzed image look to this image"
msgstr "Applica l'aspetto dell'immagine analizzata a questa immagine"

#: ../src/iop/colorzones.c:134
msgid "color zones"
msgstr "Zone di colore"

#: ../src/iop/colorzones.c:553
msgid "red black white"
msgstr "Rosso nero bianco"

#: ../src/iop/colorzones.c:575
msgid "black white and skin tones"
msgstr "Bianco nero e toni della pelle"

#: ../src/iop/colorzones.c:597
msgid "polarizing filter"
msgstr "Filtro polarizzatore"

#: ../src/iop/colorzones.c:617
msgid "natural skin tones"
msgstr "Toni naturali della pelle"

#: ../src/iop/colorzones.c:649
msgid "black & white film"
msgstr "Pellicola bianco e nero"

#: ../src/iop/colorzones.c:2068 ../src/iop/retouch.c:2238
#: ../src/iop/toneequal.c:1964
msgid "cannot display masks when the blending mask is displayed"
msgstr ""
"Non è possibile mostrare le maschere quando è mostrata la maschera di fusione"

#: ../src/iop/colorzones.c:2275 ../src/iop/rgbcurve.c:1545
msgid ""
"create a curve based on an area from the image\n"
"click to create a flat curve\n"
"ctrl+click to create a positive curve\n"
"shift+click to create a negative curve"
msgstr ""

#. edit by area
#: ../src/iop/colorzones.c:2306
msgid "edit by area"
msgstr "Modifica in base all'area"

#: ../src/iop/colorzones.c:2308
msgid "edit the curve nodes by area"
msgstr ""

#: ../src/iop/colorzones.c:2315
msgid "display selection"
msgstr "Visualizza selezione"

#: ../src/iop/colorzones.c:2324
msgid "select by"
msgstr "Seleziona per"

#: ../src/iop/colorzones.c:2325
msgid "choose selection criterion, will be the abscissa in the graph"
msgstr "Scegli il criterio di selezione, sarà l'ascissa del grafico"

#: ../src/iop/colorzones.c:2333
msgid "process mode"
msgstr "Modalità di esecuzione"

# Verificare il contesto
#
#: ../src/iop/colorzones.c:2335
msgid "strong"
msgstr "Forte"

#: ../src/iop/colorzones.c:2337
msgid "choose between a smoother or stronger effect"
msgstr "Scegli tra un effetto più morbido o più intenso"

#: ../src/iop/colorzones.c:2373 ../src/iop/rgbcurve.c:1598
#: ../src/iop/tonecurve.c:1380
msgid "interpolation method"
msgstr "Metodo interpolazione"

#: ../src/iop/colorzones.c:2375 ../src/iop/rgbcurve.c:1600
#: ../src/iop/tonecurve.c:1382
msgid "centripetal spline"
msgstr "Spline centripeto"

#: ../src/iop/colorzones.c:2376 ../src/iop/rgbcurve.c:1601
#: ../src/iop/tonecurve.c:1383
msgid "monotonic spline"
msgstr "Spline monotonico"

#: ../src/iop/colorzones.c:2380 ../src/iop/rgbcurve.c:1605
#: ../src/iop/tonecurve.c:1385
msgid ""
"change this method if you see oscillations or cusps in the curve\n"
"- cubic spline is better to produce smooth curves but oscillates when nodes "
"are too close\n"
"- centripetal is better to avoids cusps and oscillations with close nodes "
"but is less smooth\n"
"- monotonic is better for accuracy of pure analytical functions (log, gamma, "
"exp)\n"
msgstr ""

#: ../src/iop/defringe.c:68
msgid "defringe"
msgstr "defringe"

#: ../src/iop/defringe.c:455
msgid "operation mode"
msgstr "modalità operativa"

#: ../src/iop/defringe.c:456
msgid "global average (fast)"
msgstr "media globale (veloce)"

#. 0
#: ../src/iop/defringe.c:457
msgid "local average (slow)"
msgstr "media locale (lenta)"

#. 1
#: ../src/iop/defringe.c:458
msgid "static threshold (fast)"
msgstr "soglia statica (veloce)"

#: ../src/iop/defringe.c:460
msgid ""
"method for color protection:\n"
" - global average: fast, might show slightly wrong previews in high "
"magnification; might sometimes protect saturation too much or too low in "
"comparison to local average\n"
" - local average: slower, might protect saturation better than global "
"average by using near pixels as color reference, so it can still allow for "
"more desaturation where required\n"
" - static: fast, only uses the threshold as a static limit"
msgstr ""
"metodo per la protezione colore:\n"
"-media globale: veloce, può mostrare anteprime leggermente sbagliate a forti "
"ingrandimenti; talvolta può proteggere la saturazione troppo o troppo poco "
"se comparata alla media locale\n"
"-media locale: più lenta, può proteggere meglio la saturazione rispetto alla "
"media globale usando i pixel vicini come riferimento colore, in tal modo può "
"consentire una desaturazione maggiore quando necessario\n"
"-statica: veloce, usa soltanto la soglia come limite statico"

#: ../src/iop/defringe.c:469
msgid "edge detection radius"
msgstr "raggio rilevamento bordi"

#: ../src/iop/defringe.c:477
msgid "radius for detecting fringe"
msgstr "raggio per la rilevazione del bordo"

#: ../src/iop/defringe.c:478
msgid "threshold for defringe, higher values mean less defringing"
msgstr "soglia per il defringe, valori maggiori significano meno defringe"

#: ../src/iop/demosaic.c:162
msgid "demosaic"
msgstr "Demosaicizzazione "

#: ../src/iop/demosaic.c:182
msgctxt "accel"
msgid "edge threshold"
msgstr "Soglia bordi"

#: ../src/iop/demosaic.c:4916
#, c-format
msgid "`%s' color matrix not found for 4bayer image!"
msgstr "Matrice del colore `%s' non trovata per l'immagine 4bayer!"

#: ../src/iop/demosaic.c:5120 ../src/iop/demosaic.c:5129
#: ../src/iop/dither.c:801 ../src/iop/highlights.c:1077
msgid "method"
msgstr "Metodo"

#: ../src/iop/demosaic.c:5122
msgid "PPG (fast)"
msgstr "PPG (veloce)"

#: ../src/iop/demosaic.c:5123
msgid "AMaZE (slow)"
msgstr "AMaZE (lento)"

#: ../src/iop/demosaic.c:5124
msgid "VNG4"
msgstr "VNG4"

#: ../src/iop/demosaic.c:5125 ../src/iop/demosaic.c:5134
msgid "passthrough (monochrome) (experimental)"
msgstr "Monocromatico (sperimentale)"

#: ../src/iop/demosaic.c:5126 ../src/iop/demosaic.c:5136
msgid "demosaicing raw data method"
msgstr "Metodo demosaicizzazione RAW"

#: ../src/iop/demosaic.c:5131
msgid "VNG"
msgstr "VNG"

#: ../src/iop/demosaic.c:5132
msgid "Markesteijn 1-pass"
msgstr "Markesteijn 1-passaggio"

#: ../src/iop/demosaic.c:5133
msgid "Markesteijn 3-pass (slow)"
msgstr "Markesteijn 3-passaggi (lento)"

#: ../src/iop/demosaic.c:5135
msgid "frequency domain chroma (slow)"
msgstr "frequenza di crominanza (lento)"

#: ../src/iop/demosaic.c:5139
msgid ""
"threshold for edge-aware median.\n"
"set to 0.0 to switch off.\n"
"set to 1.0 to ignore edges."
msgstr ""
"Soglia mediana riconoscimento bordi.\n"
"Imposta 0.0 per disattivare.\n"
"Imposta 1.0 per ignorare i bordi."

#: ../src/iop/demosaic.c:5141
msgid "edge threshold"
msgstr "Soglia bordi"

#: ../src/iop/demosaic.c:5145
msgid "color smoothing"
msgstr "Sfumatura colore"

#: ../src/iop/demosaic.c:5148
msgid "one time"
msgstr "Una volta"

#: ../src/iop/demosaic.c:5149
msgid "two times"
msgstr "Due volte"

#: ../src/iop/demosaic.c:5150
msgid "three times"
msgstr "Tre volte"

#: ../src/iop/demosaic.c:5151
msgid "four times"
msgstr "Quattro volte"

#: ../src/iop/demosaic.c:5152
msgid "five times"
msgstr "Cinque volte"

#: ../src/iop/demosaic.c:5153
msgid "how many color smoothing median steps after demosaicing"
msgstr ""
"Passaggi intermedi di sfumatura colore eseguiti dopo la demosaicizzazione"

#: ../src/iop/demosaic.c:5157
msgid "match greens"
msgstr "Corrispondenza verdi"

#: ../src/iop/demosaic.c:5158
msgid "disabled"
msgstr "disabilitato"

#: ../src/iop/demosaic.c:5159
msgid "local average"
msgstr "Media locale"

#: ../src/iop/demosaic.c:5160
msgid "full average"
msgstr "Media piena"

#: ../src/iop/demosaic.c:5161
msgid "full and local average"
msgstr "Media piena e locale"

#: ../src/iop/demosaic.c:5162
msgid "green channels matching method"
msgstr "Metodo di corrispondenza per il canale del verde"

#: ../src/iop/demosaic.c:5174
msgid ""
"demosaicing\n"
"only needed for raw images."
msgstr ""
"Demosaicizzazione\n"
"Necessario solo per le immagini raw"

#: ../src/iop/denoiseprofile.c:498
msgid "denoise (profiled)"
msgstr "Riduzione rumore (profilato)"

#. these blobs were exported as dtstyle and copied from there:
#: ../src/iop/denoiseprofile.c:553
msgid "chroma (use on 1st instance)"
msgstr ""

#: ../src/iop/denoiseprofile.c:556
msgid "luma (use on 2nd instance)"
msgstr ""

#: ../src/iop/denoiseprofile.c:3014
#, c-format
msgid "found match for ISO %d"
msgstr "Trovata corrispondenza per ISO %d"

#: ../src/iop/denoiseprofile.c:3023
#, c-format
msgid "interpolated from ISO %d and %d"
msgstr "Interpolato tra ISO %d e %d"

#: ../src/iop/denoiseprofile.c:3454 ../src/iop/denoiseprofile.c:4078
msgid "compute variance"
msgstr "Calcola la varianza"

#: ../src/iop/denoiseprofile.c:3936
msgid ""
"use only with a perfectly\n"
"uniform image if you want to\n"
"estimate the noise variance."
msgstr ""
"Usare solo con un'immagine\n"
"perfettamente uniforme se vuoi\n"
"notare la variazione del disturbo."

#: ../src/iop/denoiseprofile.c:3943
msgid "variance red: "
msgstr ""

#. This gets filled in by process
#: ../src/iop/denoiseprofile.c:3946
msgid "variance computed on the red channel"
msgstr "Varianza calcolata sul canale del rosso"

#: ../src/iop/denoiseprofile.c:3951
msgid "variance green: "
msgstr ""

#. This gets filled in by process
#: ../src/iop/denoiseprofile.c:3954
msgid "variance computed on the green channel"
msgstr "Varianza calcolata sul canale del verde"

#: ../src/iop/denoiseprofile.c:3959
msgid "variance blue: "
msgstr "varianza blu:"

#. This gets filled in by process
#: ../src/iop/denoiseprofile.c:3962
msgid "variance computed on the blue channel"
msgstr "Varianza calcolata sul canale del blu"

#: ../src/iop/denoiseprofile.c:3973 ../src/iop/rawdenoise.c:987
msgid "R"
msgstr "R"

#: ../src/iop/denoiseprofile.c:3975 ../src/iop/rawdenoise.c:989
msgid "G"
msgstr "G"

#: ../src/iop/denoiseprofile.c:3977 ../src/iop/rawdenoise.c:991
msgid "B"
msgstr "B"

#: ../src/iop/denoiseprofile.c:4011
msgid "whitebalance-adaptive transform"
msgstr ""

#: ../src/iop/denoiseprofile.c:4013
msgid ""
"adapt denoising according to the\n"
"white balance coefficients.\n"
"should be enabled on a first instance\n"
"for better denoising.\n"
"should be disabled if an earlier instance\n"
"has been used with a color blending mode."
msgstr ""

#: ../src/iop/denoiseprofile.c:4033
msgid "fix various bugs in algorithm"
msgstr ""

#: ../src/iop/denoiseprofile.c:4035
msgid ""
"fix bugs in anscombe transform resulting\n"
"in undersmoothing of the green channel in\n"
"wavelets mode, combined with a bad handling\n"
"of white balance coefficients, and a bug in\n"
"non local means normalization resulting in\n"
"undersmoothing when patch size was increased.\n"
"enabling this option will change the denoising\n"
"you get. once enabled, you won't be able to\n"
"return back to old algorithm."
msgstr ""

#: ../src/iop/denoiseprofile.c:4046
msgid "upgrade profiled transform"
msgstr ""

#: ../src/iop/denoiseprofile.c:4048
msgid ""
"upgrade the variance stabilizing algorithm.\n"
"new algorithm extends the current one.\n"
"it is more flexible but could give small\n"
"differences in the images already processed."
msgstr ""

#: ../src/iop/denoiseprofile.c:4059 ../src/libs/export.c:647
#: ../src/libs/print_settings.c:1183 ../src/libs/print_settings.c:1403
msgid "profile"
msgstr "Profilo"

#: ../src/iop/denoiseprofile.c:4061 ../src/iop/nlmeans.c:843
msgid "patch size"
msgstr "Dimensione patch"

#: ../src/iop/denoiseprofile.c:4063
msgid "search radius"
msgstr "Cerca raggio"

#: ../src/iop/denoiseprofile.c:4065
msgid "scattering (coarse-grain noise)"
msgstr ""

#: ../src/iop/denoiseprofile.c:4066
msgid "central pixel weight (details)"
msgstr ""

#: ../src/iop/denoiseprofile.c:4068
msgid "adjust autoset parameters"
msgstr "Regola i parametri"

#: ../src/iop/denoiseprofile.c:4069
msgid "preserve shadows"
msgstr "Preserva le ombre"

#: ../src/iop/denoiseprofile.c:4070
msgid "bias correction"
msgstr "Correzione distorsione"

#: ../src/iop/denoiseprofile.c:4071
msgid "non-local means"
msgstr "Non-local means"

#: ../src/iop/denoiseprofile.c:4072
msgid "non-local means auto"
msgstr "Non-local means automatico"

#: ../src/iop/denoiseprofile.c:4073
msgid "wavelets"
msgstr "Wavelets"

#: ../src/iop/denoiseprofile.c:4074
msgid "wavelets auto"
msgstr "Wavelets automatico"

#: ../src/iop/denoiseprofile.c:4080
msgid "profile used for variance stabilization"
msgstr "Profilo usato per la stabilizzazione di varianza"

#: ../src/iop/denoiseprofile.c:4081
msgid ""
"method used in the denoising core. non-local means works best for "
"`lightness' blending, wavelets work best for `color' blending"
msgstr ""
"Metodo usato per la riduzione del rumore. Non-local means funziona meglio "
"con la modalità di fusione `Luminosità', Wavelets funziona meglio con la "
"modalità di fusione `Colore'"

#: ../src/iop/denoiseprofile.c:4084
msgid ""
"radius of the patches to match.\n"
"increase for more sharpness on strong edges, and better denoising of smooth "
"areas.\n"
"if details are oversmoothed, reduce this value or increase the details "
"slider."
msgstr ""

#: ../src/iop/denoiseprofile.c:4087
msgid ""
"emergency use only: radius of the neighbourhood to search patches in. "
"increase for better denoising performance, but watch the long runtimes! "
"large radii can be very slow. you have been warned"
msgstr ""

#: ../src/iop/denoiseprofile.c:4089
msgid ""
"scattering of the neighbourhood to search patches in. increase for better "
"coarse-grain noise reduction. does not affect execution time."
msgstr ""

#: ../src/iop/denoiseprofile.c:4091
msgid ""
"increase the weight of the central pixel\n"
"of the patch in the patch comparison.\n"
"useful to recover details when patch size\n"
"is quite big."
msgstr ""

#: ../src/iop/denoiseprofile.c:4095
msgid "finetune denoising strength"
msgstr "Regolazione fine dell'intensità per la riduzione rumore"

#: ../src/iop/denoiseprofile.c:4096
msgid ""
"controls the way parameters are autoset\n"
"increase if shadows are not denoised enough\n"
"or if chroma noise remains.\n"
"this can happen if your picture is underexposed."
msgstr ""

#: ../src/iop/denoiseprofile.c:4100
msgid ""
"finetune shadows denoising.\n"
"decrease to denoise more aggressively\n"
"dark areas of the image.\n"
msgstr ""

#: ../src/iop/denoiseprofile.c:4103
msgid ""
"correct color cast in shadows.\n"
"decrease if shadows are too purple.\n"
"increase if shadows are too green."
msgstr ""

#: ../src/iop/dither.c:103 ../src/iop/vignette.c:1164
msgid "dithering"
msgstr "Dithering"

#. add the preset.
#: ../src/iop/dither.c:129
msgid "dither"
msgstr "Dither"

#: ../src/iop/dither.c:795
msgid "random"
msgstr "Casuale"

#: ../src/iop/dither.c:796
msgid "floyd-steinberg 1-bit B&W"
msgstr "floyd-steinberg 1-bit B&N"

#: ../src/iop/dither.c:797
msgid "floyd-steinberg 4-bit gray"
msgstr "floyd-steinberg 4-bit grigio"

#: ../src/iop/dither.c:798
msgid "floyd-steinberg 8-bit RGB"
msgstr "floyd-steinberg 8-bit RGB"

#: ../src/iop/dither.c:799
msgid "floyd-steinberg 16-bit RGB"
msgstr "floyd-steinberg 16-bit RGB"

#: ../src/iop/dither.c:800
msgid "floyd-steinberg auto"
msgstr "floyd-steinberg auto"

#: ../src/iop/dither.c:805
msgid "radius for blurring step"
msgstr "Raggio del passaggio di sfocatura"

#: ../src/iop/dither.c:817
msgid "the gradient range where to apply random dither"
msgstr "La gamma del gradiente a cui applicare il dithering casuale"

#: ../src/iop/dither.c:818
msgid "gradient range"
msgstr "Intervallo gradiente"

#: ../src/iop/dither.c:825
msgid "damping level of random dither"
msgstr "Livello di smorzamento del dithering casuale"

#: ../src/iop/dither.c:826
msgid "damping"
msgstr "Attenuazione"

#: ../src/iop/equalizer.c:88
msgid "legacy equalizer"
msgstr "Equalizzatore (obsoleto)"

#: ../src/iop/equalizer.c:309
msgid "sharpen (strong)"
msgstr "Nitidezza (forte)"

#: ../src/iop/equalizer.c:319
msgctxt "equalizer"
msgid "sharpen"
msgstr "Nitidezza "

#: ../src/iop/equalizer.c:325
msgid "null"
msgstr "Nullo"

#: ../src/iop/equalizer.c:345
msgid "denoise (strong)"
msgstr "Riduzione rumore (forte)"

#: ../src/iop/equalizer.c:353
msgid ""
"this module will be removed in the future\n"
"and is only here so you can switch it off\n"
"and move to the new equalizer."
msgstr ""
"Questo modulo sarà rimosso in futuro\n"
"ed è presente così che tu possa disattivarlo\n"
"e passare al nuovo equalizzatore."

#: ../src/iop/exposure.c:128
msgctxt "accel"
msgid "black"
msgstr "Nero "

#: ../src/iop/exposure.c:129 ../src/iop/relight.c:110
msgctxt "accel"
msgid "exposure"
msgstr "Esposizione "

#: ../src/iop/exposure.c:130
msgctxt "accel"
msgid "auto-exposure"
msgstr "Auto esposizione"

#: ../src/iop/exposure.c:131
msgctxt "accel"
msgid "percentile"
msgstr "Percentile"

#: ../src/iop/exposure.c:132
msgctxt "accel"
msgid "target level"
msgstr "Livello target"

#: ../src/iop/exposure.c:227
msgid "magic lantern defaults"
msgstr "Default Magic Lantern"

#: ../src/iop/exposure.c:252 ../src/iop/rawoverexposed.c:172
#: ../src/iop/rawoverexposed.c:288
#, c-format
msgid "failed to get raw buffer from image `%s'"
msgstr "Impossibile leggere il buffer RAW dall'immagine '%s'"

#: ../src/iop/exposure.c:866 ../src/iop/levels.c:674
msgctxt "mode"
msgid "manual"
msgstr "Manuale"

#: ../src/iop/exposure.c:869 ../src/iop/levels.c:677 ../src/iop/vignette.c:1147
msgid "automatic"
msgstr "Automatico"

#: ../src/iop/exposure.c:891
msgid ""
"adjust the black level to unclip negative RGB values.\n"
"you should never use it to add more density in blacks!\n"
"if poorly set, it will clip near-black colors out of gamut\n"
"by pushing RGB values into negatives."
msgstr ""

#: ../src/iop/exposure.c:901
msgid ""
"percentage of bright values clipped out, toggle color picker to activate"
msgstr ""
"Percentuale di valori alti troncati, usa la pipetta di estrazione del colore "
"per attivare"

#: ../src/iop/exposure.c:903 ../src/iop/highlights.c:1086
#: ../src/views/darkroom.c:1866
msgid "clipping threshold"
msgstr "Soglia di tosaggio"

#: ../src/iop/exposure.c:914
msgid "percentile"
msgstr "Percentile"

#: ../src/iop/exposure.c:918
#, no-c-format
msgid "where in the histogram to meter for deflicking. E.g. 50% is median"
msgstr ""
"Dove effettuare una misura nell'istogramma per il deflicking. E.g. 50% è il "
"mediano"

#: ../src/iop/exposure.c:923
msgid "target level"
msgstr "Livello target"

#: ../src/iop/exposure.c:926
msgid ""
"where to place the exposure level for processed pics, EV below overexposure."
msgstr ""
"Dove porre il livello di esposizione per le immagini processate, EV sotto la "
"sovraesposizione."

#: ../src/iop/exposure.c:930
msgid "computed EC: "
msgstr "Correzione esposizione calcolata:"

#. This gets filled in by process
#: ../src/iop/exposure.c:934
msgid "what exposure correction has actually been used"
msgstr "quale correzione dell'esposizione è stata usata"

#: ../src/iop/filmic.c:174
msgid "filmic"
msgstr "filmic"

#: ../src/iop/filmic.c:311
msgid "09 EV (low-key)"
msgstr "09 EV (tono scuro)"

#: ../src/iop/filmic.c:318
msgid "10 EV (indoors)"
msgstr "10 EV (interni)"

#: ../src/iop/filmic.c:325
msgid "11 EV (dim outdoors)"
msgstr "11 EV (esterni scuri)"

#: ../src/iop/filmic.c:332
msgid "12 EV (outdoors)"
msgstr "12 EV (esterni)"

#: ../src/iop/filmic.c:339
msgid "13 EV (bright outdoors)"
msgstr "13 EV (esterni luminosi)"

#: ../src/iop/filmic.c:346
msgid "14 EV (backlighting)"
msgstr "14 EV (retroilluminazione)"

#: ../src/iop/filmic.c:353
msgid "15 EV (sunset)"
msgstr "15 EV (tramonto)"

#: ../src/iop/filmic.c:360
msgid "16 EV (HDR)"
msgstr "16 EV (HDR)"

#: ../src/iop/filmic.c:367
msgid "18 EV (HDR++)"
msgstr "18 EV (HDR++)"

#: ../src/iop/filmic.c:1679
msgid "read-only graph, use the parameters below to set the nodes"
msgstr ""

#: ../src/iop/filmic.c:1683
msgid "logarithmic shaper"
msgstr "Curva logaritmica"

#: ../src/iop/filmic.c:1688 ../src/iop/filmicrgb.c:1443
msgid "middle grey luminance"
msgstr ""

#: ../src/iop/filmic.c:1691
msgid ""
"adjust to match the average luminance of the subject.\n"
"except in back-lighting situations, this should be around 18%."
msgstr ""

#: ../src/iop/filmic.c:1701 ../src/iop/filmicrgb.c:1457
msgid "white relative exposure"
msgstr "Esposizione bianco relativo"

#: ../src/iop/filmic.c:1704 ../src/iop/filmicrgb.c:1460
msgid ""
"number of stops between middle grey and pure white.\n"
"this is a reading a lightmeter would give you on the scene.\n"
"adjust so highlights clipping is avoided"
msgstr ""
"Numero di stop tra il grigio intermedio ed il bianco.\n"
"Questa è la lettura che darebbe un esposimetro sulla scena.\n"
"Regola in modo da evitare aree sovraesposte"

#: ../src/iop/filmic.c:1715 ../src/iop/filmicrgb.c:1471
#: ../src/iop/profile_gamma.c:908
msgid "black relative exposure"
msgstr "Esposizione nero relativo"

#: ../src/iop/filmic.c:1718 ../src/iop/filmicrgb.c:1474
msgid ""
"number of stops between middle grey and pure black.\n"
"this is a reading a lightmeter would give you on the scene.\n"
"increase to get more contrast.\n"
"decrease to recover more details in low-lights."
msgstr ""
"Numero di stop tra il grigio intermedio ed il nero.\n"
"Questa è la lettura che darebbe un esposimetro sulla scena.\n"
"Aumenta per ottenere maggior contrasto.\n"
"Diminuisci per recuperare dettaglio nelle zone d'ombra."

#: ../src/iop/filmic.c:1728 ../src/iop/profile_gamma.c:932
msgid "safety factor"
msgstr "Fattore di sicurezza"

#: ../src/iop/filmic.c:1731
msgid ""
"enlarge or shrink the computed dynamic range.\n"
"useful in conjunction with \"auto tune levels\"."
msgstr ""

#: ../src/iop/filmic.c:1737 ../src/iop/filmicrgb.c:1494
#: ../src/iop/profile_gamma.c:940
msgid "auto tune levels"
msgstr "Regola automaticamente i livelli"

#: ../src/iop/filmic.c:1742
msgid ""
"try to optimize the settings with some guessing.\n"
"this will fit the luminance range inside the histogram bounds.\n"
"works better for landscapes and evenly-lit pictures\n"
"but fails for high-keys and low-keys."
msgstr ""

#: ../src/iop/filmic.c:1747
msgid "filmic S curve"
msgstr "Curva ad S di filmic"

#: ../src/iop/filmic.c:1754 ../src/iop/filmicrgb.c:1513
msgid ""
"slope of the linear part of the curve\n"
"affects mostly the mid-tones"
msgstr ""

#. geotagging
#: ../src/iop/filmic.c:1761 ../src/iop/filmicrgb.c:1520
#: ../src/libs/metadata_view.c:132
msgid "latitude"
msgstr "Latitudine"

#: ../src/iop/filmic.c:1764
msgid ""
"width of the linear domain in the middle of the curve.\n"
"increase to get more contrast at the extreme luminances.\n"
"this has no effect on mid-tones."
msgstr ""

#: ../src/iop/filmic.c:1771 ../src/iop/filmicrgb.c:1532
msgid "shadows/highlights balance"
msgstr "Bilanciamento ombre/luci"

#: ../src/iop/filmic.c:1774 ../src/iop/filmicrgb.c:1535
msgid ""
"slides the latitude along the slope\n"
"to give more room to shadows or highlights.\n"
"use it if you need to protect the details\n"
"at one extremity of the histogram."
msgstr ""

#: ../src/iop/filmic.c:1780
msgid "global saturation"
msgstr "Saturazione globale"

#: ../src/iop/filmic.c:1784
msgid ""
"desaturates the input of the module globally.\n"
"you need to set this value below 100%\n"
"if the chrominance preservation is enabled."
msgstr ""

#: ../src/iop/filmic.c:1790 ../src/iop/filmicrgb.c:1543
msgid "extreme luminance saturation"
msgstr "Saturazione alte-luci"

#: ../src/iop/filmic.c:1794
msgid ""
"desaturates the output of the module\n"
"specifically at extreme luminances.\n"
"decrease if shadows and/or highlights are over-saturated."
msgstr ""

#: ../src/iop/filmic.c:1804 ../src/libs/export.c:669
#: ../src/libs/print_settings.c:1238 ../src/libs/print_settings.c:1451
msgid "intent"
msgstr "Intento"

#: ../src/iop/filmic.c:1805
msgid "contrasted"
msgstr "Contrastato"

#. cubic spline
#: ../src/iop/filmic.c:1806
msgid "faded"
msgstr ""

#. monotonic spline
#: ../src/iop/filmic.c:1808
msgid "optimized"
msgstr "Ottimizzato"

#: ../src/iop/filmic.c:1810
msgid "change this method if you see reversed contrast or faded blacks"
msgstr ""

#. Preserve color
#: ../src/iop/filmic.c:1814
msgid "preserve the chrominance"
msgstr ""

#: ../src/iop/filmic.c:1816
msgid ""
"ensure the original color are preserved.\n"
"may reinforce chromatic aberrations.\n"
"you need to manually tune the saturation when using this mode."
msgstr ""

#: ../src/iop/filmic.c:1826
msgid "destination/display"
msgstr "Destinazione/schermo"

#: ../src/iop/filmic.c:1842 ../src/iop/filmicrgb.c:1568
msgid "target black luminance"
msgstr ""

#: ../src/iop/filmic.c:1845 ../src/iop/filmicrgb.c:1571
msgid ""
"luminance of output pure black, this should be 0%\n"
"except if you want a faded look"
msgstr ""

#: ../src/iop/filmic.c:1851 ../src/iop/filmicrgb.c:1577
msgid "target middle grey"
msgstr "Obiettivo grigio medio"

#: ../src/iop/filmic.c:1854 ../src/iop/filmicrgb.c:1580
msgid ""
"midde grey value of the target display or color space.\n"
"you should never touch that unless you know what you are doing."
msgstr ""

#: ../src/iop/filmic.c:1860 ../src/iop/filmicrgb.c:1586
msgid "target white luminance"
msgstr "Imposta luminanza del bianco"

#: ../src/iop/filmic.c:1863 ../src/iop/filmicrgb.c:1589
msgid ""
"luminance of output pure white, this should be 100%\n"
"except if you want a faded look"
msgstr ""

#: ../src/iop/filmic.c:1869
msgid "target gamma"
msgstr "Obiettivo gamma"

#: ../src/iop/filmic.c:1871 ../src/iop/filmicrgb.c:1597
msgid ""
"power or gamma of the transfer function\n"
"of the display or color space.\n"
"you should never touch that unless you know what you are doing."
msgstr ""

#: ../src/iop/filmicrgb.c:192
msgid "filmic rgb"
msgstr "filmic RGB"

#: ../src/iop/filmicrgb.c:233
msgid "07 EV dynamic range"
msgstr "Gamma dinamica 07 EV"

#: ../src/iop/filmicrgb.c:239
msgid "09 EV dynamic range"
msgstr "Gamma dinamica 09 EV"

#: ../src/iop/filmicrgb.c:245
msgid "11 EV dynamic range"
msgstr "Gamma dinamica 11 EV"

#: ../src/iop/filmicrgb.c:251
msgid "13 EV dynamic range"
msgstr "Gamma dinamica 13 EV"

#: ../src/iop/filmicrgb.c:257
msgid "15 EV (backlighting)"
msgstr "15 EV (retroilluminazione)"

#: ../src/iop/filmicrgb.c:263
msgid "17 EV (HDR)"
msgstr "17 EV (HDR)"

#: ../src/iop/filmicrgb.c:268
msgctxt "accel"
msgid "white exposure"
msgstr "Esposizione del bianco"

#: ../src/iop/filmicrgb.c:269
msgctxt "accel"
msgid "black exposure"
msgstr "Esposizione del nero"

#: ../src/iop/filmicrgb.c:270
msgctxt "accel"
msgid "middle grey luminance"
msgstr "Luminanza grigio medio"

#: ../src/iop/filmicrgb.c:271
msgctxt "accel"
msgid "dynamic range scaling"
msgstr "Scala gamma dinamica"

#: ../src/iop/filmicrgb.c:273
msgctxt "accel"
msgid "latitude"
msgstr "Latitudine"

#: ../src/iop/filmicrgb.c:274
msgctxt "accel"
msgid "shadows/highlights balance"
msgstr "Bilanciamento ombre e alteluci"

#: ../src/iop/filmicrgb.c:275
msgctxt "accel"
msgid "extreme luminance saturation"
msgstr "Saturazione alte-luci"

#: ../src/iop/filmicrgb.c:1418
msgid ""
"read-only graph, use the parameters below to set the nodes\n"
"the bright curve is the filmic tone mapping curve\n"
"the dark curve is the desaturation curve\n"
msgstr ""

#: ../src/iop/filmicrgb.c:1430
msgid "scene"
msgstr ""

#: ../src/iop/filmicrgb.c:1431
msgid "look"
msgstr ""

#: ../src/iop/filmicrgb.c:1432
msgid "display"
msgstr "Visualizza"

#: ../src/iop/filmicrgb.c:1446
msgid ""
"adjust to match the average luminance of the image's subject.\n"
"the value entered here will then be remapped to 18.45%.\n"
"decrease the value to increase the overall brightness."
msgstr ""

#: ../src/iop/filmicrgb.c:1485
msgid "dynamic range scaling"
msgstr "Scala gamma dinamica"

#: ../src/iop/filmicrgb.c:1488
msgid ""
"symmetrically enlarge or shrink the computed dynamic range.\n"
"useful to give a safety margin to extreme luminances."
msgstr ""

#: ../src/iop/filmicrgb.c:1499
msgid ""
"try to optimize the settings with some statistical assumptions.\n"
"this will fit the luminance range inside the histogram bounds.\n"
"works better for landscapes and evenly-lit pictures\n"
"but fails for high-keys, low-keys and high-ISO pictures.\n"
"this is not an artificial intelligence, but a simple guess.\n"
"ensure you understand its assumptions before using it."
msgstr ""

#: ../src/iop/filmicrgb.c:1523
msgid ""
"width of the linear domain in the middle of the curve,\n"
"in percent of the dynamic range (white exposure - black exposure).\n"
"increase to get more contrast and less desaturation at extreme luminances,\n"
"decrease otherwise. no desaturation happens in the latitude range.\n"
"this has no effect on mid-tones."
msgstr ""

#: ../src/iop/filmicrgb.c:1547
msgid ""
"desaturates the output of the module\n"
"specifically at extreme luminances.\n"
"increase if shadows and/or highlights are under-saturated."
msgstr ""

#: ../src/iop/filmicrgb.c:1555
msgid "preserve chrominance"
msgstr "Preserva crominanza"

#: ../src/iop/filmicrgb.c:1558
msgid "luminance Y"
msgstr "Luminanza YDominanza colore"

#: ../src/iop/filmicrgb.c:1559 ../src/iop/toneequal.c:3145
msgid "RGB power norm"
msgstr ""

#: ../src/iop/filmicrgb.c:1560
msgid ""
"ensure the original color are preserved.\n"
"may reinforce chromatic aberrations and chroma noise,\n"
"so ensure they are properly corrected elsewhere.\n"
msgstr ""

#: ../src/iop/filmicrgb.c:1595
msgid "target power transfer function"
msgstr ""

#: ../src/iop/finalscale.c:39
msgctxt "modulename"
msgid "scale into final size"
msgstr "Scala nella dimensione finale"

#: ../src/iop/flip.c:397 ../src/iop/flip.c:398
msgid "autodetect"
msgstr "Automatico"

#: ../src/iop/flip.c:401
msgid "no rotation"
msgstr "Nessuna rotazione"

#: ../src/iop/flip.c:404
msgid "flip horizontally"
msgstr "Rifletti orizzontalmente"

#: ../src/iop/flip.c:406
msgid "flip vertically"
msgstr "Rifletti verticalmente"

#: ../src/iop/flip.c:408
msgid "rotate by -90 degrees"
msgstr "Ruota di 90° in senso orario"

#: ../src/iop/flip.c:410
msgid "rotate by  90 degrees"
msgstr "Ruota di 90° in senso orario"

#: ../src/iop/flip.c:412
msgid "rotate by 180 degrees"
msgstr "Ruota di 180°"

#: ../src/iop/flip.c:526
msgid "rotate"
msgstr "Ruota"

#: ../src/iop/flip.c:530
msgid "rotate 90 degrees CCW"
msgstr "Ruota di 90° in senso orario"

#: ../src/iop/flip.c:535
msgid "rotate 90 degrees CW"
msgstr "Ruota di 90° in senso orario"

#: ../src/iop/flip.c:547 ../src/libs/live_view.c:168
msgctxt "accel"
msgid "rotate 90 degrees CCW"
msgstr "Ruota di 90° in senso orario"

#: ../src/iop/flip.c:548 ../src/libs/live_view.c:169
msgctxt "accel"
msgid "rotate 90 degrees CW"
msgstr "Ruota di 90° in senso orario"

#: ../src/iop/gamma.c:43
msgctxt "modulename"
msgid "gamma"
msgstr "Gamma"

#: ../src/iop/globaltonemap.c:102
msgid "global tonemap"
msgstr "Mappatura tonale globale"

#: ../src/iop/globaltonemap.c:708
msgid "operator"
msgstr "Operatore"

#: ../src/iop/globaltonemap.c:714
msgid "the global tonemap operator"
msgstr "Operatore della mappatura tonale globale"

#: ../src/iop/globaltonemap.c:720
msgid "bias"
msgstr "Imprecisione"

#: ../src/iop/globaltonemap.c:721
msgid ""
"the bias for tonemapper controls the linearity, the higher the more details "
"in blacks"
msgstr ""
"L'imprecisione per la mappatura tonale controlla la linearità, più è elevata "
"più dettagli ci sono nei neri"

#: ../src/iop/globaltonemap.c:729
msgid "target"
msgstr "Destinazione"

#: ../src/iop/globaltonemap.c:730
msgid "the target light for tonemapper specified as cd/m2"
msgstr "Luce di destinazione per la mappatura tonale specificata come cd/m2"

#: ../src/iop/graduatednd.c:71
msgid "neutral gray ND2 (soft)"
msgstr "Grigio neutro ND2 (leggero) "

#: ../src/iop/graduatednd.c:74
msgid "neutral gray ND4 (soft)"
msgstr "Grigio neutro ND4 (leggero) "

#: ../src/iop/graduatednd.c:77
msgid "neutral gray ND8 (soft)"
msgstr "Grigio neutro ND8 (leggero) "

#: ../src/iop/graduatednd.c:80
msgid "neutral gray ND2 (hard)"
msgstr "Grigio neutro ND2 (pesante) "

#: ../src/iop/graduatednd.c:83
msgid "neutral gray ND4 (hard)"
msgstr "Grigio neutro ND4 (pesante) "

#: ../src/iop/graduatednd.c:86
msgid "neutral gray ND8 (hard)"
msgstr "Grigio neutro ND8 (pesante) "

#: ../src/iop/graduatednd.c:89
msgid "orange ND2 (soft)"
msgstr "Arancione ND2 (leggero) "

#: ../src/iop/graduatednd.c:92
msgid "yellow ND2 (soft)"
msgstr "Giallo ND2 (leggero) "

#: ../src/iop/graduatednd.c:95
msgid "purple ND2 (soft)"
msgstr "Viola ND2 (leggero) "

#: ../src/iop/graduatednd.c:98
msgid "green ND2 (soft)"
msgstr "Verde ND2 (leggero) "

#: ../src/iop/graduatednd.c:101
msgid "red ND2 (soft)"
msgstr "Rosso ND2 (leggero) "

#: ../src/iop/graduatednd.c:104
msgid "blue ND2 (soft)"
msgstr "Blu ND2 (leggero) "

#: ../src/iop/graduatednd.c:107
msgid "brown ND4 (soft)"
msgstr "Marrone ND4 (leggero) "

#: ../src/iop/graduatednd.c:143
msgid "graduated density"
msgstr "Filtro graduato"

#: ../src/iop/graduatednd.c:164
msgctxt "accel"
msgid "density"
msgstr "Densità "

#: ../src/iop/graduatednd.c:165
msgctxt "accel"
msgid "compression"
msgstr "Compressione "

#: ../src/iop/graduatednd.c:1217
msgid "density"
msgstr "Densità"

#: ../src/iop/graduatednd.c:1218
msgid "the density in EV for the filter"
msgstr "Densità in EV per il filtro"

#: ../src/iop/graduatednd.c:1226
#, no-c-format
msgid ""
"compression of graduation:\n"
"0% = soft, 100% = hard"
msgstr ""
"Compressione della gradazione:\n"
"0% = leggero, 100% = pesante"

#: ../src/iop/graduatednd.c:1233
msgid "rotation of filter -180 to 180 degrees"
msgstr "Rotazione del filtro da -180° a 180°"

#: ../src/iop/graduatednd.c:1252
msgid "select the hue tone of filter"
msgstr "Seleziona la tonalità del filtro"

#: ../src/iop/graduatednd.c:1263
msgid "select the saturation of filter"
msgstr "Seleziona la saturazione del filtro"

#: ../src/iop/graduatednd.c:1293
#, c-format
msgid "[%s on nodes] change line rotation"
msgstr ""

#: ../src/iop/graduatednd.c:1298
#, c-format
msgid "[%s on line] move line"
msgstr ""

#: ../src/iop/graduatednd.c:1304
#, c-format
msgid "[%s on line] change density"
msgstr ""

#: ../src/iop/graduatednd.c:1310
#, c-format
msgid "[%s on line] change compression"
msgstr ""

#: ../src/iop/grain.c:418
msgid "grain"
msgstr "Grana"

#: ../src/iop/grain.c:439
msgctxt "accel"
msgid "coarseness"
msgstr "Ruvidezza "

#: ../src/iop/grain.c:631
msgid "the grain size (~ISO of the film)"
msgstr "Dimensione grana (~ISO della pellicola)"

#: ../src/iop/grain.c:639
msgid "the strength of applied grain"
msgstr "Intensità della grana applicata"

#: ../src/iop/grain.c:644
msgid "midtones bias"
msgstr "imprecisione mezzitoni"

#: ../src/iop/grain.c:647
msgid ""
"amount of midtones bias from the photographic paper response modeling. the "
"greater the bias, the more pronounced the fall off of the grain in shadows "
"and highlights"
msgstr ""
"ammontare dell'imprecisione dei mezzitoni in base alla risposta della carta "
"fotografica. più elevata è l'imprecisione e più pronunciata sarà la caduta "
"della grana nelle ombre e nelle alte-luci"

#: ../src/iop/hazeremoval.c:97
msgid "haze removal"
msgstr "rimozione foschia"

#: ../src/iop/hazeremoval.c:234
msgid "amount of haze reduction"
msgstr ""

#: ../src/iop/hazeremoval.c:239
msgid "distance"
msgstr "distanza"

#: ../src/iop/hazeremoval.c:240
msgid "limit haze removal up to a specific spatial depth"
msgstr ""

#: ../src/iop/highlights.c:78
msgid "highlight reconstruction"
msgstr "Recupero alteluci"

#: ../src/iop/highlights.c:1078
msgid "clip highlights"
msgstr "Taglio alteluci"

#: ../src/iop/highlights.c:1079
msgid "reconstruct in LCh"
msgstr "Ricostruisci in LCh"

#: ../src/iop/highlights.c:1080
msgid "reconstruct color"
msgstr "Ricostruisci colore"

#: ../src/iop/highlights.c:1081
msgid "highlight reconstruction method"
msgstr "Metodo ricostruzione alteluci"

#: ../src/iop/highlights.c:1084
msgid ""
"manually adjust the clipping threshold against magenta highlights (you "
"shouldn't ever need to touch this)"
msgstr ""
"Regola manualmente la soglia di tosaggio contro le alteluci magenta (non "
"dovrebbe mai essere necessario modificarlo)"

#: ../src/iop/highpass.c:76
msgid "highpass"
msgstr "Passa-alto"

#: ../src/iop/highpass.c:97
msgctxt "accel"
msgid "sharpness"
msgstr "Nitidezza "

#: ../src/iop/highpass.c:98
msgctxt "accel"
msgid "contrast boost"
msgstr "Aumento contrasto"

#: ../src/iop/highpass.c:495
msgid "sharpness"
msgstr "Nitidezza "

#: ../src/iop/highpass.c:498
msgid "the sharpness of highpass filter"
msgstr "Nitidezza del filtro passa-alto"

#: ../src/iop/highpass.c:503
msgid "contrast boost"
msgstr "Aumento contrasto"

#: ../src/iop/highpass.c:506
msgid "the contrast of highpass filter"
msgstr "Contrasto del filtro passa-alto"

#: ../src/iop/hotpixels.c:71
msgid "hot pixels"
msgstr "Pixel bruciati"

#: ../src/iop/hotpixels.c:439
#, c-format
msgid "fixed %d pixel"
msgid_plural "fixed %d pixels"
msgstr[0] "Corretto pixel %d"
msgstr[1] "Corretti pixel %d"

#: ../src/iop/hotpixels.c:469
msgid "lower threshold for hot pixel"
msgstr "Soglia inferiore per i pixel bruciati"

#: ../src/iop/hotpixels.c:477
msgid "strength of hot pixel correction"
msgstr "Intensità della correzione dei pixel bruciati"

#. 3 neighbours
#: ../src/iop/hotpixels.c:482
msgid "detect by 3 neighbors"
msgstr "Determina da 3 vicini"

#: ../src/iop/hotpixels.c:489
msgid "mark fixed pixels"
msgstr "Marca i pixel corretti"

#: ../src/iop/hotpixels.c:501
msgid ""
"hot pixel correction\n"
"only works for raw images."
msgstr ""
"Correzione automatica pixel bruciati\n"
"Funziona solo sulle immagini RAW."

#: ../src/iop/invert.c:98 ../src/iop/invert.c:530
#, c-format
msgid "`%s' color matrix not found for 4bayer image"
msgstr "`%s' matrice colore non trovata per l'immagine 4bayer"

#: ../src/iop/invert.c:114
msgid "invert"
msgstr "Inverti"

#: ../src/iop/invert.c:134
msgctxt "accel"
msgid "pick color of film material from image"
msgstr "Preleva il colore della supporto della pellicola dall'immagine"

#: ../src/iop/invert.c:605
msgid "color of film material"
msgstr "Colore del supporto della pellicola"

#: ../src/iop/invert.c:611
msgid "brightness of film material"
msgstr "Luminosità del supporto della pellicola"

#: ../src/iop/invert.c:635
msgid "select color of film material"
msgstr "Seleziona il colore del supporto della pellicola"

#: ../src/iop/invert.c:640
msgid "pick color of film material from image"
msgstr "Preleva il colore del supporto della pellicola dall'immagine"

#: ../src/iop/lens.cc:147
msgid "lens correction"
msgstr "Correzione obiettivo"

#: ../src/iop/lens.cc:172 ../src/iop/vignette.c:174 ../src/iop/watermark.c:263
msgctxt "accel"
msgid "scale"
msgstr "Scala"

#: ../src/iop/lens.cc:173
msgctxt "accel"
msgid "TCA R"
msgstr "TCA R"

#: ../src/iop/lens.cc:174
msgctxt "accel"
msgid "TCA B"
msgstr "TCA B"

#: ../src/iop/lens.cc:176
msgctxt "accel"
msgid "find camera"
msgstr "Trova fotocamera"

#: ../src/iop/lens.cc:177
msgctxt "accel"
msgid "find lens"
msgstr "Trova obiettivo"

#: ../src/iop/lens.cc:178
msgctxt "accel"
msgid "auto scale"
msgstr "Scala automatica"

#: ../src/iop/lens.cc:179
msgctxt "accel"
msgid "camera model"
msgstr "Modello fotocamera"

#: ../src/iop/lens.cc:180
msgctxt "accel"
msgid "lens model"
msgstr "Modello obiettivo"

#: ../src/iop/lens.cc:181
msgctxt "accel"
msgid "select corrections"
msgstr "Seleziona correzioni"

#: ../src/iop/lens.cc:1601
#, c-format
msgid ""
"maker:\t\t%s\n"
"model:\t\t%s%s\n"
"mount:\t\t%s\n"
"crop factor:\t%.1f"
msgstr ""
"Costruttore:\t\t%s\n"
"Modello:\t\t%s%s\n"
"Attacco:\t\t%s\n"
"Fattore ritaglio:\t%.1f"

#: ../src/iop/lens.cc:1835
msgid "camera/lens not found - please select manually"
msgstr ""
"Fotocamera/obiettivo non trovata/o - per favore selezionali manualmente"

#: ../src/iop/lens.cc:1838
msgid "try to locate your camera/lens in the above two menus"
msgstr "Trova la tua fotocamera/obiettivo nei due menu soprastanti"

#: ../src/iop/lens.cc:1902
#, c-format
msgid ""
"maker:\t\t%s\n"
"model:\t\t%s\n"
"focal range:\t%s\n"
"aperture:\t%s\n"
"crop factor:\t%.1f\n"
"type:\t\t%s\n"
"mounts:\t%s"
msgstr ""
"Produttore:\t\t%s\n"
"Modello:\t\t%s\n"
"Gamma focale:\t%s\n"
"Diaframma:\t\t%s\n"
"Fattore ritaglio:\t%.1f\n"
"Tipo:\t\t\t%s\n"
"Montature:\t\t%s"

#: ../src/iop/lens.cc:1948
msgid "focal length (mm)"
msgstr "Lunghezza focale (mm)"

#: ../src/iop/lens.cc:1972
msgid "f/"
msgstr "f/"

#: ../src/iop/lens.cc:1973
msgid "f-number (aperture)"
msgstr "Numero-f (apertura diaframma)"

#: ../src/iop/lens.cc:1987
msgid "d"
msgstr "D"

#: ../src/iop/lens.cc:1988
msgid "distance to subject"
msgstr "Distanza dal soggetto"

#: ../src/iop/lens.cc:2332
msgid "distortion & TCA"
msgstr "Distorsione & TCA"

#: ../src/iop/lens.cc:2338
msgid "distortion & vignetting"
msgstr "Distorsione e vignettatura"

#: ../src/iop/lens.cc:2344
msgid "TCA & vignetting"
msgstr "TCA & vignettatura"

#: ../src/iop/lens.cc:2350
msgid "only distortion"
msgstr "Solo distorsione"

#: ../src/iop/lens.cc:2356
msgid "only TCA"
msgstr "Solo TCA"

#: ../src/iop/lens.cc:2362
msgid "only vignetting"
msgstr "Solo vignettatura"

#: ../src/iop/lens.cc:2382
msgid "find camera"
msgstr "Trova fotocamera"

#: ../src/iop/lens.cc:2396
msgid "find lens"
msgstr "Trova obiettivo"

#: ../src/iop/lens.cc:2427
msgid "corrections"
msgstr "Correzioni"

#: ../src/iop/lens.cc:2429
msgid "which corrections to apply"
msgstr "Quali correzioni applicare"

#: ../src/iop/lens.cc:2442
msgid "geometry"
msgstr "Geometria"

#: ../src/iop/lens.cc:2444
msgid "target geometry"
msgstr "Geometria di destinazione"

#: ../src/iop/lens.cc:2445
msgid "rectilinear"
msgstr "Rettilineare"

#: ../src/iop/lens.cc:2446
msgid "fish-eye"
msgstr "Fish-eye"

#: ../src/iop/lens.cc:2447
msgid "panoramic"
msgstr "Panoramico"

#: ../src/iop/lens.cc:2448
msgid "equirectangular"
msgstr "Equirettangolare"

#: ../src/iop/lens.cc:2450
msgid "orthographic"
msgstr "Ortografica"

#: ../src/iop/lens.cc:2451
msgid "stereographic"
msgstr "Stereografica"

#: ../src/iop/lens.cc:2452
msgid "equisolid angle"
msgstr "Angolo equisolido"

#: ../src/iop/lens.cc:2453
msgid "thoby fish-eye"
msgstr "Fish-eyeThoby"

#: ../src/iop/lens.cc:2460
msgid "auto scale"
msgstr "Scala automatica"

#: ../src/iop/lens.cc:2471
msgid "correct distortions or apply them"
msgstr "Correggi le distorsioni o applicale"

#: ../src/iop/lens.cc:2472
msgid "correct"
msgstr "Correggi"

#: ../src/iop/lens.cc:2473
msgid "distort"
msgstr "Distorci"

#: ../src/iop/lens.cc:2478
msgid "Transversal Chromatic Aberration red"
msgstr "Aberrazioni cromatiche trasversali del rosso"

#: ../src/iop/lens.cc:2479
msgid "TCA red"
msgstr "TCA Rosso"

#: ../src/iop/lens.cc:2484
msgid "Transversal Chromatic Aberration blue"
msgstr "Aberrazioni cromatiche trasversali del blu"

#: ../src/iop/lens.cc:2485
msgid "TCA blue"
msgstr "TCA Blu"

#: ../src/iop/lens.cc:2492
msgid "corrections done: "
msgstr "Correzioni eseguite:"

#: ../src/iop/lens.cc:2493
msgid "which corrections have actually been done"
msgstr "Quali correzioni sono state effettivamente eseguite"

#: ../src/iop/levels.c:116
msgid "levels"
msgstr "Livelli"

#: ../src/iop/levels.c:692 ../src/iop/rgblevels.c:1052
msgid ""
"drag handles to set black, gray, and white points. operates on L channel."
msgstr ""
"Trascina per gestire i i punti di nero, grigio e bianco. Opera sul canale L."

#: ../src/iop/levels.c:706 ../src/iop/rgblevels.c:1090
msgid "apply auto levels"
msgstr "Applica livelli automatici"

#: ../src/iop/levels.c:709 ../src/iop/rgblevels.c:1066
msgid "pick black point from image"
msgstr "Prendi punto di nero dall'immagine"

#: ../src/iop/levels.c:712 ../src/iop/rgblevels.c:1069
msgid "pick medium gray point from image"
msgstr "Prendi punto di grigio medio dall'immagine"

#: ../src/iop/levels.c:715 ../src/iop/rgblevels.c:1072
msgid "pick white point from image"
msgstr "Prendi punto di bianco dall'immagine"

#: ../src/iop/levels.c:737
msgid "black percentile"
msgstr "Percentile del nero"

#: ../src/iop/levels.c:739
msgid "black"
msgstr "Nero"

#: ../src/iop/levels.c:742
msgid "gray percentile"
msgstr "Percentile del grigio"

#: ../src/iop/levels.c:744
msgid "gray"
msgstr "Grigio"

#: ../src/iop/levels.c:747
msgid "white percentile"
msgstr "Percentile del bianco"

#: ../src/iop/levels.c:749
msgid "white"
msgstr "Bianco"

#: ../src/iop/liquify.c:289
msgid "liquify"
msgstr "fluidifica"

#: ../src/iop/liquify.c:3490
msgid ""
"click and drag to add point\n"
"scroll to change size\n"
"shift-scroll to change strength - ctrl-scroll to change direction"
msgstr ""

#: ../src/iop/liquify.c:3494
msgid ""
"click to add line\n"
"scroll to change size\n"
"shift-scroll to change strength - ctrl-scroll to change direction"
msgstr ""

#: ../src/iop/liquify.c:3498
msgid ""
"click to add curve\n"
"scroll to change size\n"
"shift-scroll to change strength - ctrl-scroll to change direction"
msgstr ""

#: ../src/iop/liquify.c:3501
msgid "click to edit nodes"
msgstr "Clic per modificare i nodi"

#: ../src/iop/liquify.c:3567
msgid ""
"use a tool to add warps.\n"
"right-click to remove a warp."
msgstr ""
"Usa uno strumento per aggiungere forme\n"
"click destro per rimuovere una forma."

#: ../src/iop/liquify.c:3570
msgid "warps|nodes count:"
msgstr "Numero di forme|nodi"

#: ../src/iop/liquify.c:3580
msgid "point tool: draw points"
msgstr "Strumento stampa: disegna punti"

#: ../src/iop/liquify.c:3587
msgid "line tool: draw lines"
msgstr "Strumento linea: disegna linee"

#: ../src/iop/liquify.c:3594
msgid "curve tool: draw curves"
msgstr "Strumento curva: disegna curve"

#: ../src/iop/liquify.c:3601
msgid "node tool: edit, add and delete nodes"
msgstr "Strumenti nodo: modifica, aggiunge ed elimina nodi"

#: ../src/iop/liquify.c:3605
msgid ""
"ctrl-click: add node - right click: remove path\n"
"ctrl-alt-click: toggle line/curve"
msgstr ""
"Ctrl-click: aggiungi nodo - click destro: rimuovi segmento\n"
"Ctrl-Alt-click: alterna linea/curva"

#: ../src/iop/liquify.c:3607
msgid ""
"click and drag to move - click: show/hide feathering controls\n"
"ctrl-click: autosmooth, cusp, smooth, symmetrical - right click to remove"
msgstr ""
"click e trascina per muovere - click: mostra/nascondi i controlli di "
"sfumatura\n"
"Ctrl-click: uniforma automaticamente, cusp, uniforma, simmetrico - click "
"destro per rimuovere"

#: ../src/iop/liquify.c:3610 ../src/iop/liquify.c:3611
msgid "drag to change shape of path"
msgstr "Trascina per cambiare la forma del tracciato"

#: ../src/iop/liquify.c:3612
msgid "drag to adjust warp radius"
msgstr "Trascina per regolare il raggio di curvatura"

#: ../src/iop/liquify.c:3613
msgid "drag to adjust hardness (center)"
msgstr "Trascina per regolare la durezza (centro)"

#: ../src/iop/liquify.c:3614
msgid "drag to adjust hardness (feather)"
msgstr "Trascina per regolare la durezza (progressivo)"

#: ../src/iop/liquify.c:3615
msgid ""
"drag to adjust warp strength\n"
"ctrl-click: linear, grow, and shrink"
msgstr ""
"trascina per regolare l'intensità della deformazione\n"
"Ctrl-click: lineare, aumenta, diminuisci"

#: ../src/iop/liquify.c:3633
msgctxt "accel"
msgid "point tool"
msgstr "Strumento stampa"

#: ../src/iop/liquify.c:3634
msgctxt "accel"
msgid "line tool"
msgstr "strumento linea"

#: ../src/iop/liquify.c:3635
msgctxt "accel"
msgid "curve tool"
msgstr "strumento curva"

#: ../src/iop/liquify.c:3636
msgctxt "accel"
msgid "node tool"
msgstr "strumento nodo"

#: ../src/iop/lowlight.c:84
msgid "lowlight vision"
msgstr "Visione luminosità scarsa"

#: ../src/iop/lowlight.c:105
msgctxt "accel"
msgid "blue shift"
msgstr "Spostamento del blu"

#: ../src/iop/lowlight.c:353
msgid "indoor bright"
msgstr "Interno luminoso"

#: ../src/iop/lowlight.c:370
msgid "indoor dim"
msgstr "Interno luce fioca"

#: ../src/iop/lowlight.c:387
msgid "indoor dark"
msgstr "Interno buio"

#: ../src/iop/lowlight.c:404
msgid "twilight"
msgstr "Crepuscolo"

#: ../src/iop/lowlight.c:421
msgid "night street lit"
msgstr "Strada notturna illuminata"

#: ../src/iop/lowlight.c:438
msgid "night street"
msgstr "Strada notturna"

#: ../src/iop/lowlight.c:455
msgid "night street dark"
msgstr "Strada notturna buia"

#: ../src/iop/lowlight.c:473
msgid "night"
msgstr "Notte"

#: ../src/iop/lowlight.c:645
msgid "dark"
msgstr "Buio"

#: ../src/iop/lowlight.c:653
msgid "bright"
msgstr "Luminoso"

#: ../src/iop/lowlight.c:662
msgid "day vision"
msgstr "Visione diurna"

#: ../src/iop/lowlight.c:667
msgid "night vision"
msgstr "Visione notturna"

#: ../src/iop/lowlight.c:861
msgid "blue shift"
msgstr "Spostamento del blu"

#: ../src/iop/lowlight.c:863
msgid "blueness in shadows"
msgstr "Blu nelle ombre"

#: ../src/iop/lowpass.c:128
msgid "lowpass"
msgstr "Passa-basso"

#: ../src/iop/lowpass.c:635
msgid "local contrast mask"
msgstr "Maschera di contrasto locale"

#: ../src/iop/lowpass.c:669
msgid "filter order"
msgstr "Ordine filtro"

#: ../src/iop/lowpass.c:672
msgid "0th order"
msgstr "Ordine 0"

#: ../src/iop/lowpass.c:673
msgid "1st order"
msgstr "Ordine 1"

#: ../src/iop/lowpass.c:674
msgid "2nd order"
msgstr "Ordine 2"

#: ../src/iop/lowpass.c:675
msgid "filter order of gaussian blur"
msgstr "Ordine filtro della sfocatura gaussiana"

#: ../src/iop/lowpass.c:686
msgctxt "lowpass"
msgid "brightness"
msgstr "Luminosità"

#: ../src/iop/lowpass.c:690 ../src/iop/shadhi.c:833
msgid "soften with"
msgstr "Ammorbidisci con"

#: ../src/iop/lowpass.c:691 ../src/iop/retouch.c:2935 ../src/iop/shadhi.c:834
msgid "gaussian"
msgstr "Gaussiano"

#: ../src/iop/lowpass.c:692 ../src/iop/shadhi.c:835
msgid "bilateral filter"
msgstr "Filtro bilaterale"

#: ../src/iop/lowpass.c:699
msgid "radius of gaussian/bilateral blur"
msgstr "Raggio della sfocatura gaussiana/bilaterale"

#: ../src/iop/lowpass.c:700
msgid "contrast of lowpass filter"
msgstr "Contrasto del filtro passa-basso"

#: ../src/iop/lowpass.c:701
msgid "brightness adjustment of lowpass filter"
msgstr "Regolazione luminosità del filtro passa-basso"

#: ../src/iop/lowpass.c:702
msgid "color saturation of lowpass filter"
msgstr "Saturazione colore del filtro passa-basso"

#: ../src/iop/lowpass.c:703
msgid "which filter to use for blurring"
msgstr "Quale filtro usare per la sfocatura"

#: ../src/iop/lut3d.c:91
msgid "lut 3D"
msgstr "LUT 3D"

#: ../src/iop/lut3d.c:355
#, c-format
msgid "invalid png header from %s"
msgstr "Intestazione png di %s non valida"

#: ../src/iop/lut3d.c:363
#, c-format
msgid "png bit-depth %d not supported"
msgstr ""

#: ../src/iop/lut3d.c:375
#, c-format
msgid "invalid level in png file %d %d"
msgstr ""

#: ../src/iop/lut3d.c:390 ../src/iop/lut3d.c:407
msgid "error - allocating buffer for png lut"
msgstr "Errore - impossibile allocare il buffer per il lut png"

#: ../src/iop/lut3d.c:397
#, c-format
msgid "error - could not read png image %s"
msgstr "Errore - impossibile leggere l'immagine png %s"

#: ../src/iop/lut3d.c:573
#, c-format
msgid "error - invalid cube file: %s"
msgstr "Errore - file cubo %s non valido"

#: ../src/iop/lut3d.c:589
msgid "DOMAIN MIN <> 0.0 is not supported"
msgstr ""

#: ../src/iop/lut3d.c:600
msgid "DOMAIN MAX <> 1.0 is not supported"
msgstr ""

#: ../src/iop/lut3d.c:609
msgid "1D cube lut is not supported"
msgstr "Il cubo del LUT 1D non è supportato"

#: ../src/iop/lut3d.c:623
msgid "error - allocating buffer for cube lut"
msgstr "Errore - impossibile allocare il buffer per il lut cubo"

#: ../src/iop/lut3d.c:634
msgid "error - cube lut size is not defined"
msgstr "Errore - dimensione del cubo di LUT non definita"

#: ../src/iop/lut3d.c:651
msgid "error - cube lut lines number is not correct"
msgstr "Errore - il numero di linee del cubo di LUT non è corretto"

#: ../src/iop/lut3d.c:1007
msgid "Lut root folder not defined"
msgstr "La cartella radice del file lut non è definita"

#: ../src/iop/lut3d.c:1013
msgid "select lut file"
msgstr "Seleziona il file lut"

#: ../src/iop/lut3d.c:1014
msgid "_select"
msgstr "_seleziona"

#: ../src/iop/lut3d.c:1031
msgid "hald cluts (png)"
msgstr "Hald Cluts (PNG)"

#: ../src/iop/lut3d.c:1038
msgid "3D lut (cube)"
msgstr "3D LUT (cubo)"

#: ../src/iop/lut3d.c:1044 ../src/libs/copy_history.c:93
#: ../src/libs/geotagging.c:495 ../src/libs/import.c:790
#: ../src/libs/styles.c:341
msgid "all files"
msgstr "Tutti i file"

#: ../src/iop/lut3d.c:1059
msgid "Select file outside Lut root folder is not allowed"
msgstr ""
"Non è ammesso selezionare file al di fuori della cartella principale dei LUT"

#: ../src/iop/lut3d.c:1103
msgid "select a png (haldclut) or a cube file"
msgstr "Seleziona un PNG (haldclut) o un file di cubo"

#: ../src/iop/lut3d.c:1110
msgid ""
"the file path (relative to lut folder) is saved with image (and not the lut "
"data themselves)\n"
"CAUTION: lut folder must be set in preferences/core options/miscellaneous "
"before choosing the lut file"
msgstr ""
"Il percorso del file (relativo alla cartella del LUT) è salvato con"
" l'immagine (e non i dati del LUT stesso)\n"
"ATTENZIONE: la cartella del LUT dev'esser impostata in preferenze/opzioni"
" principali/altro "
"prima di scegliere il file del LUT"

#: ../src/iop/lut3d.c:1117
msgid "application color space"
msgstr ""

#: ../src/iop/lut3d.c:1119
msgid "REC.709"
msgstr "REC.709"

#: ../src/iop/lut3d.c:1120
msgid "lin sRGB/REC.709"
msgstr ""

#: ../src/iop/lut3d.c:1121
msgid "lin prophoto RGB"
msgstr ""

#: ../src/iop/lut3d.c:1123
msgid "select the color space in which the LUT has to be applied"
msgstr "Seleziona lo spazio colore nel quale il LUT deve essere applicato"

#: ../src/iop/lut3d.c:1127
msgid "interpolation"
msgstr "Interpolazione"

#: ../src/iop/lut3d.c:1128
msgid "tetrahedral"
msgstr "Tetaedro"

#: ../src/iop/lut3d.c:1129
msgid "trilinear"
msgstr "Trilineare"

#: ../src/iop/lut3d.c:1130
msgid "pyramid"
msgstr "Piramide"

#: ../src/iop/lut3d.c:1132
msgid "select the interpolation method"
msgstr "Seleziona il metodo di interpolazione"

#: ../src/iop/mask_manager.c:45 ../src/libs/masks.c:56
msgid "mask manager"
msgstr "Gestore maschere"

#: ../src/iop/monochrome.c:74
msgid "monochrome"
msgstr "Monocromia"

#: ../src/iop/monochrome.c:115
msgid "red filter"
msgstr "Filtro rosso"

#: ../src/iop/monochrome.c:594
msgid "drag and scroll mouse wheel to adjust the virtual color filter"
msgstr ""
"Trascina e scorri la rotella del mouse per regolare il filtro colore virtuale"

#: ../src/iop/monochrome.c:611
msgid "how much to keep highlights"
msgstr "Quanto mantenere le alteluci"

#: ../src/iop/nlmeans.c:81
msgid "denoise (non-local means)"
msgstr "Riduzione rumore (Non-local means)"

#: ../src/iop/nlmeans.c:117
msgctxt "accel"
msgid "luma"
msgstr "Luminanza "

#: ../src/iop/nlmeans.c:118
msgctxt "accel"
msgid "chroma"
msgstr "Crominanza "

#: ../src/iop/nlmeans.c:851
msgid "radius of the patches to match"
msgstr "Raggio delle patch da fare corrispondere"

#: ../src/iop/nlmeans.c:853
msgid "how much to smooth brightness"
msgstr "Quanto ammorbidire la luminosità"

#: ../src/iop/nlmeans.c:854
msgid "how much to smooth colors"
msgstr "Quanto ammorbidire i colori"

#: ../src/iop/overexposed.c:71
msgid "overexposed"
msgstr "Sovraesposizione"

#: ../src/iop/profile_gamma.c:105
msgid "unbreak input profile"
msgstr "Correzione profilo di ingresso"

#: ../src/iop/profile_gamma.c:127
msgctxt "accel"
msgid "linear"
msgstr "Lineare "

#: ../src/iop/profile_gamma.c:128
msgctxt "accel"
msgid "gamma"
msgstr "Gamma "

#: ../src/iop/profile_gamma.c:129
msgctxt "accel"
msgid "dynamic range"
msgstr "Gamma dinamica"

#: ../src/iop/profile_gamma.c:130
msgctxt "accel"
msgid "grey point"
msgstr "Punto di grigio"

#: ../src/iop/profile_gamma.c:131
msgctxt "accel"
msgid "shadows range"
msgstr "Gamma ombre"

#: ../src/iop/profile_gamma.c:158
msgid "16 EV dynamic range (generic)"
msgstr "16 EV  di gamma dinamica (generico)"

#: ../src/iop/profile_gamma.c:163
msgid "14 EV dynamic range (generic)"
msgstr "14 EV  di gamma dinamica (generico)"

#: ../src/iop/profile_gamma.c:168
msgid "12 EV dynamic range (generic)"
msgstr "12 EV  di gamma dinamica (generico)"

#: ../src/iop/profile_gamma.c:173
msgid "10 EV dynamic range (generic)"
msgstr "10 EV  di gamma dinamica (generico)"

#: ../src/iop/profile_gamma.c:178
msgid "08 EV dynamic range (generic)"
msgstr "08 EV di gamma dinamica (generico)"

#: ../src/iop/profile_gamma.c:861
msgid "tone mapping method"
msgstr "Metodo mappatura dei toni"

#: ../src/iop/profile_gamma.c:876
msgid "linear part"
msgstr "Parte lineare"

#: ../src/iop/profile_gamma.c:883
msgid "gamma exponential factor"
msgstr "Fattore esponenziale gamma"

#: ../src/iop/profile_gamma.c:896
msgid "middle grey luma"
msgstr ""

#: ../src/iop/profile_gamma.c:899
msgid "adjust to match the average luma of the subject"
msgstr ""

#: ../src/iop/profile_gamma.c:911
msgid ""
"number of stops between middle grey and pure black\n"
"this is a reading a posemeter would give you on the scene"
msgstr ""
"Numero di stop tra il grigio intermedio ed il nero.\n"
"Questa è la lettura che darebbe un esposimetro sulla scena."

#: ../src/iop/profile_gamma.c:920
msgid "dynamic range"
msgstr "Gamma dinamica"

#: ../src/iop/profile_gamma.c:923
msgid ""
"number of stops between pure black and pure white\n"
"this is a reading a posemeter would give you on the scene"
msgstr ""

#. Security factor
#: ../src/iop/profile_gamma.c:930
msgid "optimize automatically"
msgstr "Ottimizza automaticamente"

#: ../src/iop/profile_gamma.c:935
msgid ""
"enlarge or shrink the computed dynamic range\n"
"this is useful when noise perturbates the measurements"
msgstr ""

#: ../src/iop/profile_gamma.c:945
msgid "make an optimization with some guessing"
msgstr ""

#: ../src/iop/rawdenoise.c:123
msgid "raw denoise"
msgstr "Riduzione rumore RAW"

#: ../src/iop/rawdenoise.c:143
msgctxt "accel"
msgid "noise threshold"
msgstr "Soglia rumore"

#: ../src/iop/rawdenoise.c:1030
msgid "noise threshold"
msgstr "Soglia rumore"

#: ../src/iop/rawdenoise.c:1033
msgid ""
"raw denoising\n"
"only works for raw images."
msgstr ""
"La riduzione del rumore raw\n"
"funziona solo con le immagini raw."

#: ../src/iop/rawoverexposed.c:68
msgid "raw overexposed"
msgstr "raw sovraesposto"

#: ../src/iop/rawprepare.c:46
msgid "crop x"
msgstr "Taglia x"

#: ../src/iop/rawprepare.c:46
msgid "crop from left border"
msgstr "Taglia dal bordo sinistro"

#: ../src/iop/rawprepare.c:47
msgid "crop y"
msgstr "Taglia y"

#: ../src/iop/rawprepare.c:47
msgid "crop from top"
msgstr "Ritaglia dall'alto"

#: ../src/iop/rawprepare.c:48
msgid "crop width"
msgstr "Larghezza taglio"

#: ../src/iop/rawprepare.c:48
msgid "crop from right border"
msgstr "Taglia dal bordo destro"

#: ../src/iop/rawprepare.c:49
msgid "crop height"
msgstr "Altezza taglio"

#: ../src/iop/rawprepare.c:49
msgid "crop from bottom"
msgstr "Taglio dal lato inferiore"

#: ../src/iop/rawprepare.c:97
msgctxt "modulename"
msgid "raw black/white point"
msgstr "Punto nero/bianco raw"

#: ../src/iop/rawprepare.c:124
msgid "passthrough"
msgstr "Passaggio"

#: ../src/iop/rawprepare.c:140 ../src/iop/rawprepare.c:162
#: ../src/iop/rawprepare.c:848
#, c-format
msgid "black level %i"
msgstr "Livello di nero %i"

#: ../src/iop/rawprepare.c:153
msgctxt "accel"
msgid "white point"
msgstr "Punto di bianco"

#: ../src/iop/rawprepare.c:167 ../src/iop/rawprepare.c:862
#: ../src/iop/rawprepare.c:863
msgid "white point"
msgstr "Punto di bianco"

#: ../src/iop/rawprepare.c:884
msgid ""
"raw black/white point correction\n"
"only works for the sensors that need it."
msgstr ""
"La correzione del punto di bianco/nero raw\n"
"funziona solo con i sensori che ne hanno bisogno."

#: ../src/iop/relight.c:55
msgid "fill-light 0.25EV with 4 zones"
msgstr "Luce di riempimento 0.25EV con 4 zone "

#: ../src/iop/relight.c:58
msgid "fill-shadow -0.25EV with 4 zones"
msgstr "Scurisci ombre -0.25EV con 4 zone"

#: ../src/iop/relight.c:90
msgid "fill light"
msgstr "Luce di riempimento"

#: ../src/iop/relight.c:111
msgctxt "accel"
msgid "width"
msgstr "Larghezza "

#: ../src/iop/relight.c:362
msgid "the fill-light in EV"
msgstr "Luce di riempimento in EV"

#: ../src/iop/relight.c:367 ../src/libs/metadata_view.c:120
#: ../src/libs/print_settings.c:1304
msgid "width"
msgstr "Larghezza"

#: ../src/iop/relight.c:369
#, no-c-format
msgid "width of fill-light area defined in zones"
msgstr "Larghezza dell'area della luce di riempimento definita in zone"

#: ../src/iop/relight.c:380
msgid ""
"select the center of fill-light\n"
"ctrl+click to select an area"
msgstr ""
"Seleziona il centro della luce di riempimento\n"
"Ctrl+click per selezionare un'area"

#: ../src/iop/relight.c:395
msgid "toggle tool for picking median lightness in image"
msgstr "Cambia strumento per prelevare la luminosità media nell'immagine"

#: ../src/iop/retouch.c:193
msgid "retouch"
msgstr "Ritocco"

#: ../src/iop/retouch.c:1931
msgid "cannot display scales when the blending mask is displayed"
msgstr ""
"Non è possibile mostrare le scale quando è mostrata la maschera di fusione"

#: ../src/iop/retouch.c:2649
msgid "# shapes:"
msgstr "# forme:"

#: ../src/iop/retouch.c:2654
msgid ""
"to add a shape select an algorithm and a shape type and click on the image.\n"
"shapes are added to the current scale"
msgstr ""

#: ../src/iop/retouch.c:2661
msgid "show and edit shapes on the current scale"
msgstr "Mostra e modifica forme sulla scala corrente"

#: ../src/iop/retouch.c:2696
msgid "algorithms:"
msgstr "Algoritmi:"

#: ../src/iop/retouch.c:2701
msgid "activates fill tool"
msgstr "Attiva strumento riempimento"

#: ../src/iop/retouch.c:2708
msgid "activates blur tool"
msgstr "Attiva strumento sfocatura"

#: ../src/iop/retouch.c:2715
msgid "activates healing tool"
msgstr "Attiva strumento cerotto"

#: ../src/iop/retouch.c:2722
msgid "activates cloning tool"
msgstr "Attiva strumento clona"

#: ../src/iop/retouch.c:2736
msgid "# scales:"
msgstr "# scale:"

#: ../src/iop/retouch.c:2745
msgid "current:"
msgstr "Corrente:"

#: ../src/iop/retouch.c:2754
msgid "merge from:"
msgstr "Unisci da:"

#: ../src/iop/retouch.c:2767
msgid ""
"top slider adjusts where the merge scales start\n"
"bottom slider adjusts the number of scales\n"
"red box indicates the current scale\n"
"green line indicates that the scale has shapes on it"
msgstr ""

#: ../src/iop/retouch.c:2789
msgid "display masks"
msgstr "Visualizza le maschere"

#: ../src/iop/retouch.c:2795
msgid "temporarily switch off shapes"
msgstr "Disattiva temporaneamente le forme"

#: ../src/iop/retouch.c:2802
msgid "display wavelet scale"
msgstr "Visualizza la scala wavelet"

#: ../src/iop/retouch.c:2810
msgid "cut shapes from current scale"
msgstr "Ritaglia le forme dalla scala corrente"

#: ../src/iop/retouch.c:2816
msgid "paste cut shapes to current scale"
msgstr "Incolla le forme ritagliate sulla scala corrente"

#: ../src/iop/retouch.c:2840
msgid "preview single scale"
msgstr "Visualizza scala singola"

#: ../src/iop/retouch.c:2847
msgid "adjust preview levels"
msgstr "Regola il livello di anteprima"

#: ../src/iop/retouch.c:2866
msgid "auto levels"
msgstr "Livelli automatici"

#: ../src/iop/retouch.c:2878
msgid "shape selected:"
msgstr "Forma selezionata:"

#: ../src/iop/retouch.c:2882
msgid ""
"click on a shape to select it,\n"
"to unselect click on an empty space"
msgstr ""
"Fai click su una forma per selezionarla,\n"
"per deselezionarla fai click su uno spazio vuoto"

#: ../src/iop/retouch.c:2889
msgid "fill mode"
msgstr "Modalità di riempimento"

#: ../src/iop/retouch.c:2890
msgid "erase"
msgstr "Cancella"

#: ../src/iop/retouch.c:2891 ../src/iop/watermark.c:1381
msgid "color"
msgstr "Colore"

#: ../src/iop/retouch.c:2892
msgid "erase the detail or fills with chosen color"
msgstr "Cancella il dettaglio o riempi con il colore prescelto"

#: ../src/iop/retouch.c:2904 ../src/iop/retouch.c:2905
msgid "select fill color"
msgstr "Seleziona colore riempimento"

#: ../src/iop/retouch.c:2911
msgid "pick fill color from image"
msgstr "Preleva il colore di riempimento dall'immagine"

#: ../src/iop/retouch.c:2915
msgid "fill color: "
msgstr "Colore riempimento:"

#: ../src/iop/retouch.c:2920
msgid "adjusts color brightness to fine-tune it. works with erase as well"
msgstr ""

#: ../src/iop/retouch.c:2934
msgid "blur type"
msgstr "Tipo sfocatura"

#: ../src/iop/retouch.c:2936
msgid "bilateral"
msgstr "bilaterale"

#: ../src/iop/retouch.c:2937
msgid "type for the blur algorithm"
msgstr "Tipo dell'algoritmo di sfocatura"

#: ../src/iop/retouch.c:2943
msgid "blur radius"
msgstr "Raggio di sfocatura"

#: ../src/iop/retouch.c:2944
msgid "radius of the selected blur type"
msgstr "Raggio del tipo di sfocatura selezionata"

#: ../src/iop/retouch.c:2952
msgid "set the opacity on the selected shape"
msgstr "Imposta l'opacità della forma selezionata"

#. add all the controls to the iop
#: ../src/iop/retouch.c:2956
msgid "retouch tools"
msgstr "Strumenti di ritocco"

#. wavelet decompose
#: ../src/iop/retouch.c:2965
msgid "wavelet decompose"
msgstr "Wavelet decompose"

#. shapes
#: ../src/iop/retouch.c:2979
msgid "shapes"
msgstr "Forme"

#: ../src/iop/retouch.c:3333
msgctxt "accel"
msgid "retouch tool circle"
msgstr "Strumento di ritocco cerchio"

#: ../src/iop/retouch.c:3334
msgctxt "accel"
msgid "retouch tool ellipse"
msgstr "Strumento di ritocco ellisse"

#: ../src/iop/retouch.c:3335
msgctxt "accel"
msgid "retouch tool path"
msgstr "Strumento di ritocco tracciato"

#: ../src/iop/retouch.c:3336
msgctxt "accel"
msgid "retouch tool brush"
msgstr "Strumento di ritocco pennello"

#: ../src/iop/retouch.c:3338
msgctxt "accel"
msgid "continuous add circle"
<<<<<<< HEAD
msgstr "Aggiunta continua di forme circolari"
=======
msgstr "Aggiungi cerchi senza interruzioni"
>>>>>>> 161892fb

#: ../src/iop/retouch.c:3339
msgctxt "accel"
msgid "continuous add ellipse"
msgstr "Aggiungi ellissi senza interruzioni"

#: ../src/iop/retouch.c:3340
msgctxt "accel"
msgid "continuous add path"
msgstr "Crea tracciato senza interruzioni"

#: ../src/iop/retouch.c:3341
msgctxt "accel"
msgid "continuous add brush"
msgstr "Aggiungi pennello senza interruzioni"

#: ../src/iop/retouch.c:4431 ../src/iop/retouch.c:5287
#, c-format
msgid "max scale is %i for this image size"
msgstr "La scala massima per un'immagine di queste dimensioni è %i"

#: ../src/iop/rgbcurve.c:126
msgid "rgb curve"
msgstr "Curva rgb"

#: ../src/iop/rgbcurve.c:208 ../src/iop/tonecurve.c:544
#: ../src/iop/tonemap.cc:297
msgid "contrast compression"
msgstr "Compressione contrasto"

#: ../src/iop/rgbcurve.c:216 ../src/iop/tonecurve.c:552
msgid "gamma 1.0 (linear)"
msgstr "Gamma 1.0 (lineare)"

#: ../src/iop/rgbcurve.c:225 ../src/iop/tonecurve.c:561
msgid "contrast - med (linear)"
msgstr "Contrasto medio (lineare)"

#: ../src/iop/rgbcurve.c:233 ../src/iop/tonecurve.c:569
msgid "contrast - high (linear)"
msgstr "Contrasto alto (lineare)"

#: ../src/iop/rgbcurve.c:246 ../src/iop/tonecurve.c:580
msgid "contrast - med (gamma 2.2)"
msgstr "Contrasto medio (gamma 2,2)"

#: ../src/iop/rgbcurve.c:258 ../src/iop/tonecurve.c:590
msgid "contrast - high (gamma 2.2)"
msgstr "Contrasto alto (gamma 2,2)"

#: ../src/iop/rgbcurve.c:269 ../src/iop/tonecurve.c:601
msgid "gamma 2.0"
msgstr "Gamma 2.0"

#: ../src/iop/rgbcurve.c:273 ../src/iop/tonecurve.c:605
msgid "gamma 0.5"
msgstr "Gamma 0.5"

#: ../src/iop/rgbcurve.c:277 ../src/iop/tonecurve.c:609
msgid "logarithm (base 2)"
msgstr "Logaritmo (base 2)"

#: ../src/iop/rgbcurve.c:281 ../src/iop/tonecurve.c:613
msgid "exponential (base 2)"
msgstr "esponenziale (base 2)"

#: ../src/iop/rgbcurve.c:1514 ../src/iop/rgblevels.c:1011
#: ../src/iop/tonecurve.c:1312
msgid "RGB, linked channels"
msgstr "RGB, canali collegati"

#: ../src/iop/rgbcurve.c:1515 ../src/iop/rgblevels.c:1012
msgid "RGB, independent channels"
msgstr "RGB, canali indipendenti"

#: ../src/iop/rgbcurve.c:1517 ../src/iop/rgblevels.c:1014
msgid "choose between linked and independent channels."
msgstr "Seleziona canali indipendenti o collegati"

#: ../src/iop/rgbcurve.c:1524 ../src/iop/rgblevels.c:1021
msgid "  R  "
msgstr "  R  "

#: ../src/iop/rgbcurve.c:1527 ../src/iop/rgblevels.c:1024
msgid "curve nodes for r channel"
msgstr "Nodi curva per canale r"

#: ../src/iop/rgbcurve.c:1529 ../src/iop/rgblevels.c:1026
msgid "  G  "
msgstr "  G  "

#: ../src/iop/rgbcurve.c:1532 ../src/iop/rgblevels.c:1029
msgid "curve nodes for g channel"
msgstr "Nodi curva per canale g"

#: ../src/iop/rgbcurve.c:1534 ../src/iop/rgblevels.c:1031
msgid "  B  "
msgstr "  B  "

#: ../src/iop/rgbcurve.c:1537 ../src/iop/rgblevels.c:1034
msgid "curve nodes for b channel"
msgstr "Nodi curva per canale b"

#: ../src/iop/rgbcurve.c:1557
msgid "pick GUI color from image"
msgstr "Prendi colore interfaccia dall'immagine"

#: ../src/iop/rgbcurve.c:1611 ../src/iop/rgbcurve.c:1613
msgid "compensate middle grey"
msgstr "Compensa il grigio intermedio"

#: ../src/iop/rgblevels.c:108
msgid "rgb levels"
msgstr "Livelli rgb"

#: ../src/iop/rgblevels.c:1094
msgid ""
"apply auto levels based on a region defined by the user\n"
"click and drag to draw the area\n"
"right click to cancel"
msgstr ""
"Applicat i livelli automatici basati su una regione definita dall'utente\n"
"Clicca e trascina per disegnare l'area\n"
"Clicca col destro per cancellare"

#: ../src/iop/rotatepixels.c:76
msgctxt "modulename"
msgid "rotate pixels"
msgstr "Ruota pixel"

#: ../src/iop/rotatepixels.c:356
msgid "automatic pixel rotation"
msgstr "Rotazione automatica pixel"

#: ../src/iop/rotatepixels.c:358
msgid "automatic pixel rotation only works for the sensors that need it."
msgstr ""
"La rotazione automatica dei pixel\n"
"funziona soltanto per i sensori che ne hanno bisogno."

#: ../src/iop/scalepixels.c:56
msgctxt "modulename"
msgid "scale pixels"
msgstr "ridimensiona pixel"

#: ../src/iop/scalepixels.c:273
msgid "automatic pixel scaling"
msgstr "ridimensionamento automatico dei pixel"

#: ../src/iop/scalepixels.c:275
msgid "automatic pixel scaling only works for the sensors that need it."
msgstr ""
"il ridimensionamento automatico dei pixel funziona soltanto per i sensori "
"che lo richiedono."

#: ../src/iop/shadhi.c:177
msgid "shadows and highlights"
msgstr "Ombre e alteluci"

#: ../src/iop/shadhi.c:276 ../src/iop/toneequal.c:312
msgctxt "accel"
msgid "shadows"
msgstr "ombre"

#: ../src/iop/shadhi.c:277 ../src/iop/toneequal.c:316
msgctxt "accel"
msgid "highlights"
msgstr "Alteluci"

#: ../src/iop/shadhi.c:278
msgctxt "accel"
msgid "white point adjustment"
msgstr "Regolazione punto di bianco"

#: ../src/iop/shadhi.c:280 ../src/iop/splittoning.c:114
#: ../src/libs/copy_history.c:396
msgctxt "accel"
msgid "compress"
msgstr "Comprimi"

#: ../src/iop/shadhi.c:281
msgctxt "accel"
msgid "shadows color correction"
msgstr "Correzione colore ombre"

#: ../src/iop/shadhi.c:282
msgctxt "accel"
msgid "highlights color correction"
msgstr "Correzione colore alteluci"

#: ../src/iop/shadhi.c:842
msgid "white point adjustment"
msgstr "Regolazione punto di bianco"

#: ../src/iop/shadhi.c:844 ../src/iop/splittoning.c:678
msgid "compress"
msgstr "Comprimi"

#: ../src/iop/shadhi.c:845
msgid "shadows color adjustment"
msgstr "Regolazione colore ombre"

#: ../src/iop/shadhi.c:846
msgid "highlights color adjustment"
msgstr "Regolazione colore alteluci"

#: ../src/iop/shadhi.c:864
msgid "correct shadows"
msgstr "Correggi le ombre"

#: ../src/iop/shadhi.c:865
msgid "correct highlights"
msgstr "Correggi le alteluci"

#: ../src/iop/shadhi.c:866
msgid "shift white point"
msgstr "Spostamento del punto di bianco"

#: ../src/iop/shadhi.c:868
msgid "filter to use for softening. bilateral avoids halos"
msgstr "Filtro da utilizzare per ammorbidire. Bilaterale evita aloni"

#: ../src/iop/shadhi.c:869
msgid ""
"compress the effect on shadows/highlights and\n"
"preserve midtones"
msgstr ""
"Comprimi l'effetto su alteluci/ombre e\n"
"preserva i toni medi"

#: ../src/iop/shadhi.c:870
msgid "adjust saturation of shadows"
msgstr "Regola la saturazione delle ombre"

#: ../src/iop/shadhi.c:871
msgid "adjust saturation of highlights"
msgstr "Regola la saturazione delle alteluci"

#: ../src/iop/sharpen.c:72
msgctxt "modulename"
msgid "sharpen"
msgstr "Nitidezza "

#. add the preset.
#. restrict to raw images
#: ../src/iop/sharpen.c:94 ../src/iop/sharpen.c:97 ../src/iop/sharpen.c:100
msgid "sharpen"
msgstr "Nitidezza "

#: ../src/iop/sharpen.c:106
msgctxt "accel"
msgid "amount"
msgstr "Quantità "

#: ../src/iop/sharpen.c:786
msgid "spatial extent of the unblurring"
msgstr "Estensione spaziale della rifocalizzazione"

#: ../src/iop/sharpen.c:790
msgid "strength of the sharpen"
msgstr "Intensità della nitidezza"

#: ../src/iop/sharpen.c:793
msgid "threshold to activate sharpen"
msgstr "Soglia per attivare la nitidezza"

#: ../src/iop/soften.c:85
msgid "soften"
msgstr "Sfumatura"

#: ../src/iop/soften.c:735
msgid "the size of blur"
msgstr "Dimensione della sfumatura"

#: ../src/iop/soften.c:742
msgid "the saturation of blur"
msgstr "Saturazione della sfumatura"

#: ../src/iop/soften.c:749
msgid "the brightness of blur"
msgstr "Luminosità della sfumatura"

#: ../src/iop/soften.c:757
msgid "the mix of effect"
msgstr "Fusione dell'effetto"

#: ../src/iop/splittoning.c:90
msgid "split toning"
msgstr "Divisione dei toni"

#: ../src/iop/splittoning.c:110
msgctxt "accel"
msgid "pick primary color"
msgstr "Prendi colore primario"

#: ../src/iop/splittoning.c:111
msgctxt "accel"
msgid "pick secondary color"
msgstr "Prendi colore secondario"

#: ../src/iop/splittoning.c:113
msgctxt "accel"
msgid "balance"
msgstr "Bilanciamento"

#: ../src/iop/splittoning.c:137
msgid "authentic sepia"
msgstr "Seppia"

#: ../src/iop/splittoning.c:146
msgid "authentic cyanotype"
msgstr "Cianotipia"

#: ../src/iop/splittoning.c:155
msgid "authentic platinotype"
msgstr "Platinotipia"

#: ../src/iop/splittoning.c:164
msgid "chocolate brown"
msgstr "Marrone cioccolato"

#: ../src/iop/splittoning.c:605
msgid "select tone color"
msgstr "Seleziona tono del colore "

#: ../src/iop/splittoning.c:629
msgid "select the saturation tone"
msgstr "Seleziona il tono della saturazione"

#: ../src/iop/splittoning.c:672
msgid "balance"
msgstr "Bilanciamento"

#: ../src/iop/splittoning.c:682
msgid "the balance of center of splittoning"
msgstr "Bilanciamento della divisione dei toni"

#: ../src/iop/splittoning.c:683
msgid ""
"compress the effect on highlights/shadows and\n"
"preserve midtones"
msgstr ""
"Comprimi l'effetto sulle alteluci/ombre e\n"
"preserva i toni medi"

#: ../src/iop/spots.c:55
msgid "spot removal"
msgstr "Rimozione macchie"

#: ../src/iop/spots.c:656
msgid "number of strokes:"
msgstr "Numero di rimozioni:"

#: ../src/iop/spots.c:659
msgid ""
"click on a shape and drag on canvas.\n"
"use the mouse wheel to adjust size.\n"
"right click to remove a shape."
msgstr ""
"Clicca su una forma e trascinala per posizionarla.\n"
"Usa la rotella del mouse per regolare la dimensione.\n"
"Tasto destro per rimuovere la forma."

#: ../src/iop/spots.c:703
msgctxt "accel"
msgid "spot circle tool"
msgstr "Strumento cerchio di correzione macchie"

#: ../src/iop/spots.c:704
msgctxt "accel"
msgid "spot ellipse tool"
msgstr "Strumento ellittico di correzione macchie"

#: ../src/iop/spots.c:705
msgctxt "accel"
msgid "spot path tool"
msgstr "Strumento percorso di correzione macchie"

#: ../src/iop/spots.c:706
msgctxt "accel"
msgid "spot show or hide"
msgstr "rileva mostra o nascondi"

#: ../src/iop/temperature.c:163
msgctxt "modulename"
msgid "white balance"
msgstr "Bilanciamento del bianco"

#: ../src/iop/temperature.c:210
msgctxt "accel"
msgid "tint"
msgstr "Tinta "

#: ../src/iop/temperature.c:211
msgctxt "accel"
msgid "temperature"
msgstr "Temperatura"

#: ../src/iop/temperature.c:216
msgctxt "accel"
msgid "preset/camera"
msgstr "preset/camera"

#: ../src/iop/temperature.c:217
msgctxt "accel"
msgid "preset/camera neutral"
msgstr "Preset/fotocamera neutrale"

#: ../src/iop/temperature.c:218
msgctxt "accel"
msgid "preset/spot"
msgstr "preset/punto"

#: ../src/iop/temperature.c:785
msgctxt "white balance"
msgid "camera"
msgstr "Fotocamera"

#: ../src/iop/temperature.c:786
msgctxt "white balance"
msgid "camera neutral"
msgstr "Fotocamera neutrale"

#: ../src/iop/temperature.c:787
msgctxt "white balance"
msgid "spot"
msgstr "Punto"

#: ../src/iop/temperature.c:962
#, c-format
msgid "`%s' color matrix not found for image"
msgstr "`%s' matrice colore non trovata per l'immagine"

#: ../src/iop/temperature.c:986
#, c-format
msgid "failed to read camera white balance information from `%s'!"
msgstr ""
"Impossibile leggere da `%s' le informazioni sul bilanciamento del bianco "
"della fotocamera!"

#: ../src/iop/temperature.c:1367
msgid "magenta"
msgstr "magenta"

#: ../src/iop/temperature.c:1368
msgid "cyan"
msgstr "ciano"

#: ../src/iop/temperature.c:1381
msgid "emerald"
msgstr "smeraldo"

#: ../src/iop/temperature.c:1444
msgid "tint"
msgstr "Tinta"

#: ../src/iop/temperature.c:1445
msgid "temperature"
msgstr "Temperatura"

#: ../src/iop/temperature.c:1461
msgid "choose white balance preset from camera"
msgstr "Scegli il bilanciamento del bianco preimpostato dalla fotocamera"

#: ../src/iop/temperature.c:1464
msgid "finetune"
msgstr "Regolazione fine"

#: ../src/iop/temperature.c:1465
#, c-format
msgid "%.0f mired"
msgstr "%.0f mired"

#: ../src/iop/temperature.c:1469
msgid "fine tune white balance preset"
msgstr "Regolazione fine del preset bilanciamento del bianco"

#: ../src/iop/temperature.c:1474
msgid "white balance disabled for camera"
msgstr "Bilanciamento del bianco disabilitato per la fotocamera"

#: ../src/iop/tonecurve.c:189
msgid "tone curve"
msgstr "Curva di tono"

#: ../src/iop/tonecurve.c:1308
msgid "color space"
msgstr "Spazio colore"

#: ../src/iop/tonecurve.c:1309
msgid "Lab, linked channels"
msgstr "Lab, canali collegati"

#: ../src/iop/tonecurve.c:1310
msgid "Lab, independent channels"
msgstr "Lab, canali indipendenti"

#: ../src/iop/tonecurve.c:1311
msgid "XYZ, linked channels"
msgstr "XYZ, canali collegati"

#: ../src/iop/tonecurve.c:1314
msgid ""
"if set to auto, a and b curves have no effect and are not displayed. chroma "
"values (a and b) of each pixel are then adjusted based on L curve data. auto "
"XYZ is similar but applies the saturation changes in XYZ space."
msgstr ""
"Se impostato ad automatico, le curve a e b non avranno effetto e non saranno "
"visualizzate. I valori cromatici (a e b) di ciascun pixel sono quindi "
"regolati basandosi sui dati della curva L. Auto XYZ è simile ma applica i "
"cambiamenti di saturazione nello spazio XYZ."

#: ../src/iop/tonecurve.c:1324
msgid "  L  "
msgstr "L"

#: ../src/iop/tonecurve.c:1326
msgid "tonecurve for L channel"
msgstr "Curva tono per canale L"

#: ../src/iop/tonecurve.c:1328
msgid "  a  "
msgstr "a"

#: ../src/iop/tonecurve.c:1330
msgid "tonecurve for a channel"
msgstr "Curva tono per canale a"

#: ../src/iop/tonecurve.c:1332
msgid "  b  "
msgstr "b"

#: ../src/iop/tonecurve.c:1334
msgid "tonecurve for b channel"
msgstr "Curva tono per canale b"

#: ../src/iop/tonecurve.c:1407
msgid "log"
msgstr "Log"

#: ../src/iop/tonecurve.c:1415
msgid "base of the logarithm"
msgstr "Base del logaritmo"

#: ../src/iop/toneequal.c:290
msgid "tone equalizer"
msgstr "Equalizzatore tono"

#: ../src/iop/toneequal.c:310
msgctxt "accel"
msgid "blacks"
msgstr "Neri"

#: ../src/iop/toneequal.c:311
msgctxt "accel"
msgid "deep shadows"
msgstr "Ombre"

#: ../src/iop/toneequal.c:313
msgctxt "accel"
msgid "light shadows"
msgstr "Schiarire le ombre"

#: ../src/iop/toneequal.c:314
msgctxt "accel"
msgid "midtones"
msgstr "Mezzitoni"

#: ../src/iop/toneequal.c:315
msgctxt "accel"
msgid "dark highlights"
msgstr "Alteluci scure"

#: ../src/iop/toneequal.c:317
msgctxt "accel"
msgid "whites"
msgstr "Bianchi"

#: ../src/iop/toneequal.c:318
msgctxt "accel"
msgid "speculars"
msgstr "Speculari"

#: ../src/iop/toneequal.c:319
msgctxt "accel"
msgid "filter diffusion"
msgstr "Filtro di diffusione"

#: ../src/iop/toneequal.c:320
msgctxt "accel"
msgid "smoothing diameter"
msgstr "Diametro omogeinizzazione"

#: ../src/iop/toneequal.c:321
msgctxt "accel"
msgid "edges refinement/feathering"
msgstr "rifinitura bordi/sfumatura"

#: ../src/iop/toneequal.c:322
msgctxt "accel"
msgid "mask quantization"
msgstr ""

#: ../src/iop/toneequal.c:323
msgctxt "accel"
msgid "mask exposure compensation"
msgstr "Compensazione esposizione maschera"

#: ../src/iop/toneequal.c:324
msgctxt "accel"
msgid "mask contrast compensation"
msgstr "Compensazione contrasto maschera"

#. No blending
#: ../src/iop/toneequal.c:416
msgid "mask blending : none"
msgstr "Fusione maschera: nessuna"

#: ../src/iop/toneequal.c:428
msgid "mask blending : landscapes"
msgstr "Fusione maschera: paesaggi"

#: ../src/iop/toneequal.c:436
msgid "mask blending : all purposes"
msgstr "Fusione maschera: generico"

#: ../src/iop/toneequal.c:444
msgid "mask blending : isolated subjects"
msgstr "Fusione maschera: soggetti isolati"

#: ../src/iop/toneequal.c:465
msgid "compress shadows/highlights : soft"
msgstr "Compressione ombre/alteluci: leggera"

#: ../src/iop/toneequal.c:484
msgid "compress shadows/highlights : strong"
msgstr "Compressione ombre/alteluci: forte"

#: ../src/iop/toneequal.c:503
msgid "relight : fill-in"
msgstr ""

#: ../src/iop/toneequal.c:554
msgid ""
"tone equalizer needs to be after distorsion modules in the pipeline – "
"disabled"
msgstr ""

#: ../src/iop/toneequal.c:828 ../src/iop/toneequal.c:949
msgid "tone equalizer failed to allocate memory, check your RAM settings"
msgstr ""

#. Pointers are not 64-bits aligned, and SSE code will segfault
#: ../src/iop/toneequal.c:850
msgid ""
"tone equalizer in/out buffer are ill-aligned, please report the bug to the "
"developers"
msgstr ""

#: ../src/iop/toneequal.c:1774 ../src/iop/toneequal.c:2147
msgid "the interpolation is unstable, decrease the curve smoothing"
msgstr ""

#: ../src/iop/toneequal.c:1859 ../src/iop/toneequal.c:1919
msgid "wait for the preview to finish recomputing"
msgstr ""

#: ../src/iop/toneequal.c:2152
msgid "some parameters are out-of-bounds"
msgstr ""

#. Build text object
#: ../src/iop/toneequal.c:2417
#, c-format
msgid "%+.1f EV"
msgstr "%+.1f EV"

#: ../src/iop/toneequal.c:3039
msgid "simple"
msgstr "Semplice"

#: ../src/iop/toneequal.c:3040
msgid "advanced"
msgstr "Avanzato"

#: ../src/iop/toneequal.c:3041
msgid "masking"
msgstr "Applica maschera"

#: ../src/iop/toneequal.c:3054 ../src/iop/toneequal.c:3060
#: ../src/iop/toneequal.c:3066 ../src/iop/toneequal.c:3072
#: ../src/iop/toneequal.c:3078 ../src/iop/toneequal.c:3084
#: ../src/iop/toneequal.c:3090 ../src/iop/toneequal.c:3096
#: ../src/iop/toneequal.c:3102
#, c-format
msgid "%+.2f EV"
msgstr "%+.2f WV"

#: ../src/iop/toneequal.c:3055
msgid "-8 EV"
msgstr "-8 EV"

#: ../src/iop/toneequal.c:3061
msgid "-7 EV"
msgstr "-7 EV"

#: ../src/iop/toneequal.c:3067
msgid "-6 EV"
msgstr "-6 EV"

#: ../src/iop/toneequal.c:3073
msgid "-5 EV"
msgstr "-5 EV"

#: ../src/iop/toneequal.c:3079
msgid "-4 EV"
msgstr "-4 EV"

#: ../src/iop/toneequal.c:3085
msgid "-3 EV"
msgstr "-3 EV"

#: ../src/iop/toneequal.c:3091
msgid "-2 EV"
msgstr "-2 EV"

#: ../src/iop/toneequal.c:3097
msgid "-1 EV"
msgstr "-1 EV"

#: ../src/iop/toneequal.c:3103
msgid "+0 EV"
msgstr "+0 EV"

#: ../src/iop/toneequal.c:3121
msgid "double-click to reset the curve"
msgstr "Doppio click per ripristinare la curva"

#: ../src/iop/toneequal.c:3128
msgid "curve smoothing"
msgstr "Addolcire la curva"

#: ../src/iop/toneequal.c:3129
msgid ""
"positive values will produce more progressive tone transitions\n"
"but the curve might become oscillatory in some settings.\n"
"negative values will avoid oscillations and behave more robustly\n"
"but may produce brutal tone transitions and damage local contrast."
msgstr ""

#: ../src/iop/toneequal.c:3138
msgid "luminance estimator"
msgstr "Stima la luminanza"

#: ../src/iop/toneequal.c:3140
msgid "RGB average"
msgstr "Media RGB"

#: ../src/iop/toneequal.c:3141
msgid "HSL lightness"
msgstr "Luminosità HSL"

#: ../src/iop/toneequal.c:3142
msgid "HSV value / RGB max"
msgstr ""

#: ../src/iop/toneequal.c:3143
msgid "RGB sum"
msgstr "Somma RGB"

#: ../src/iop/toneequal.c:3144
msgid "RGB euclidean norm"
msgstr ""

#: ../src/iop/toneequal.c:3146
msgid "RGB geometric mean"
msgstr ""

#: ../src/iop/toneequal.c:3147
msgid ""
"preview the mask and chose the estimator that gives you the\n"
"higher contrast between areas to dodge and areas to burn"
msgstr ""

#: ../src/iop/toneequal.c:3153
msgid "preserve details"
msgstr "Conserva i dettagli"

#: ../src/iop/toneequal.c:3156
msgid "averaged guided filter"
msgstr "Media filtro guidato"

#: ../src/iop/toneequal.c:3157
msgid "guided filter"
msgstr "Filtro guidato"

#: ../src/iop/toneequal.c:3158
msgid ""
"'no' affects global and local contrast (safe if you only add contrast)\n"
"'guided filter' only affects global contrast and tries to preserve local "
"contrast\n"
"'averaged guided filter' is a geometric mean of both methods"
msgstr ""

#: ../src/iop/toneequal.c:3165
msgid "filter diffusion"
msgstr ""

#: ../src/iop/toneequal.c:3166
msgid ""
"number of passes of guided filter to apply\n"
"helps diffusing the edges of the filter at the expense of speed"
msgstr ""

#: ../src/iop/toneequal.c:3174
msgid "smoothing diameter"
msgstr "Diametro omogeinizzazione"

#: ../src/iop/toneequal.c:3175
msgid ""
"diameter of the blur in percent of the largest image size\n"
"warning: big values of this parameter can make the darkroom\n"
"preview much slower if denoise profiled is used."
msgstr ""

#: ../src/iop/toneequal.c:3183
msgid "edges refinement/feathering"
msgstr "rifinitura bordi/sfumatura"

#: ../src/iop/toneequal.c:3184
msgid ""
"precision of the feathering :\n"
"higher values force the mask to follow edges more closely\n"
"but may void the effect of the smoothing\n"
"lower values give smoother gradients and better smoothing\n"
"but may lead to inaccurate edges taping and halos"
msgstr ""

#: ../src/iop/toneequal.c:3192
msgid "mask post-processing"
msgstr ""

#: ../src/iop/toneequal.c:3198
msgid ""
"mask histogram span between the first and last deciles.\n"
"the central line shows the average. orange bars appear at extrema if "
"clipping occurs."
msgstr ""

#: ../src/iop/toneequal.c:3203
msgid "mask quantization"
msgstr ""

#: ../src/iop/toneequal.c:3205
msgid ""
"0 disables the quantization.\n"
"higher values posterize the luminance mask to help the guiding\n"
"produce piece-wise smooth areas when using high feathering values"
msgstr ""

#: ../src/iop/toneequal.c:3213
msgid "mask exposure compensation"
msgstr "Compensazione esposizione maschera"

#: ../src/iop/toneequal.c:3215
msgid ""
"use this to slide the mask average exposure along channels\n"
"for a better control of the exposure correction with the available nodes.\n"
"the picker will auto-adjust the average exposure at -4EV."
msgstr ""

#: ../src/iop/toneequal.c:3227
msgid "mask contrast compensation"
msgstr "Compensazione contrasto maschera"

#: ../src/iop/toneequal.c:3229
msgid ""
"use this to counter the averaging effect of the guided filter\n"
"and dilate the mask contrast around -4EV\n"
"this allows to spread the exposure histogram over more channels\n"
"for a better control of the exposure correction."
msgstr ""

#: ../src/iop/toneequal.c:3242 ../src/iop/toneequal.c:3246
msgid "display exposure mask"
msgstr "Visualizza esposizione maschera"

#: ../src/iop/tonemap.cc:73
msgid "tone mapping"
msgstr "Mappatura dei toni"

#: ../src/iop/tonemap.cc:94
msgctxt "accel"
msgid "contrast compression"
msgstr "Compressione contrasto"

#: ../src/iop/velvia.c:83
msgid "velvia"
msgstr "Velvia"

#: ../src/iop/velvia.c:104 ../src/iop/vibrance.c:85
msgctxt "accel"
msgid "vibrance"
msgstr "Vibranza"

#: ../src/iop/velvia.c:105
msgctxt "accel"
msgid "mid-tones bias"
msgstr "Imprecisione toni medi "

#: ../src/iop/velvia.c:390
msgid "the strength of saturation boost"
msgstr "Intensità dell'incremento della saturazione"

#: ../src/iop/velvia.c:395
msgid "mid-tones bias"
msgstr "Imprecisione toni medi "

#: ../src/iop/velvia.c:399
msgid "how much to spare highlights and shadows"
msgstr "Quanto preservare alteluci e ombre"

#: ../src/iop/vibrance.c:64 ../src/iop/vibrance.c:252
msgid "vibrance"
msgstr "Vibranza"

#: ../src/iop/vibrance.c:254
msgid "the amount of vibrance"
msgstr "Quantità della vibranza"

#: ../src/iop/vignette.c:153
msgid "vignetting"
msgstr "Vignettatura"

#: ../src/iop/vignette.c:175
msgctxt "accel"
msgid "fall-off strength"
msgstr "Intensità della caduta di luce"

#: ../src/iop/vignette.c:178
msgctxt "accel"
msgid "horizontal center"
msgstr "Centro orizzontale"

#: ../src/iop/vignette.c:179
msgctxt "accel"
msgid "vertical center"
msgstr "Centro verticale"

#: ../src/iop/vignette.c:180
msgctxt "accel"
msgid "shape"
msgstr "Forma"

#: ../src/iop/vignette.c:181
msgctxt "accel"
msgid "width-height ratio"
msgstr "Rapporto larghezza/altezza"

#: ../src/iop/vignette.c:182
msgctxt "accel"
msgid "dithering"
msgstr "Dithering"

#: ../src/iop/vignette.c:1074
msgid "lomo"
msgstr "Lomo"

#: ../src/iop/vignette.c:1137
msgid "automatic ratio"
msgstr "Rapporto automatico"

#: ../src/iop/vignette.c:1151
msgid "8-bit output"
msgstr "8-bit in uscita"

#: ../src/iop/vignette.c:1152
msgid "16-bit output"
msgstr "16-bit in uscita"

#: ../src/iop/vignette.c:1157
msgid "fall-off strength"
msgstr "Intensità della caduta di luce"

#: ../src/iop/vignette.c:1160
msgid "horizontal center"
msgstr "Centro orizzontale"

#: ../src/iop/vignette.c:1161
msgid "vertical center"
msgstr "Centro verticale"

#: ../src/iop/vignette.c:1162
msgid "shape"
msgstr "Forma"

#: ../src/iop/vignette.c:1163
msgid "width/height ratio"
msgstr "Rapporto larghezza/altezza"

#: ../src/iop/vignette.c:1183
msgid "the radii scale of vignette for start of fall-off"
msgstr "Raggio della vignettatura per l'inizio della caduta di luce"

#: ../src/iop/vignette.c:1184
msgid "the radii scale of vignette for end of fall-off"
msgstr "Raggio della vignettatura per la fine della caduta di luce"

#: ../src/iop/vignette.c:1185
msgid "strength of effect on brightness"
msgstr "Intensità dell'effetto sulla luminosità"

#: ../src/iop/vignette.c:1186
msgid "strength of effect on saturation"
msgstr "Intensità dell'effetto sulla saturazione"

#: ../src/iop/vignette.c:1187
msgid "horizontal offset of center of the effect"
msgstr "Spostamento orizzontale del centro dell'effetto"

#: ../src/iop/vignette.c:1188
msgid "vertical offset of center of the effect"
msgstr "Spostamento verticale del centro dell'effetto"

#: ../src/iop/vignette.c:1189
msgid ""
"shape factor\n"
"0 produces a rectangle\n"
"1 produces a circle or ellipse\n"
"2 produces a diamond"
msgstr ""
"Forma\n"
"0 crea un rettangolo\n"
"1 crea un cerchio o un'ellisse\n"
"2 crea un diamante"

#: ../src/iop/vignette.c:1191
msgid "enable to have the ratio automatically follow the image size"
msgstr "Abilita per avere le proporzioni automatiche in base all'immagine"

#: ../src/iop/vignette.c:1192
msgid "width-to-height ratio"
msgstr "Rapporto larghezza-altezza"

#: ../src/iop/vignette.c:1193
msgid "add some level of random noise to prevent banding"
msgstr "Aggiungi un po' di rumore casuale per prevenire il banding (striature)"

#: ../src/iop/vignette.c:1220
#, c-format
msgid "[%s on node] change vignette/feather size"
msgstr ""

#: ../src/iop/vignette.c:1226
#, c-format
msgid "[%s on node] change vignette/feather size keeping ratio"
msgstr ""

#: ../src/iop/vignette.c:1232
#, c-format
msgid "[%s on center] move vignette"
msgstr ""

#: ../src/iop/watermark.c:236
msgid "watermark"
msgstr "Filigrana"

#: ../src/iop/watermark.c:261
msgctxt "accel"
msgid "refresh"
msgstr "Aggiorna"

#: ../src/iop/watermark.c:262
msgctxt "accel"
msgid "opacity"
msgstr "Opacità "

#: ../src/iop/watermark.c:265
msgctxt "accel"
msgid "x offset"
msgstr "Spostamento x"

#: ../src/iop/watermark.c:266
msgctxt "accel"
msgid "y offset"
msgstr "Spostamento y"

#: ../src/iop/watermark.c:1354
msgid "content"
msgstr "contenuto"

#: ../src/iop/watermark.c:1361
msgid "marker"
msgstr "Marcatore"

#: ../src/iop/watermark.c:1364
#, c-format
msgid "SVG watermarks in %s/watermarks or %s/watermarks"
msgstr "Filigrane SVG in %s/watermarks o %s/watermarks"

#: ../src/iop/watermark.c:1383
msgid ""
"watermark color, tag:\n"
"$(WATERMARK_COLOR)"
msgstr ""
"Colore filigrana, tag:\n"
"$(WATERMARK_COLOR)"

#: ../src/iop/watermark.c:1385
msgid "select watermark color"
msgstr "Selezione colore filigrana"

#: ../src/iop/watermark.c:1388
msgid "pick color from image"
msgstr "Prendi colore dall'immagine"

#. Simple text
#: ../src/iop/watermark.c:1398
msgid "text"
msgstr "Testo"

#: ../src/iop/watermark.c:1402
msgid ""
"text string, tag:\n"
"$(WATERMARK_TEXT)"
msgstr ""
"Stringa di testo, tag:\n"
"$(WATERMARK_TEXT)"

#. Text font
#: ../src/iop/watermark.c:1412
msgid "font"
msgstr "font"

#: ../src/iop/watermark.c:1418
msgid ""
"text font, tags:\n"
"$(WATERMARK_FONT_FAMILY)\n"
"$(WATERMARK_FONT_STYLE)\n"
"$(WATERMARK_FONT_WEIGHT)"
msgstr ""
"Font testo, tags:\n"
"$(WATERMARK_FONT_FAMILY)\n"
"$(WATERMARK_FONT_STYLE)\n"
"$(WATERMARK_FONT_WEIGHT)"

#. Camera settings
#: ../src/iop/watermark.c:1425 ../src/libs/camera.c:508
msgid "properties"
msgstr "Proprietà"

#: ../src/iop/watermark.c:1443
msgctxt "size"
msgid "image"
msgstr "Immagine"

#: ../src/iop/watermark.c:1444
msgid "larger border"
msgstr "Bordo maggiore"

#: ../src/iop/watermark.c:1445
msgid "smaller border"
msgstr "Bordo minore"

#: ../src/iop/watermark.c:1447
msgid "scale on"
msgstr "In proporzione"

#: ../src/iop/watermark.c:1448
msgid "size is relative to"
msgstr "La dimensione è relativa a"

#: ../src/iop/watermark.c:1451
msgid "position"
msgstr "posizione"

#. Create the 3x3 gtk table toggle button table...
#: ../src/iop/watermark.c:1454 ../src/libs/print_settings.c:1389
msgid "alignment"
msgstr "Allineamento"

#: ../src/iop/watermark.c:1470
msgid "x offset"
msgstr "Spostamento x"

#: ../src/iop/watermark.c:1473
msgid "y offset"
msgstr "Spostamento y"

#. Let's add some tooltips and hook up some signals...
#: ../src/iop/watermark.c:1478
msgid "the opacity of the watermark"
msgstr "Opacità della filigrana"

#: ../src/iop/watermark.c:1479
msgid "the scale of the watermark"
msgstr "Proporzioni della filigrana"

#: ../src/iop/watermark.c:1480
msgid "the rotation of the watermark"
msgstr "Rotazione della filigrana"

#: ../src/iop/zonesystem.c:117
msgid "zone system"
msgstr "Sistema zonale"

#: ../src/iop/zonesystem.c:563
msgid ""
"lightness zones\n"
"use mouse scrollwheel to change the number of zones\n"
"left-click on a border to create a marker\n"
"right-click on a marker to delete it"
msgstr ""
"Zone di luminosità\n"
"Usa la rotella del mouse per cambiare il numero di zone.\n"
"Tasto sinistro su un bordo per creare un marcatore\n"
"Tasto destro sul marcatore per eliminarlo"

#: ../src/libs/backgroundjobs.c:53
msgid "background jobs"
msgstr "Elaborazioni in background"

#: ../src/libs/camera.c:78
msgid "camera settings"
msgstr "Impostazioni fotocamera"

#: ../src/libs/camera.c:104
msgctxt "accel"
msgid "capture image(s)"
msgstr "Acquisici immagine(i) "

#: ../src/libs/camera.c:143
msgid "toggle view property in center view"
msgstr "Cambia proprietà di visualizzazione nella vista centrale"

#: ../src/libs/camera.c:213
msgid "connection with camera lost, exiting tethering mode"
msgstr ""
"Collegamento con la fotocamera interrotto. Uscita dalla modalità di Tethering"

#: ../src/libs/camera.c:358
msgid "battery"
msgstr "Batteria"

#: ../src/libs/camera.c:358
msgid "n/a"
msgstr "N/D"

#. Camera control
#: ../src/libs/camera.c:431
msgid "camera control"
msgstr "Controllo fotocamera"

#: ../src/libs/camera.c:435
msgid "modes"
msgstr "Modi"

#: ../src/libs/camera.c:436
msgid "timer (s)"
msgstr "Timer(s)"

#: ../src/libs/camera.c:437
msgid "count"
msgstr "Calcolo"

#: ../src/libs/camera.c:438
msgid "brackets"
msgstr "Brackets"

#: ../src/libs/camera.c:439
msgid "bkt. steps"
msgstr "Passi bkt."

#: ../src/libs/camera.c:475
msgid "capture image(s)"
msgstr "Acquisici immagine(i)"

#: ../src/libs/camera.c:478
msgid "toggle delayed capture mode"
msgstr "Cambia modalità di acquisizione ritardata"

#: ../src/libs/camera.c:479
msgid "toggle sequenced capture mode"
msgstr "Cambia modalità di acquisizione sequenziale"

#: ../src/libs/camera.c:480
msgid "toggle bracketed capture mode"
msgstr "Passa alla modalità di acquisizione bracketing"

#: ../src/libs/camera.c:481
msgid "the count of seconds before actually doing a capture"
msgstr "Numero di secondi prima di acquisire"

#: ../src/libs/camera.c:483
msgid ""
"the amount of images to capture in a sequence,\n"
"you can use this in conjunction with delayed mode to create stop-motion "
"sequences."
msgstr ""
"Numero di immagini da acquisire in una sequenza,\n"
"puoi usarlo in unione con la modalità temporizzata per creare sequenze in "
"stop-motion."

#: ../src/libs/camera.c:486
msgid ""
"the amount of brackets on each side of centered shoot, amount of images = "
"(brackets*2)+1."
msgstr ""
"Numero di bracket su ogni lato rispetto allo scatto centrale, numero di "
"immagini = (brackets*2)+1"

#: ../src/libs/camera.c:488
msgid ""
"the amount of steps per bracket, steps is camera configurable and usually 3 "
"steps per stop\n"
"with other words, 3 steps is 1EV exposure step between brackets."
msgstr ""
"Numero di passi per lo scatto a forcella, i passi sono configurabili in "
"macchina e solitamente sono 3 passi per stop.\n"
"In altre parole, 3 passi sono 1EV di esposizione tra gli scatti a forcella."

#. user specified properties
#: ../src/libs/camera.c:517
msgid "additional properties"
msgstr "Proprietà aggiuntive"

#: ../src/libs/camera.c:521
msgid "label"
msgstr "Etichetta"

#: ../src/libs/camera.c:530
msgid "property"
msgstr "Proprietà"

#: ../src/libs/camera.c:543
msgid "add user property"
msgstr "Aggiungi proprietà utente"

#: ../src/libs/camera.c:567
msgid "program"
msgstr "Programma"

#: ../src/libs/camera.c:570 ../src/libs/camera.c:572
msgid "focus mode"
msgstr "Modalità di messa a fuoco"

#: ../src/libs/camera.c:583
msgid "shutterspeed2"
msgstr "Tempo di scatto 2"

#: ../src/libs/camera.c:585
msgid "shutterspeed"
msgstr "Tempo di scatto"

#: ../src/libs/camera.c:591
msgid "WB"
msgstr "WB"

#: ../src/libs/collect.c:116
msgid "collect images"
msgstr "Raccolta immagini"

#: ../src/libs/collect.c:242
msgid "search filmroll"
msgstr "Cerca rullino"

#: ../src/libs/collect.c:323
#, c-format
msgid "problem selecting new path for the filmroll in %s"
msgstr "Problema selezionando il nuovo percorso per il rullino in %s"

#: ../src/libs/collect.c:372
msgid "search filmroll..."
msgstr "Cerca rullino..."

# lorsque l'action n'engendre pas de suppression physique, on emploie le terme "enlever"
#: ../src/libs/collect.c:376
msgid "remove..."
msgstr "Rimuovi..."

#: ../src/libs/collect.c:918
msgid "uncategorized"
msgstr "Senza categoria"

#: ../src/libs/collect.c:1251
msgid "not altered"
msgstr "Non modificato"

#: ../src/libs/collect.c:1260
msgid "not tagged"
msgstr "Non etichettate"

#: ../src/libs/collect.c:1269
msgid "copied locally"
msgstr "copiato localmente"

#: ../src/libs/collect.c:1373
msgid "group followers"
msgstr ""

#: ../src/libs/collect.c:1549 ../src/libs/collect.c:1564
#: ../src/libs/collect.c:1947
msgid "clear this rule"
msgstr "Pulisci questa regola"

#: ../src/libs/collect.c:1553
msgid "clear this rule or add new rules"
msgstr "Pulisci questa regola o aggiungine una nuova"

#: ../src/libs/collect.c:1610
msgid "type your query, use <, <=, >, >=, <>, =, [;] as operators"
msgstr "Scrivi la tua query, usa <, <=, >, >=, <>, =, [;] come operatori"

#: ../src/libs/collect.c:1615
msgid ""
"type your query, use <, <=, >, >=, <>, =, [;] as operators, type dates in "
"the form : YYYY:MM:DD HH:MM:SS (only the year is mandatory)"
msgstr ""
"Scrivi la tua query, usa <, <=, >, >=, <>, =, [;] come operatori, scrivi le "
"date nel formato : YYYY:MM:DD HH:MM:SS (solo l'anno è obbligatorio)"

#: ../src/libs/collect.c:1621 ../src/libs/collect.c:2041
#, no-c-format
msgid "type your query, use `%' as wildcard"
msgstr "Digita la richiesta. Usare `%' come jolly"

#: ../src/libs/collect.c:1953
msgid "narrow down search"
msgstr "Restringi campo di ricerca"

#: ../src/libs/collect.c:1958
msgid "add more images"
msgstr "Aggiungi più immagini"

#: ../src/libs/collect.c:1963
msgid "exclude images"
msgstr "Escludi immagini"

#: ../src/libs/collect.c:1970
msgid "change to: and"
msgstr "Cambia in: e"

#: ../src/libs/collect.c:1975
msgid "change to: or"
msgstr "Cambia in: o"

#: ../src/libs/collect.c:1980
msgid "change to: except"
msgstr "Cambia in: eccetto"

#: ../src/libs/collect.h:32
msgid "film roll"
msgstr "Rullino"

#: ../src/libs/collect.h:32
msgid "folders"
msgstr "Cartelle"

#: ../src/libs/collect.h:32
msgid "camera"
msgstr "Fotocamera"

#: ../src/libs/collect.h:33
msgid "tag"
msgstr "Etichette"

#: ../src/libs/collect.h:33
msgid "date"
msgstr "Data"

#. DT_COLLECTION_SORT_FILENAME
#: ../src/libs/collect.h:33 ../src/libs/tools/filter.c:148
msgid "time"
msgstr "Ora"

#: ../src/libs/collect.h:34 ../src/libs/history.c:65
msgid "history"
msgstr "Coda di sviluppo"

#. DT_COLLECTION_SORT_DESCRIPTION
#: ../src/libs/collect.h:38 ../src/libs/tools/filter.c:157
msgid "aspect ratio"
msgstr "Proporzione"

#: ../src/libs/collect.h:38 ../src/libs/metadata_view.c:102
#: ../src/libs/tools/filter.c:147
msgid "filename"
msgstr "Nome file"

#: ../src/libs/collect.h:39
msgid "grouping"
msgstr "Raggruppa"

#: ../src/libs/collect.h:39 ../src/libs/metadata_view.c:105
#: ../src/libs/metadata_view.c:300
msgid "local copy"
msgstr "Copia locale"

#: ../src/libs/colorpicker.c:53
msgid "color picker"
msgstr "Selettore colore"

#: ../src/libs/colorpicker.c:79
msgctxt "accel"
msgid "pick color"
msgstr "seleziona colore"

#: ../src/libs/colorpicker.c:80
msgctxt "accel"
msgid "add sample"
msgstr "Aggiungi campione"

#: ../src/libs/colorpicker.c:378
msgid "hover to highlight sample on canvas, click to lock sample"
msgstr ""
"Posizionati sopra per evidenziare il campione, fai click per acquisirlo"

# lorsque l'action n'engendre pas de suppression physique, on emploie le terme "enlever"
#: ../src/libs/colorpicker.c:394 ../src/libs/image.c:182
msgid "remove"
msgstr "Rimuovi"

#: ../src/libs/colorpicker.c:500
msgid "live samples"
msgstr "Campionatura live"

#: ../src/libs/colorpicker.c:554
msgid "point"
msgstr "Punto"

#: ../src/libs/colorpicker.c:555
msgid "area"
msgstr "Area"

#: ../src/libs/colorpicker.c:570 ../src/libs/colorpicker.c:607
msgid "mean"
msgstr "Medio"

#: ../src/libs/colorpicker.c:571 ../src/libs/colorpicker.c:608
msgid "min"
msgstr "Min"

#: ../src/libs/colorpicker.c:572 ../src/libs/colorpicker.c:609
msgid "max"
msgstr "Max"

#: ../src/libs/colorpicker.c:581 ../src/libs/colorpicker.c:618
msgid "RGB"
msgstr "RGB"

#: ../src/libs/colorpicker.c:593
msgid "restrict histogram to selection"
msgstr "Restringi l'istogramma alla selezione"

#: ../src/libs/colorpicker.c:626 ../src/libs/export_metadata.c:152
msgid "add"
msgstr "Aggiungi"

#: ../src/libs/colorpicker.c:635
msgid "display sample areas on image"
msgstr "Visualizza l'area campionata sull'immagine"

# dans le contexte de la table lumineuse, "history stack" se traduit par "développement"
#: ../src/libs/copy_history.c:55
msgid "history stack"
msgstr "Coda di sviluppo"

#: ../src/libs/copy_history.c:78
msgid "open sidecar file"
msgstr "Apri file di elaborazione"

#: ../src/libs/copy_history.c:88
msgid "XMP sidecar files"
msgstr "File di elaborazione XMP"

#: ../src/libs/copy_history.c:105
#, c-format
msgid "error loading file '%s'"
msgstr "Errore nel caricamento del file '%s'"

#: ../src/libs/copy_history.c:166
#, c-format
msgid ""
"no history compression of 1 image.\n"
"see tag: darktable|problem|history-compress."
msgid_plural ""
"no history compression of %d images.\n"
"see tag: darktable|problem|history-compress."
msgstr[0] ""
msgstr[1] ""

#: ../src/libs/copy_history.c:172
msgid "history compression warning"
msgstr "Avviso compressione coda di sviluppo"

#: ../src/libs/copy_history.c:220
#, c-format
msgid "do you really want to clear history of %d selected image?"
msgid_plural "do you really want to clear history of %d selected images?"
msgstr[0] ""
"vuoi veramente cancellare la coda di sviluppo dell'immagine %d selezionata?"
msgstr[1] ""
"vuoi veramente cancellare la coda di sviluppo delle immagini %d selezionate?"

#: ../src/libs/copy_history.c:226
msgid "delete images' history?"
msgstr "cancella la coda di sviluppo dell'immagine?"

#: ../src/libs/copy_history.c:308 ../src/libs/image.c:204
msgid "copy..."
msgstr "Copia..."

#: ../src/libs/copy_history.c:311
msgid ""
"copy part history stack of\n"
"first selected image"
msgstr ""
"Copia parte dello stack della cronologia passata\n"
"della prima immagine selezionata"

#: ../src/libs/copy_history.c:315
msgid "copy all"
msgstr "Copia tutto"

#: ../src/libs/copy_history.c:318
msgid ""
"copy history stack of\n"
"first selected image"
msgstr ""
"Copia lo stack della cronologia\n"
"della prima immagine selezionata"

#: ../src/libs/copy_history.c:323
msgid "paste..."
msgstr "Incolla..."

#: ../src/libs/copy_history.c:325
msgid ""
"paste part history stack to\n"
"all selected images"
msgstr ""
"Incolla parte dello stack della cronologia passata\n"
"su tutte le immagini selezionate"

#: ../src/libs/copy_history.c:330
msgid "paste all"
msgstr "Incolla tutto"

#: ../src/libs/copy_history.c:332
msgid ""
"paste history stack to\n"
"all selected images"
msgstr ""
"Incolla lo stack della cronologia passata\n"
"su tutte le immagini selezionate"

#: ../src/libs/copy_history.c:337
msgid "compress history"
msgstr "Comprimi coda di sviluppo"

#: ../src/libs/copy_history.c:339
msgid ""
"compress history stack of\n"
"all selected images"
msgstr ""
"Comprimi coda di sviluppo di\n"
"tutte le immagini selezionate"

#: ../src/libs/copy_history.c:342
msgid "discard history"
msgstr "Elimina coda di sviluppo"

#: ../src/libs/copy_history.c:345
msgid ""
"discard history stack of\n"
"all selected images"
msgstr ""
"Scarta coda di sviluppo di\n"
"tutte le immagini selezionate"

#: ../src/libs/copy_history.c:351
msgid "append"
msgstr "Aggiungi"

#: ../src/libs/copy_history.c:353
msgid "how to handle existing history"
msgstr "Come gestire la coda di sviluppo esistente"

#: ../src/libs/copy_history.c:359
msgid "load sidecar file..."
msgstr "Carica file XMP..."

#: ../src/libs/copy_history.c:362
msgid ""
"open an XMP sidecar file\n"
"and apply it to selected images"
msgstr ""
"Apri un file di elaborazione XMP\n"
"e applicalo alle immagini selezionate"

#: ../src/libs/copy_history.c:369
msgid "write history stack and tags to XMP sidecar files"
msgstr "Scrivi coda di sviluppo ed etichette nei file di elaborazione XMP"

#: ../src/libs/copy_history.c:394
msgctxt "accel"
msgid "copy all"
msgstr "Copia tutto"

#: ../src/libs/copy_history.c:395
msgctxt "accel"
msgid "copy"
msgstr "Copia "

# lorsque l'action engendre une suppression physique non annulable, on emploie le terme "supprimer"
#: ../src/libs/copy_history.c:397
msgctxt "accel"
msgid "discard"
msgstr "Scarta "

#: ../src/libs/copy_history.c:398
msgctxt "accel"
msgid "paste all"
msgstr "Incolla tutto"

#: ../src/libs/copy_history.c:399
msgctxt "accel"
msgid "paste"
msgstr "Incolla "

#: ../src/libs/copy_history.c:400
msgctxt "accel"
msgid "load sidecar files"
msgstr "Carica file XMP"

#: ../src/libs/copy_history.c:401
msgctxt "accel"
msgid "write sidecar files"
msgstr "Scrivi file XMP"

#: ../src/libs/duplicate.c:67
msgid "duplicate manager"
msgstr "Gestore duplicati"

#: ../src/libs/duplicate.c:487
msgid "existing duplicates"
msgstr "Duplicati esistenti"

#: ../src/libs/duplicate.c:490
msgid "create a 'virgin' duplicate of the image without any development"
msgstr "Crea duplicato 'vergine' dell'immagine senza alcun sviluppo"

#: ../src/libs/duplicate.c:494
msgid "create a duplicate of the image with same history stack"
msgstr "Crea duplicato dell'immagine con la medesima coda di sviluppo"

#: ../src/libs/export.c:71
msgid "export selected"
msgstr "Esporta selezionati"

#: ../src/libs/export.c:129
msgid "export to disk"
msgstr "Esporta su disco"

#: ../src/libs/export.c:550
msgid "storage options"
msgstr "Opzioni di salvataggio"

#: ../src/libs/export.c:555
msgid "target storage"
msgstr "Destinazione"

#: ../src/libs/export.c:578
msgid "format options"
msgstr "Opzioni formato"

#: ../src/libs/export.c:583
msgid "file format"
msgstr "Formato file"

#: ../src/libs/export.c:601
msgid "global options"
msgstr "Impostazioni esportazione"

#: ../src/libs/export.c:606
msgid ""
"maximum output width\n"
"set to 0 for no scaling"
msgstr ""
"Larghezza massima del file generato\n"
"impostare 0 per dimensioni originali"

#: ../src/libs/export.c:608
msgid ""
"maximum output height\n"
"set to 0 for no scaling"
msgstr ""
"Altezza massima del file generato\n"
"impostare 0 per dimensioni originali"

#: ../src/libs/export.c:615
msgid "max size"
msgstr "Dimensione max"

#: ../src/libs/export.c:621
msgid "x"
msgstr "x"

#: ../src/libs/export.c:627
msgid "allow upscaling"
msgstr "abilita upscaling"

#: ../src/libs/export.c:633
msgid "high quality resampling"
msgstr "Ricampionamento in alta qualità"

#: ../src/libs/export.c:636
msgid "do high quality resampling during export"
msgstr "Ricampionamento in alta qualità durante l'esportazione"

#: ../src/libs/export.c:649 ../src/libs/export.c:670
#: ../src/libs/print_settings.c:1406 ../src/libs/print_settings.c:1453
msgid "image settings"
msgstr "Impostazione immagine"

#: ../src/libs/export.c:660 ../src/libs/print_settings.c:1442
#, c-format
msgid "output ICC profiles in %s or %s"
msgstr "output del profilo ICC in %s o %s"

#: ../src/libs/export.c:680 ../src/libs/print_settings.c:1467
msgid "style"
msgstr "Stile"

#: ../src/libs/export.c:683
msgid "temporary style to use while exporting"
msgstr "Stile temporaneo da usare durante l'esportazione"

#: ../src/libs/export.c:692 ../src/libs/print_settings.c:1512
msgid "replace history"
msgstr "Rimpiazza cronologia"

#: ../src/libs/export.c:693 ../src/libs/print_settings.c:1513
msgid "append history"
msgstr "Aggiungi cronologia"

#: ../src/libs/export.c:698 ../src/libs/print_settings.c:1520
msgid ""
"whether the style items are appended to the history or replacing the history"
msgstr "Aggiunge gli stili alla cronologia oppure la rimpiazza"

#. Export button
#: ../src/libs/export.c:716
msgid "export"
msgstr "Esporta"

#: ../src/libs/export.c:718
msgid "export with current settings"
msgstr "Esporta con settaggi correnti"

#: ../src/libs/export.c:724
msgid "edit metadata exportation details"
msgstr ""

#. enable shortcut to export with current export settings:
#: ../src/libs/export.c:1311 ../src/libs/styles.c:71
#: ../src/views/darkroom.c:3180
msgctxt "accel"
msgid "export"
msgstr "Esporta "

#: ../src/libs/export_metadata.c:151
msgid "select tag"
msgstr "Seleziona etichetta"

#: ../src/libs/export_metadata.c:152
msgid "done"
msgstr "fatto"

#: ../src/libs/export_metadata.c:166
msgid ""
"list of available tags. click 'add' button or double-click on tag to add the "
"selected one"
msgstr ""

#: ../src/libs/export_metadata.c:231
msgid "edit metadata exportation"
msgstr "Editor esportazione metadati"

#: ../src/libs/export_metadata.c:232 ../src/libs/tagging.c:1348
#: ../src/libs/tagging.c:1514
msgid "save"
msgstr "Salva"

#: ../src/libs/export_metadata.c:244
msgid "general settings"
msgstr "Impostazioni generali"

#: ../src/libs/export_metadata.c:249
msgid "exif data"
msgstr "Dati exif"

#: ../src/libs/export_metadata.c:250
msgid "export exif metadata"
msgstr "Esporta metadati exif"

#: ../src/libs/export_metadata.c:252
msgid "metadata"
msgstr "Metadati"

#: ../src/libs/export_metadata.c:253
msgid "export dt xmp metadata (from metadata editor module)"
msgstr ""

#: ../src/libs/export_metadata.c:263
msgid "only embedded"
msgstr ""

#: ../src/libs/export_metadata.c:264
msgid ""
"per default the interface sends some (limited) metadata beside the image to "
"remote storage.\n"
"to avoid this and let only image embedded dt xmp metadata, check this flag.\n"
"if remote storage doesn't understand dt xmp metadata, you can use calculated "
"metadata instead"
msgstr ""

#: ../src/libs/export_metadata.c:270
msgid "geo tags"
msgstr "Etichette geografiche"

#: ../src/libs/export_metadata.c:271
msgid "export geo tags"
msgstr "Esporta etichette geografiche"

#: ../src/libs/export_metadata.c:274
msgid "export tags (to Xmp.dc.Subject)"
msgstr ""

#: ../src/libs/export_metadata.c:281
msgid "private tags"
msgstr "Etichette private"

#: ../src/libs/export_metadata.c:282
msgid "export private tags"
msgstr "Esporta etichette private"

#: ../src/libs/export_metadata.c:284
msgid "synonyms"
msgstr "Sinonimi"

#: ../src/libs/export_metadata.c:285
msgid "export tags synonyms"
msgstr "Esporta etichette sinonimi"

#: ../src/libs/export_metadata.c:287
msgid "omit hierarchy"
msgstr "Ometti gerarchia"

#: ../src/libs/export_metadata.c:288
msgid ""
"only the last part of the hierarchical tags is included. can be useful if "
"categories are not used"
msgstr ""

#: ../src/libs/export_metadata.c:291
msgid "hierarchical tags"
msgstr "Etichette gerarchiche"

#: ../src/libs/export_metadata.c:292
msgid "export hierarchical tags (to Xmp.lr.Hierarchical Subject)"
msgstr ""

#: ../src/libs/export_metadata.c:294
msgid "develop history"
msgstr ""

#: ../src/libs/export_metadata.c:295
msgid ""
"export dt development data (recovery purpose in case of loss of database or "
"xmp file)"
msgstr ""

#: ../src/libs/export_metadata.c:302
msgid "per metadata settings"
msgstr ""

#: ../src/libs/export_metadata.c:312
msgid "list of available tags"
msgstr "Elenco etichette disponibili"

#: ../src/libs/export_metadata.c:315
msgid "redefined tag"
msgstr "Etichette ridefinite"

#: ../src/libs/export_metadata.c:320
msgid "formula"
msgstr "Fromula"

#: ../src/libs/export_metadata.c:323
msgid ""
"list of calculated metadata\n"
"if formula is empty, the corresponding metadata is removed from exported "
"file\n"
"otherwise the corresponding metadata is calculated and added to exported "
"file\n"
"click on formula cell to edit. recognized variables:"
msgstr ""

#: ../src/libs/export_metadata.c:378
msgid "add an output metadata tag"
msgstr ""

#: ../src/libs/export_metadata.c:383
msgid "delete metadata tag"
msgstr "Elimina metadati etichetta"

#: ../src/libs/geotagging.c:411
msgid ""
"enter the time shown on the selected picture\n"
"format: hh:mm:ss"
msgstr ""
"Inserisci l'ora visualizzata sull'immagine selezionata\n"
"formato:hh:mm.ss"

#: ../src/libs/geotagging.c:420
msgid "ok"
msgstr "ok"

#: ../src/libs/geotagging.c:473
msgid "open GPX file"
msgstr "Apri file gpx"

#: ../src/libs/geotagging.c:490
msgid "GPS data exchange format"
msgstr "Formato di scambio dati GPS"

#: ../src/libs/geotagging.c:500
msgid "camera time zone"
msgstr "Fuso orario fotocamera"

#: ../src/libs/geotagging.c:501
msgid ""
"most cameras don't store the time zone in EXIF. give the correct time zone "
"so the GPX data can be correctly matched"
msgstr ""
"Molte fotocamere non memorizzano il fuso orario fra i dati exif.  Assegna il "
"fuso orario esatto in modo che i dati gpx possano corrispondere correttamente"

#: ../src/libs/geotagging.c:792
msgid ""
"time offset\n"
"format: [+-]?[[hh:]mm:]ss"
msgstr ""
"Compensazione oraria\n"
"formato: [+-]?[[hh:]mm:]ss"

#: ../src/libs/geotagging.c:802
msgid "calculate the time offset from an image"
msgstr "Calcola la compensazione oraria da un'immagine"

#: ../src/libs/geotagging.c:807
msgid "apply time offset to selected images"
msgstr "Applica la compensazione oraria alle immagini selezionate"

#. gpx
#: ../src/libs/geotagging.c:815
msgid "apply GPX track file..."
msgstr "Applica un file tracciato GPX..."

#: ../src/libs/geotagging.c:816
msgid "parses a GPX file and updates location of selected images"
msgstr ""
"Analizza un file gpx e aggiorna la posizione delle immagini selezionate"

#: ../src/libs/histogram.c:48
msgid "histogram"
msgstr "Istogramma"

#: ../src/libs/histogram.c:341
msgid "set histogram mode to linear"
msgstr "Imposta la modalità di istogramma lineare"

#: ../src/libs/histogram.c:344
msgid "set histogram mode to waveform"
msgstr "Imposta la modalità di istogramma a forma d'onda"

#: ../src/libs/histogram.c:347
msgid "set histogram mode to logarithmic"
msgstr "Imposta la modalità di istogramma logaritmico"

#: ../src/libs/histogram.c:356
msgid "click to hide red channel"
msgstr "Click per nascondere il canale rosso"

#: ../src/libs/histogram.c:356
msgid "click to show red channel"
msgstr "Click per visualizzare il canale rosso"

#: ../src/libs/histogram.c:361
msgid "click to hide green channel"
msgstr "Click per nascondere il canale verde"

#: ../src/libs/histogram.c:362
msgid "click to show green channel"
msgstr "Click per visualizzare il canale verde"

#: ../src/libs/histogram.c:367
msgid "click to hide blue channel"
msgstr "Click per nascondere il canale blu"

#: ../src/libs/histogram.c:367
msgid "click to show blue channel"
msgstr "Click per visualizzare il canale blu"

#: ../src/libs/histogram.c:372
msgid ""
"drag to change black point,\n"
"doubleclick resets"
msgstr ""
"Trascina per cambiare il punto di nero,\n"
"doppio click per ripristinare"

#. connect callbacks
#: ../src/libs/histogram.c:377 ../src/libs/histogram.c:546
msgid ""
"drag to change exposure,\n"
"doubleclick resets"
msgstr ""
"Trascina per cambiare l'esposizione,\n"
"doppio click per ripristinare"

#: ../src/libs/histogram.c:588
msgctxt "accel"
msgid "hide histogram"
msgstr "Nascondi istogramma"

#: ../src/libs/history.c:86
msgctxt "accel"
msgid "create style from history"
msgstr "Crea uno stile dalla coda di sviluppo"

#. dt_accel_register_lib(self, NC_("accel", "apply style from popup menu"), 0, 0);
#: ../src/libs/history.c:88
msgctxt "accel"
msgid "compress history stack"
msgstr "Comprimi coda di sviluppo"

#: ../src/libs/history.c:117
msgid "compress history stack"
msgstr "Comprimi coda di sviluppo"

#: ../src/libs/history.c:118
msgid "create a minimal history stack which produces the same image"
msgstr "Crea una minima coda di sviluppo che produce la stessa immagine"

#: ../src/libs/history.c:125
msgid "create a style from the current history stack"
msgstr "Crea uno stile dall'attuale coda di sviluppo"

#: ../src/libs/history.c:619 ../src/libs/snapshots.c:346
msgid "original"
msgstr "Originale"

#: ../src/libs/image.c:51
msgid "selected image[s]"
msgstr "Immagini selezionate"

#: ../src/libs/image.c:142
msgid "trash"
msgstr "Elimina"

#: ../src/libs/image.c:150
msgid "send file to trash"
msgstr "sposta file nel cestino"

#: ../src/libs/image.c:152
msgid "physically delete from disk"
msgstr "Elimina fisicamente dal disco"

#: ../src/libs/image.c:185
msgid "remove from the collection"
msgstr "Rimuovi dalla raccolta"

# lorsque l'action n'engendre pas de suppression physique, on emploie le terme "enlever"
#: ../src/libs/image.c:197
msgid "move..."
msgstr "Sposta..."

#: ../src/libs/image.c:200
msgid "move to other folder"
msgstr "Sposta in un'altra cartella"

#: ../src/libs/image.c:207
msgid "copy to other folder"
msgstr "Copia in un'altra cartella"

#: ../src/libs/image.c:212
msgid "create HDR"
msgstr "Crea HDR"

#: ../src/libs/image.c:217
msgid "create a high dynamic range image from selected shots"
msgstr "Crea HDR dagli scatti selezionati"

# "duplicate" traduit par "cloner" avec une bulle d'explication utilisant le terme de "copie virtuelle", dans le sens que l'image n'est pas physiquement dupliquée
#: ../src/libs/image.c:219
msgid "duplicate"
msgstr "Duplica"

#: ../src/libs/image.c:222
msgid "add a duplicate to the collection, including its history stack"
msgstr "Aggiungi un duplicato alla raccolta, includendo la coda di sviluppo"

#: ../src/libs/image.c:229
msgid "rotate selected images 90 degrees CCW"
msgstr "Ruota le immagini selezionate di 90° orari"

#: ../src/libs/image.c:235
msgid "rotate selected images 90 degrees CW"
msgstr "Ruota le immagini selezionate di 90° orari"

#: ../src/libs/image.c:239
msgid "reset rotation"
msgstr "Ripristina rotazione"

#: ../src/libs/image.c:242
msgid "reset rotation to EXIF data"
msgstr "Ripristina rotazione ai dati EXIF"

#: ../src/libs/image.c:247
msgid "copy locally"
msgstr "Copia localmente"

#: ../src/libs/image.c:250
msgid "copy the image locally"
msgstr "Copia l'immagine localmente"

#: ../src/libs/image.c:254
msgid "resync local copy"
msgstr "Risincronizza le copie locali"

#: ../src/libs/image.c:257
msgid "synchronize the image's XMP and remove the local copy"
msgstr "Sincronizza i file XMP e rimuovi le copie locali delle immagini"

#. DT_COLLECTION_SORT_COLOR
#: ../src/libs/image.c:262 ../src/libs/tools/filter.c:152
msgid "group"
msgstr "Raggruppa"

#: ../src/libs/image.c:265
msgid "add selected images to expanded group or create a new one"
msgstr ""
"Aggiungi le immagini selezionate ad un gruppo esteso oppure creane uno nuovo"

#: ../src/libs/image.c:269
msgid "ungroup"
msgstr "Separa"

#: ../src/libs/image.c:272
msgid "remove selected images from the group"
msgstr "Elimina le immagini selezionate dal gruppo"

#: ../src/libs/image.c:279
msgid "update image information to match changes to file"
msgstr ""

#: ../src/libs/image.c:302
msgctxt "accel"
msgid "remove from collection"
msgstr "Rimuovi dalla raccolta"

#: ../src/libs/image.c:303
msgctxt "accel"
msgid "delete from disk or send to trash"
msgstr "Elimina dal disco o sposta nel cestino"

#: ../src/libs/image.c:304
msgctxt "accel"
msgid "move to other folder"
msgstr "Sposta in un'altra cartella"

#: ../src/libs/image.c:305
msgctxt "accel"
msgid "copy to other folder"
msgstr "Copia in un'altra cartella"

#: ../src/libs/image.c:306
msgctxt "accel"
msgid "rotate selected images 90 degrees CW"
msgstr "Ruota le immagini selezionate di 90° orari"

#: ../src/libs/image.c:307
msgctxt "accel"
msgid "rotate selected images 90 degrees CCW"
msgstr "Ruota le immagini selezionate di 90° orari"

#: ../src/libs/image.c:308
msgctxt "accel"
msgid "create HDR"
msgstr "Crea HDR"

# "duplicate" traduit par "cloner" avec une bulle d'explication utilisant le terme de "copie virtuelle", dans le sens que l'image n'est pas physiquement dupliquée
#: ../src/libs/image.c:309
msgctxt "accel"
msgid "duplicate"
msgstr "Duplica "

#: ../src/libs/image.c:310
msgctxt "accel"
msgid "reset rotation"
msgstr "Ripristina rotazione "

#: ../src/libs/image.c:311
msgctxt "accel"
msgid "copy the image locally"
msgstr "Copia l'immagine localmente"

#: ../src/libs/image.c:312
msgctxt "accel"
msgid "resync the local copy"
msgstr "Risincronizza le copie locali"

#: ../src/libs/image.c:313
msgctxt "accel"
msgid "refresh exif"
msgstr "Aggiorna exif"

#. Grouping keys
#: ../src/libs/image.c:315
msgctxt "accel"
msgid "group"
msgstr "Raggruppa"

#: ../src/libs/image.c:316
msgctxt "accel"
msgid "ungroup"
msgstr "Separa"

#: ../src/libs/import.c:129
msgctxt "accel"
msgid "scan for devices"
msgstr "Cerca dispositivi"

#: ../src/libs/import.c:130
msgctxt "accel"
msgid "import from camera"
msgstr "Importa dalla fotocamera"

#: ../src/libs/import.c:131
msgctxt "accel"
msgid "tethered shoot"
msgstr "Scatto in tethering"

#: ../src/libs/import.c:132
msgctxt "accel"
msgid "import image"
msgstr "Importa immagine"

#: ../src/libs/import.c:133
msgctxt "accel"
msgid "import folder"
msgstr "Importa cartella"

#: ../src/libs/import.c:226
#, c-format
msgid "device \"%s\" connected on port \"%s\"."
msgstr "Dispositivo \"%s\" connesso sulla porta \"%s\"."

#: ../src/libs/import.c:236
msgid "import from camera"
msgstr "Importa dalla fotocamera"

#: ../src/libs/import.c:242
msgid "tethered shoot"
msgstr "Scatto in tethering"

#. No supported devices is detected lets notice user..
#: ../src/libs/import.c:266
msgid "no supported devices found"
msgstr "Nessun dispositivo supportato"

#. add extra lines to 'extra'. don't forget to destroy the widgets later.
#: ../src/libs/import.c:430
msgid "import options"
msgstr "Opzioni di importazione"

#. recursive opening.
#: ../src/libs/import.c:448
msgid "import directories recursively"
msgstr "Importa ricorsivamente le cartelle"

#: ../src/libs/import.c:450
msgid ""
"recursively import subdirectories. each directory goes into a new film roll."
msgstr ""
"Importazione ricorsiva delle sottocartelle. Ogni cartella creerà un nuovo "
"rullino."

#: ../src/libs/import.c:785
msgid "supported images"
msgstr "Immagini supportate"

#: ../src/libs/import.c:841
msgid "file has unknown format!"
msgstr "Il file ha un formato sconosciuto!"

#: ../src/libs/import.c:866
msgid "import film"
msgstr "Importa pellicola"

#. add import single image buttons
#: ../src/libs/import.c:982
msgid "image..."
msgstr "Immagine..."

#: ../src/libs/import.c:986
msgid "select one or more images to import"
msgstr "Seleziona una o più immagini da importare"

#. adding the import folder button
#: ../src/libs/import.c:993
msgid "folder..."
msgstr "Cartella..."

#: ../src/libs/import.c:997
msgid "select a folder to import as film roll"
msgstr "Seleziona una cartella da importare come rullino"

#. add the rescan button
#: ../src/libs/import.c:1006
msgid "scan for devices"
msgstr "Cerca dispositivi"

#: ../src/libs/import.c:1010
msgid "scan for newly attached devices"
msgstr "Cerca dispositivi collegati recentemente"

#: ../src/libs/lib.c:226
#, c-format
msgid "edit `%s'"
msgstr "Modifica '%s'"

#: ../src/libs/lib.c:504
msgid "nothing to save"
msgstr "Niente da salvare"

#: ../src/libs/live_view.c:140
msgid "live view"
msgstr "Visione reale"

#: ../src/libs/live_view.c:166
msgctxt "accel"
msgid "toggle live view"
msgstr "Passa alla visione reale"

#: ../src/libs/live_view.c:167
msgctxt "accel"
msgid "zoom live view"
msgstr "zoom live view"

#: ../src/libs/live_view.c:170
msgctxt "accel"
msgid "flip horizontally"
msgstr "Rifletti orizzontalmente"

#: ../src/libs/live_view.c:171
msgctxt "accel"
msgid "move focus point in (big steps)"
msgstr "Sposta all'interno il punto di messa a fuoco (a grandi passi)"

#: ../src/libs/live_view.c:172
msgctxt "accel"
msgid "move focus point in (small steps)"
msgstr "Sposta all'interno il punto di messa a fuoco (a piccoli passi)"

#: ../src/libs/live_view.c:173
msgctxt "accel"
msgid "move focus point out (small steps)"
msgstr "Sposta all'esterno il punto di messa a fuoco (a piccoli passi)"

#: ../src/libs/live_view.c:174
msgctxt "accel"
msgid "move focus point out (big steps)"
msgstr "Sposta all'esterno il punto di messa a fuoco (a grandi passi)"

#: ../src/libs/live_view.c:293
msgid "toggle live view"
msgstr "Passa alla visione reale"

#: ../src/libs/live_view.c:294
msgid "zoom live view"
msgstr "Zoom visione reale"

#: ../src/libs/live_view.c:295
msgid "rotate 90 degrees ccw"
msgstr "Ruota di 90° in senso antiorario"

#: ../src/libs/live_view.c:296
msgid "rotate 90 degrees cw"
msgstr "Ruota di 90° in senso orario"

#: ../src/libs/live_view.c:297
msgid "flip live view horizontally"
msgstr "Rifletti la visione reale orizzontalmente"

#: ../src/libs/live_view.c:323
msgid "move focus point in (big steps)"
msgstr "Sposta all'interno il punto di messa a fuoco (a grandi passi)"

#: ../src/libs/live_view.c:324
msgid "move focus point in (small steps)"
msgstr "Sposta all'interno il punto di messa a fuoco (a piccoli passi)"

#: ../src/libs/live_view.c:325
msgid "move focus point out (small steps)"
msgstr "Sposta all'esterno il punto di messa a fuoco (a piccoli passi)"

#: ../src/libs/live_view.c:326
msgid "move focus point out (big steps)"
msgstr "Sposta all'esterno il punto di messa a fuoco (a grandi passi)"

#: ../src/libs/live_view.c:383
msgid "overlay"
msgstr "Sovrapponi"

#: ../src/libs/live_view.c:385
msgid "selected image"
msgstr "Immagine selezionata"

#. DT_COLLECTION_SORT_RATING
#: ../src/libs/live_view.c:386 ../src/libs/tools/filter.c:150
msgid "id"
msgstr "ID"

#: ../src/libs/live_view.c:387
msgid "overlay another image over the live view"
msgstr "Sovrapponi un'altra immagine sopra la vista dal vivo"

#: ../src/libs/live_view.c:392 ../src/libs/metadata_view.c:100
msgid "image id"
msgstr "ID immagine"

#: ../src/libs/live_view.c:396
msgid "enter image id of the overlay manually"
msgstr "Inserisci manualmente id immagine della sovrapposizione"

#: ../src/libs/live_view.c:407
msgid "overlay mode"
msgstr "Modalità sovrapposizione"

#: ../src/libs/live_view.c:409
msgctxt "blendmode"
msgid "xor"
msgstr "Xor"

#: ../src/libs/live_view.c:410
msgctxt "blendmode"
msgid "add"
msgstr "Aggiungi"

#: ../src/libs/live_view.c:411
msgctxt "blendmode"
msgid "saturate"
msgstr "Satura"

#: ../src/libs/live_view.c:418
msgctxt "blendmode"
msgid "color dodge"
msgstr "Colore scherma"

#: ../src/libs/live_view.c:419
msgctxt "blendmode"
msgid "color burn"
msgstr "Colore brucia"

#: ../src/libs/live_view.c:420
msgctxt "blendmode"
msgid "hard light"
msgstr "Luce intensa"

#: ../src/libs/live_view.c:421
msgctxt "blendmode"
msgid "soft light"
msgstr "Luce soffusa"

#: ../src/libs/live_view.c:423
msgctxt "blendmode"
msgid "exclusion"
msgstr "Esclusione"

#: ../src/libs/live_view.c:424
msgctxt "blendmode"
msgid "HSL hue"
msgstr "HSL tonalità"

#: ../src/libs/live_view.c:425
msgctxt "blendmode"
msgid "HSL saturation"
msgstr "Saturazione HSL"

#: ../src/libs/live_view.c:426
msgctxt "blendmode"
msgid "HSL color"
msgstr "Colore HSL"

#: ../src/libs/live_view.c:427
msgctxt "blendmode"
msgid "HSL luminosity"
msgstr "Luminosità HSL"

#: ../src/libs/live_view.c:429
msgid "mode of the overlay"
msgstr "Modalità di sovrapposizione"

#: ../src/libs/live_view.c:435
msgid "split line"
msgstr "Linea di divisione"

#: ../src/libs/live_view.c:438
msgid "only draw part of the overlay"
msgstr "Disegnare solo la parte della sovrapposizione"

#: ../src/libs/location.c:98
msgid "find location"
msgstr "Trova località"

#: ../src/libs/map_settings.c:37
msgid "map settings"
msgstr "Impostazioni mappa"

#: ../src/libs/map_settings.c:94
msgid "show OSD"
msgstr "Mostra OSD"

#: ../src/libs/map_settings.c:95
msgid "toggle the visibility of the map overlays"
msgstr "Attiva o disattiva la visibilità della mappa sovrapposizioni"

#: ../src/libs/map_settings.c:103
msgid "map source"
msgstr "Mappa sorgente"

#: ../src/libs/map_settings.c:109
msgid "select the source of the map. some entries might not work"
msgstr "Scegli la mappa sorgente. Alcune potrebbero non funzionare"

#: ../src/libs/masks.c:242
#, c-format
msgid "group #%d"
msgstr "Raggruppa #%d"

#: ../src/libs/masks.c:1106
msgid "duplicate this shape"
msgstr "Duplica questa forma"

#: ../src/libs/masks.c:1110
msgid "delete this shape"
msgstr "Elimina questa forma"

#: ../src/libs/masks.c:1116
msgid "remove from group"
msgstr "Rimuovi dal gruppo"

#: ../src/libs/masks.c:1124
msgid "group the forms"
msgstr "Raggruppa le forme"

#: ../src/libs/masks.c:1133
msgid "use inversed shape"
msgstr "Usa forme invertite"

#: ../src/libs/masks.c:1139
msgid "mode : union"
msgstr "Modalità : unione"

#: ../src/libs/masks.c:1142
msgid "mode : intersection"
msgstr "Modalità : intersezione"

#: ../src/libs/masks.c:1145
msgid "mode : difference"
msgstr "Modalità : differenza"

#: ../src/libs/masks.c:1148
msgid "mode : exclusion"
msgstr "Modalità : esclusione"

#: ../src/libs/masks.c:1162
msgid "cleanup unused shapes"
msgstr "Elimina forme non in uso"

#: ../src/libs/masks.c:1637
msgid "created shapes"
msgstr "Forme create"

#: ../src/libs/metadata.c:56
msgid "metadata editor"
msgstr "Editor metadati"

#: ../src/libs/metadata.c:84
msgid "<leave unchanged>"
msgstr "<lascia intalterato>"

#: ../src/libs/metadata.c:309
msgctxt "accel"
msgid "clear"
msgstr "Pulisci"

#: ../src/libs/metadata.c:385
msgid "clear"
msgstr "Pulisci"

#: ../src/libs/metadata.c:388
msgid "remove metadata from selected images"
msgstr "Elimina metadata dalle immagini selezionate"

#: ../src/libs/metadata.c:395
msgid "write metadata for selected images"
msgstr "Scrivi metadata nelle immagini selezionate"

#. <title>\0<description>\0<rights>\0<creator>\0<publisher>
#: ../src/libs/metadata.c:434
msgid "CC BY"
msgstr "CC BY"

#: ../src/libs/metadata.c:434
msgid "Creative Commons Attribution (CC BY)"
msgstr "Attribuzione Creative Commons (CC-BY)"

#: ../src/libs/metadata.c:435
msgid "CC BY-SA"
msgstr "CC BY-SA"

#: ../src/libs/metadata.c:435
msgid "Creative Commons Attribution-ShareAlike (CC BY-SA)"
msgstr "Attribuzione Creative Commons - Condividi allo stesso modo (CC-BY-SA)"

#: ../src/libs/metadata.c:436
msgid "CC BY-ND"
msgstr "CC BY-ND"

#: ../src/libs/metadata.c:436
msgid "Creative Commons Attribution-NoDerivs (CC BY-ND)"
msgstr "Attribuzione Creative Commons - No opere derivate (CC-BY-ND)"

#: ../src/libs/metadata.c:437
msgid "CC BY-NC"
msgstr "CC BY-NC"

#: ../src/libs/metadata.c:437
msgid "Creative Commons Attribution-NonCommercial (CC BY-NC)"
msgstr "Attribuzione Creative Commons - Non commerciale (CC-BY-NC)"

#: ../src/libs/metadata.c:438
msgid "CC BY-NC-SA"
msgstr "CC BY-NC-SA"

#: ../src/libs/metadata.c:439
msgid "Creative Commons Attribution-NonCommercial-ShareAlike (CC BY-NC-SA)"
msgstr ""
"Attribuzione Creative Commons - Non commerciale - Condividi allo stesso modo "
"(CC-BY-NC-SA)"

#: ../src/libs/metadata.c:440
msgid "CC BY-NC-ND"
msgstr "CC BY-NC-ND"

#: ../src/libs/metadata.c:441
msgid "Creative Commons Attribution-NonCommercial-NoDerivs (CC BY-NC-ND)"
msgstr ""
"Attribuzione Creative Commons - Non commerciale - No opere derivate (CC-BY-"
"NC-ND)"

#: ../src/libs/metadata.c:442
msgid "all rights reserved"
msgstr "Tutti i diritti riservati"

#: ../src/libs/metadata.c:442
msgid "all rights reserved."
msgstr "Tutti i diritti riservati"

#. internal
#: ../src/libs/metadata_view.c:99
msgid "filmroll"
msgstr "Rullino"

#: ../src/libs/metadata_view.c:101
msgid "group id"
msgstr "Identificatore gruppo"

#: ../src/libs/metadata_view.c:103
msgid "version"
msgstr "Versione"

#. DT_COLLECTION_SORT_GROUP
#: ../src/libs/metadata_view.c:104 ../src/libs/tools/filter.c:153
msgid "full path"
msgstr "Percorso completo"

#: ../src/libs/metadata_view.c:107
msgid "flags"
msgstr "Etichette"

#: ../src/libs/metadata_view.c:117
msgid "focus distance"
msgstr "Distanza focale"

#: ../src/libs/metadata_view.c:119
msgid "datetime"
msgstr "Data e ora"

#: ../src/libs/metadata_view.c:121 ../src/libs/print_settings.c:1308
msgid "height"
msgstr "Altezza"

#: ../src/libs/metadata_view.c:123
msgid "export width"
msgstr "Esporta larghezza"

#: ../src/libs/metadata_view.c:124
msgid "export height"
msgstr "Esporta altezza"

#: ../src/libs/metadata_view.c:129
msgid "copyright"
msgstr "Copyright"

#: ../src/libs/metadata_view.c:133
msgid "longitude"
msgstr "Longitudine"

#: ../src/libs/metadata_view.c:134
msgid "elevation"
msgstr "Elevazione"

#: ../src/libs/metadata_view.c:138
msgid "categories"
msgstr "CategorieSenza categoria"

#: ../src/libs/metadata_view.c:149
msgid "image information"
msgstr "Informazioni immagine"

#: ../src/libs/metadata_view.c:261
#, c-format
msgid ""
"double click to jump to film roll\n"
"%s"
msgstr ""
"Doppio click andare al rullino\n"
"%s"

#: ../src/libs/metadata_view.c:292
msgid "unused"
msgstr "non usato"

#: ../src/libs/metadata_view.c:293
msgid "unused/deprecated"
msgstr "non usato/deprecato"

#: ../src/libs/metadata_view.c:294
msgid "ldr"
msgstr "ldr"

#: ../src/libs/metadata_view.c:296
msgid "hdr"
msgstr "hdr"

#: ../src/libs/metadata_view.c:297
msgid "marked for deletion"
msgstr "contrassegnata per l'eliminazione"

#: ../src/libs/metadata_view.c:298
msgid "auto-applying presets applied"
msgstr "applicato preset auto-applicante"

#: ../src/libs/metadata_view.c:299
msgid "legacy flag. set for all new images"
msgstr "Etichetta ricorsiva. impostata per tutte le nuove immagini"

#: ../src/libs/metadata_view.c:301
msgid "has .txt"
msgstr "ha .txt"

#: ../src/libs/metadata_view.c:302
msgid "has .wav"
msgstr "ha .wav"

#: ../src/libs/metadata_view.c:314
msgid "image rejected"
msgstr "immagine scartata"

#: ../src/libs/metadata_view.c:319
#, c-format
msgid "image has %d star"
msgid_plural "image has %d stars"
msgstr[0] "l'immagine ha %d stella"
msgstr[1] "le immagini hanno %d stelle"

#: ../src/libs/metadata_view.c:399 ../src/libs/snapshots.c:354
msgid "unknown"
msgstr "Sconosciuto"

#: ../src/libs/metadata_view.c:400
msgid "tiff"
msgstr "tiff"

#: ../src/libs/metadata_view.c:401
msgid "png"
msgstr "png"

#: ../src/libs/metadata_view.c:402
msgid "j2k"
msgstr "j2k"

#: ../src/libs/metadata_view.c:403
msgid "jpeg"
msgstr "jpeg"

#: ../src/libs/metadata_view.c:404
msgid "exr"
msgstr "exr"

#: ../src/libs/metadata_view.c:405
msgid "rgbe"
msgstr "rgbe"

#: ../src/libs/metadata_view.c:406
msgid "pfm"
msgstr "pfm"

#: ../src/libs/metadata_view.c:407
msgid "GraphicsMagick"
msgstr "GraphicsMagick"

#: ../src/libs/metadata_view.c:408
msgid "rawspeed"
msgstr "rawspeed"

#: ../src/libs/metadata_view.c:409
msgid "netpnm"
msgstr "netpnm"

#: ../src/libs/metadata_view.c:414
#, c-format
msgid "loader: %s"
msgstr "Caricatore: %s"

#: ../src/libs/metadata_view.c:703
msgctxt "accel"
msgid "jump to film roll"
msgstr "Vai al rullino"

#: ../src/libs/modulegroups.c:85
msgid "modulegroups"
msgstr "Moduli di gruppo"

#: ../src/libs/modulegroups.c:181
msgid "show only active modules"
msgstr "Mostra solo i moduli attivi"

#: ../src/libs/modulegroups.c:188
msgid "show only your favourite modules (selected in `more modules' below)"
msgstr ""
"Mostra soltanto i moduli preferiti (selezionati nei successivi `ulteriori "
"moduli')"

#: ../src/libs/modulegroups.c:194
msgid "basic group"
msgstr "Gruppo base"

#: ../src/libs/modulegroups.c:200
msgid "tone group"
msgstr "Gruppo tonalità"

#: ../src/libs/modulegroups.c:206
msgid "color group"
msgstr "Gruppo colore"

#: ../src/libs/modulegroups.c:212
msgid "correction group"
msgstr "Gruppo correzione"

#: ../src/libs/modulegroups.c:218
msgid "effects group"
msgstr "gruppo effetti"

#. search box
#: ../src/libs/modulegroups.c:230
msgid "search module"
msgstr "Cerca modulo"

#: ../src/libs/modulegroups.c:237
msgid "search modules by name or tag"
msgstr "Cerca i moduli tramite il nome o un Tag"

#: ../src/libs/modulegroups.c:244
msgid "clear text"
msgstr "Pulisci testo"

#: ../src/libs/modulelist.c:58
msgid "more modules"
msgstr "Altri moduli"

#: ../src/libs/modulelist.c:366
msgid "subset: no module"
msgstr "Sottogruppo: nessun modulo"

#: ../src/libs/modulelist.c:367
msgid "subset: all modules"
msgstr "Sottogruppo: tutti i moduli"

#. the modules that are activated by default in the initial configuration
#: ../src/libs/modulelist.c:370
msgid "subset: default modules"
msgstr ""

#. raw handling
#. tones
#. colors
#. sharpness
#. image reconstruction
#: ../src/libs/modulelist.c:380
msgid "workspace: all-purpose"
msgstr "Spazio di lavoro: per tutte le necessità"

#. raw handling
#. tones
#. colors
#. sharpness
#. image reconstruction
#. HDR reconstruction - tones
#. HDR reconstruction - colors
#: ../src/libs/modulelist.c:392
msgid "workspace: landscape & HDR"
msgstr "Spazio di lavoro: panorama ed HDR"

#: ../src/libs/modulelist.c:404
msgid "workspace: architecture & streets"
msgstr "Spazio di lavoro: architettura e strade"

#. raw handling
#. tones
#. colors
#. sharpness
#. image reconstruction
#. retouch
#: ../src/libs/modulelist.c:415
msgid "workspace: portrait & beauty"
msgstr "Spazio di lavoro: ritratto e bellezza"

#. raw handling
#. tones
#. colors
#. sharpness
#. image reconstruction
#. denoising
#: ../src/libs/modulelist.c:426
msgid "workspace: lowlight & high ISO"
msgstr "Spazio di lavoro: luce tenue e alti ISO"

#: ../src/libs/modulelist.c:434
msgid "subset: creative modules only"
msgstr ""

#: ../src/libs/modulelist.c:444
msgid "subset: technical modules only"
msgstr ""

#: ../src/libs/navigation.c:62
msgid "navigation"
msgstr "Navigazione"

#: ../src/libs/navigation.c:504
msgid "small"
msgstr "Piccola"

#: ../src/libs/navigation.c:508
msgid "fit to screen"
msgstr "Adatta allo schermo"

#: ../src/libs/navigation.c:512
msgid "50%"
msgstr "50%"

#: ../src/libs/navigation.c:516
msgid "100%"
msgstr "100%"

#: ../src/libs/navigation.c:520
msgid "200%"
msgstr "200%"

#: ../src/libs/navigation.c:524
msgid "400%"
msgstr "400%"

#: ../src/libs/navigation.c:528
msgid "800%"
msgstr "800%"

#: ../src/libs/navigation.c:532
msgid "1600%"
msgstr "1600%"

#: ../src/libs/navigation.c:569
msgctxt "accel"
msgid "hide navigation thumbnail"
msgstr ""

#. //////////////////////// PRINT SETTINGS
#: ../src/libs/print_settings.c:44 ../src/libs/print_settings.c:1396
msgid "print settings"
msgstr "Opzioni di stampa"

#. FIXME: ellipsize title/printer as the export completed message is ellipsized
#: ../src/libs/print_settings.c:237 ../src/libs/print_settings.c:435
#, c-format
msgid "processing `%s' for `%s'"
msgstr "Processo '%s' per '%s'"

#: ../src/libs/print_settings.c:279
#, c-format
msgid "cannot open printer profile `%s'"
msgstr "Impossibile aprire il profilo stampante `%s'"

#: ../src/libs/print_settings.c:288
#, c-format
msgid "error getting output profile for image %d"
msgstr "errore nell'ottenere un profilo di output dall'immagine %d"

#: ../src/libs/print_settings.c:296
#, c-format
msgid "cannot apply printer profile `%s'"
msgstr "Impossibile applicare il profilo stampante `%s'"

#: ../src/libs/print_settings.c:316
msgid "failed to create temporary pdf for printing"
msgstr "non posso creare un pdf temporaneo per stampare"

#: ../src/libs/print_settings.c:390
msgid "cannot print until a picture is selected"
msgstr "impossibile stampare finché una immagine non è selezionata"

#: ../src/libs/print_settings.c:395
msgid "cannot print until a printer is selected"
msgstr "impossibile stampare finché una stampante non è selezionata"

#: ../src/libs/print_settings.c:400
msgid "cannot print until a paper is selected"
msgstr "impossibile stampare finché una pagina è selezionata"

#. in this case no need to release from cache what we couldn't get
#: ../src/libs/print_settings.c:427
#, c-format
msgid "cannot get image %d for printing"
msgstr "Non posso preparare l'immagine %d per la stampa"

#: ../src/libs/print_settings.c:694
#, c-format
msgid "%3.2f (dpi:%d)"
msgstr "%3.2f (dpi:%d)"

#: ../src/libs/print_settings.c:1163
msgid "printer"
msgstr "stampante"

#: ../src/libs/print_settings.c:1175
msgid "media"
msgstr "media"

#: ../src/libs/print_settings.c:1194
msgid "color management in printer driver"
msgstr "gestione colore nel driver di stampa"

#: ../src/libs/print_settings.c:1229
#, c-format
msgid "printer ICC profiles in %s or %s"
msgstr "profilo ICC della stampante in %s o %s "

#: ../src/libs/print_settings.c:1251
msgid "black point compensation"
msgstr "Compensazione del punto di nero"

#: ../src/libs/print_settings.c:1259
msgid "activate black point compensation when applying the printer profile"
msgstr ""
"Attiva la compensazione del punto di nero quando viene applicato il profilo "
"stampante"

#. //////////////////////// PAGE SETTINGS
#: ../src/libs/print_settings.c:1265
msgid "page"
msgstr "Pagina"

#: ../src/libs/print_settings.c:1302
msgid "image width/height"
msgstr "Larghezza/altezza immagine"

#: ../src/libs/print_settings.c:1306
msgid " x "
msgstr " x "

#: ../src/libs/print_settings.c:1314
msgid "scale factor"
msgstr "Fattore di scala"

#: ../src/libs/print_settings.c:1319
msgid ""
"image scale factor from native printer DPI:\n"
" < 1 means that it is downscaled (best quality)\n"
" > 1 means that the image is upscaled\n"
" a too large value may result in poor print quality"
msgstr ""
"Fattore di scala dell'immagine dai DPI nativi della stampante:\n"
" < 1 significa che è stato effettuato un downscale (qualità migliore)\n"
" > 1 significa che è stato effettuato un upscale\n"
"un valore troppo alto può portare ad una qualità di stampa scadente"

#. d->b_top  = gtk_spin_button_new_with_range(0, 10000, 1);
#: ../src/libs/print_settings.c:1333
msgid "top margin"
msgstr "margine superiore"

#. d->b_left  = gtk_spin_button_new_with_range(0, 10000, 1);
#: ../src/libs/print_settings.c:1337
msgid "left margin"
msgstr "margine sinistro"

#: ../src/libs/print_settings.c:1340
msgid "lock"
msgstr "Acquisisci"

#: ../src/libs/print_settings.c:1341
msgid "change all margins uniformly"
msgstr "cambia tutti i margini uniformemente"

#. d->b_right  = gtk_spin_button_new_with_range(0, 10000, 1);
#: ../src/libs/print_settings.c:1345
msgid "right margin"
msgstr "margine destro"

#. d->b_bottom  = gtk_spin_button_new_with_range(0, 10000, 1);
#: ../src/libs/print_settings.c:1349
msgid "bottom margin"
msgstr "margine inferiore"

#: ../src/libs/print_settings.c:1491
msgid "temporary style to use while printing"
msgstr "Stile temporaneo da utilizzare durante la stampa"

#. Print button
#: ../src/libs/print_settings.c:1528
msgid "print"
msgstr "Stampa"

#: ../src/libs/print_settings.c:1530
msgid "print with current settings"
msgstr "Stampa con le impostazioni correnti"

#: ../src/libs/print_settings.c:1997
msgctxt "accel"
msgid "print"
msgstr "Stampa"

#: ../src/libs/recentcollect.c:51
msgid "recently used collections"
msgstr "Raccolte usate recentemente"

#: ../src/libs/recentcollect.c:85
msgctxt "accel"
msgid "jump back to previous collection"
msgstr "Torna alla raccolta precedente"

#: ../src/libs/recentcollect.c:118
msgid " and "
msgstr "e"

#: ../src/libs/recentcollect.c:123
msgid " or "
msgstr "o"

#. case DT_LIB_COLLECT_MODE_AND_NOT:
#: ../src/libs/recentcollect.c:128
msgid " but not "
msgstr "ma non"

#: ../src/libs/select.c:104
msgid "select all images in current collection"
msgstr "Seleziona tutte le immagini nella raccolta corrente"

#: ../src/libs/select.c:108
msgid "select none"
msgstr "Seleziona nessuna"

#: ../src/libs/select.c:111
msgid "clear selection"
msgstr "Pulisci selezione"

#: ../src/libs/select.c:116
msgid "invert selection"
msgstr "Inverti selezione"

#: ../src/libs/select.c:118
msgid ""
"select unselected images\n"
"in current collection"
msgstr ""
"Seleziona le immagini non selezionate\n"
"nella raccolta corrente"

#: ../src/libs/select.c:123
msgid "select film roll"
msgstr "Seleziona rullino"

#: ../src/libs/select.c:126
msgid ""
"select all images which are in the same\n"
"film roll as the selected images"
msgstr ""
"Seleziona tutte le immagini nello stesso\n"
"rullino delle immagini selezionate"

#: ../src/libs/select.c:131
msgid "select untouched"
msgstr "Selez. non modificate"

#: ../src/libs/select.c:134
msgid ""
"select untouched images in\n"
"current collection"
msgstr ""
"Seleziona le immagini non modificate\n"
"in questa raccolta"

#. setup selection accelerators
#: ../src/libs/select.c:251 ../src/libs/tools/filmstrip.c:206
msgctxt "accel"
msgid "select all"
msgstr "Seleziona tutte"

#: ../src/libs/select.c:252 ../src/libs/tools/filmstrip.c:207
msgctxt "accel"
msgid "select none"
msgstr "Seleziona nessuna"

#: ../src/libs/select.c:253 ../src/libs/tools/filmstrip.c:208
msgctxt "accel"
msgid "invert selection"
msgstr "Inverti selezione"

#: ../src/libs/select.c:254 ../src/libs/tools/filmstrip.c:209
msgctxt "accel"
msgid "select film roll"
msgstr "Seleziona rullino"

#: ../src/libs/select.c:255 ../src/libs/tools/filmstrip.c:210
msgctxt "accel"
msgid "select untouched"
msgstr "Selez. non modificate"

#: ../src/libs/session.c:47
msgid "session"
msgstr "Sessione"

#: ../src/libs/session.c:109
msgid "create"
msgstr "Crea"

#: ../src/libs/snapshots.c:80
msgid "snapshots"
msgstr "Istantanee"

#: ../src/libs/snapshots.c:101
msgctxt "accel"
msgid "take snapshot"
msgstr "Scatta un'istantanea"

#. create take snapshot button
#: ../src/libs/snapshots.c:271
msgid "take snapshot"
msgstr "Scatta un'istantanea"

#: ../src/libs/snapshots.c:274
msgid ""
"take snapshot to compare with another image or the same image at another "
"stage of development"
msgstr ""
"Prende un'istantanea da confrontare con un'altra immagine o la stessa in un "
"altro punto dello sviluppo "

#: ../src/libs/styles.c:49
msgid "styles"
msgstr "Stili"

#: ../src/libs/styles.c:70
msgctxt "accel"
msgid "delete"
msgstr "Elimina"

#: ../src/libs/styles.c:72
msgctxt "accel"
msgid "import"
msgstr "Importa"

#: ../src/libs/styles.c:274
#, c-format
msgid "do you really want to delete style '%s'?"
msgstr "Vuoi veramente eliminare lo stile `%s'?"

#: ../src/libs/styles.c:279
msgid "delete style?"
msgstr "Elimino stile?"

#: ../src/libs/styles.c:323
msgid "select style"
msgstr "Selezione stile"

#: ../src/libs/styles.c:336
msgid "darktable style files"
msgstr "File stile di darktable"

#: ../src/libs/styles.c:411
msgid ""
"available styles,\n"
"doubleclick to apply"
msgstr ""
"Stili disponibili,\n"
"doppio click per applicare"

#: ../src/libs/styles.c:417
msgid "filter style names"
msgstr "Filtra nome stile"

#: ../src/libs/styles.c:432
msgid "create duplicate"
msgstr "Crea duplicato"

#: ../src/libs/styles.c:437
msgid "creates a duplicate of the image before applying style"
msgstr "Crea duplicato dell'immagine prima di applicare lo stile"

#. create
#: ../src/libs/styles.c:445
msgid "create..."
msgstr "Crea..."

#: ../src/libs/styles.c:447
msgid "create styles from history stack of selected images"
msgstr "Crea uno stile dalla coda di sviluppo delle immagini selezionate"

#. edit
#: ../src/libs/styles.c:451
msgid "edit..."
msgstr "Modifica..."

#: ../src/libs/styles.c:454
msgid "edit the selected style in list above"
msgstr "Modifica lo stile selezionato nella lista superiore"

#: ../src/libs/styles.c:461
msgid "deletes the selected style in list above"
msgstr "Elimina lo stile selezionato nella lista superiore"

#. import button
#: ../src/libs/styles.c:465 ../src/libs/tagging.c:2690
msgctxt "verb"
msgid "import..."
msgstr "Importa..."

#: ../src/libs/styles.c:467
msgid "import style from a style file"
msgstr "Importa uno stile da un file stile"

#: ../src/libs/styles.c:474
msgid "export the selected style into a style file"
msgstr "Esporta lo stile selezionato in un file stile"

#: ../src/libs/tagging.c:96
msgid "tagging"
msgstr "Etichettatura"

#: ../src/libs/tagging.c:121
msgctxt "accel"
msgid "attach"
msgstr "Allega"

#: ../src/libs/tagging.c:122
msgctxt "accel"
msgid "detach"
msgstr "Scollega"

#: ../src/libs/tagging.c:123
msgctxt "accel"
msgid "new"
msgstr "Nuova"

#: ../src/libs/tagging.c:124
msgctxt "accel"
msgid "tag"
msgstr "Etichetta"

#: ../src/libs/tagging.c:1039
msgid "attach tag to all"
msgstr "Allega etichetta a tutte le immagini"

#: ../src/libs/tagging.c:1047 ../src/libs/tagging.c:1912
msgid "detach tag"
msgstr "Rimuovi etichetta"

#: ../src/libs/tagging.c:1162
msgid "delete tag?"
msgstr "Eliminare etichetta?"

#: ../src/libs/tagging.c:1169 ../src/libs/tagging.c:1266
#: ../src/libs/tagging.c:1520
#, c-format
msgid "tag: %s "
msgstr "Tag: %s "

#: ../src/libs/tagging.c:1176
#, c-format
msgid ""
"do you really want to delete the tag `%s'?\n"
"%d image is assigned this tag!"
msgid_plural ""
"do you really want to delete the tag `%s'?\n"
"%d images are assigned this tag!"
msgstr[0] ""
"Vuoi veramente eliminare l'etichetta '%s'?\n"
"A %d immagine è assegnata questa etichetta!"
msgstr[1] ""
"Vuoi veramente eliminare l'etichetta '%s'?\n"
"A %d immagini è assegnata questa etichetta!"

# lorsque l'action n'engendre pas de suppression physique, on emploie le terme "enlever"
#: ../src/libs/tagging.c:1212
#, c-format
msgid "tag %s removed"
msgstr "Etichetta %s rimossa"

#: ../src/libs/tagging.c:1259 ../src/libs/tagging.c:1924
msgid "delete branch"
msgstr ""

#: ../src/libs/tagging.c:1273
#, c-format
msgid "<u>%d</u> tag will be deleted."
msgid_plural "<u>%d</u> tags will be deleted."
msgstr[0] ""
msgstr[1] ""

#: ../src/libs/tagging.c:1278 ../src/libs/tagging.c:1532
#: ../src/libs/tagging.c:1752
#, c-format
msgid "<u>%d</u> image will be updated"
msgid_plural "<u>%d</u> images will be updated "
msgstr[0] ""
msgstr[1] ""

#: ../src/libs/tagging.c:1304
#, c-format
msgid "%d tags removed"
msgstr "Rimosse %d etichette"

#: ../src/libs/tagging.c:1347
msgid "create tag"
msgstr "Crea etichetta"

#: ../src/libs/tagging.c:1357 ../src/libs/tagging.c:1540
msgid "name: "
msgstr "Nome:"

#: ../src/libs/tagging.c:1370
#, c-format
msgid "add to: \"%s\" "
msgstr "Aggiungi a: \"%s\" "

#: ../src/libs/tagging.c:1376 ../src/libs/tagging.c:1555
msgid "category"
msgstr "Categoria"

#: ../src/libs/tagging.c:1379 ../src/libs/tagging.c:1558
msgid "private"
msgstr "privato"

#: ../src/libs/tagging.c:1385 ../src/libs/tagging.c:1564
msgid "synonyms: "
msgstr "Sinonimi: "

#: ../src/libs/tagging.c:1402 ../src/libs/tagging.c:1585
#: ../src/libs/tagging.c:1774
msgid "empty tag is not allowed, aborting"
msgstr "Non è ammesso un tag vuoto, interruzione"

#: ../src/libs/tagging.c:1404
msgid "'|' character is not allowed to create a tag. aborting."
msgstr "Il carattere '|' non è ammesso per la creazione dei Tag. Interruzione."

#: ../src/libs/tagging.c:1419
msgid "tag name already exists. aborting."
msgstr "Nome etichetta già esistente. Operazione annullata."

#: ../src/libs/tagging.c:1513
msgid "edit tag"
<<<<<<< HEAD
msgstr "Modifica il Tag..."
=======
msgstr "Modifica etichetta"
>>>>>>> 161892fb

#: ../src/libs/tagging.c:1527 ../src/libs/tagging.c:1747
#, c-format
msgid "<u>%d</u> tag will be updated."
msgid_plural "<u>%d</u> tags will be updated."
msgstr[0] ""
msgstr[1] ""

#: ../src/libs/tagging.c:1587
msgid ""
"'|' character is not allowed for renaming tag.\n"
"to modify the hierachy use rename path instead. Aborting."
msgstr ""
"Il carattere '|' non è ammesso quale Tag per la rinomina.\n"
"per modificare la gerarchia rinomina il percorso piuttosto. Interruzione."

#: ../src/libs/tagging.c:1625
#, c-format
msgid "at least one new tag name (%s) already exists, aborting"
msgstr "Esiste almeno un nome di nuova etichetta (%s). Operazione annullata"

#: ../src/libs/tagging.c:1733
msgid "rename path?"
<<<<<<< HEAD
msgstr "Rinomina il percorso..."
=======
msgstr "Rinomina percorso?"
>>>>>>> 161892fb

#: ../src/libs/tagging.c:1740
#, c-format
msgid "selected path: %s "
msgstr "Percorso selezionato: %s"

#: ../src/libs/tagging.c:1776
msgid "'|' misplaced, empty tag is not allowed, aborting"
msgstr "'|' posizionato male, non è ammesso un Tag vuoto, interruzione"

#: ../src/libs/tagging.c:1802
#, c-format
msgid "at least one new tagname (%s) already exists, aborting."
msgstr "Esiste almeno un nome di nuova etichetta (%s). Operazione annullata"

#: ../src/libs/tagging.c:1908
msgid "attach tag"
msgstr "Assegna etichetta"

#: ../src/libs/tagging.c:1920
msgid "delete tag"
msgstr "Elimina etichetta"

#: ../src/libs/tagging.c:1930
msgid "create tag..."
msgstr "Crea etichetta..."

#: ../src/libs/tagging.c:1934
msgid "edit tag..."
msgstr "Modifica etichetta..."

#: ../src/libs/tagging.c:1943
msgid "rename path..."
msgstr "Rinomina il percorso..."

#: ../src/libs/tagging.c:1950
msgid "copy to entry"
msgstr ""

#: ../src/libs/tagging.c:1974
msgid "go to tag collection"
msgstr "Vai alla raccolta etichette"

#: ../src/libs/tagging.c:1980
msgid "go back to work"
msgstr "Ritorna a lavorare"

#: ../src/libs/tagging.c:2096
#, c-format
msgid "%s"
msgstr "%s"

#: ../src/libs/tagging.c:2097
msgid "(private)"
msgstr "(privato)"

#: ../src/libs/tagging.c:2123
msgid "Select a keyword file"
msgstr "Seleziona un file keyword"

#: ../src/libs/tagging.c:2126
msgid "_import"
msgstr "_Importa"

#: ../src/libs/tagging.c:2140
msgid "error importing tags"
msgstr "Errore durante l'importazione delle tag"

#: ../src/libs/tagging.c:2142
#, c-format
msgid "%zd tags imported"
msgstr "importate %zd etichette"

#: ../src/libs/tagging.c:2164
msgid "Select file to export to"
msgstr "Seleziona file da esportare"

#: ../src/libs/tagging.c:2167
msgid "_export"
msgstr "_Esporta"

#: ../src/libs/tagging.c:2182
msgid "error exporting tags"
msgstr "Errore durante l'esportazione delle tag"

#: ../src/libs/tagging.c:2184
#, c-format
msgid "%zd tags exported"
msgstr "esportate %zd etichette"

#: ../src/libs/tagging.c:2542
msgid ""
"attached tags,\n"
"double-click to detach\n"
"right-click for other actions on attached tag,\n"
"ctrl-wheel scroll to resize the window"
msgstr ""
"Tag applicati,\n"
"Doppio click per rimuovere\n"
"Click destro per altre azioni sul Tag applicato,\n"
"CTRL+rotella del mouse per ridimensionare la finestra"

#: ../src/libs/tagging.c:2553
msgid "attach"
msgstr "Allega"

#: ../src/libs/tagging.c:2556
msgid "attach tag to all selected images"
msgstr "Allega etichetta alle immagini selezionate"

#: ../src/libs/tagging.c:2561
msgid "detach"
msgstr "Rimuovi"

#: ../src/libs/tagging.c:2564
msgid "detach tag from all selected images"
msgstr "Rimuovi etichetta dalle immagini selezionate"

#: ../src/libs/tagging.c:2571
msgid "toggle list with / without hierarchy"
msgstr ""

#: ../src/libs/tagging.c:2579
msgid "toggle sort by name or by count"
msgstr ""

#: ../src/libs/tagging.c:2589
msgid "toggle show or not darktable tags"
msgstr "Attiva o disattiva la visualizzazione dei Tag di darktable"

#: ../src/libs/tagging.c:2605
msgid "enter tag name"
msgstr "Inserisci nome etichetta"

#: ../src/libs/tagging.c:2615
msgid "clear entry"
msgstr "Pulisci"

#: ../src/libs/tagging.c:2667
msgid ""
"tag dictionary,\n"
"double-click to attach,\n"
"right-click for other actions on selected tag,\n"
"ctrl-wheel scroll to resize the window"
msgstr ""
"Dizionario dei Tag,\n"
"Doppio click per applicare,\n"
"Click destro per altre azioni sul Tag selezionato,\n"
"CTRL+rotella del mouse per ridimensionare la finestra"

#: ../src/libs/tagging.c:2682
msgid "new"
msgstr "Nuova"

#: ../src/libs/tagging.c:2685
msgid ""
"create a new tag with the\n"
"name you entered"
msgstr ""
"Crea una nuova etichetta con il\n"
" nome inserito"

#: ../src/libs/tagging.c:2693
msgid "import tags from a Lightroom keyword file"
msgstr "Importa tags da un keyword file di Lightroom"

#: ../src/libs/tagging.c:2698
msgctxt "verb"
msgid "export..."
msgstr "Esporta..."

#: ../src/libs/tagging.c:2701
msgid "export all tags to a Lightroom keyword file"
msgstr "Esporta tutte le tag in un file keyword di Lightroom"

#: ../src/libs/tagging.c:2708
msgid "toggle list / tree view"
msgstr "Commuta visualizzazione lista / albero"

#: ../src/libs/tagging.c:2716
msgid "toggle list with / without suggestion"
msgstr "Attiva la lista con o senza suggerimento"

#: ../src/libs/tagging.c:2821
msgid ""
"tag shortcut is not active with tag tree view. please switch to list view"
msgstr ""

#: ../src/libs/tools/battery_indicator.c:38
#: ../src/libs/tools/battery_indicator.c:71
msgid "battery indicator"
msgstr "Indicatore della batteria"

#: ../src/libs/tools/colorlabels.c:40
msgid "colorlabels"
msgstr "Etichette colore"

#. setup list of tooltips
#: ../src/libs/tools/colorlabels.c:71
msgid ""
"toggle red label\n"
"of selected images"
msgstr "Attiva etichetta rossa delle immagini selezionate"

#: ../src/libs/tools/colorlabels.c:72
msgid ""
"toggle yellow label\n"
"of selected images"
msgstr "Attiva etichetta gialla delle immagini selezionate"

#: ../src/libs/tools/colorlabels.c:73
msgid ""
"toggle green label\n"
"of selected images"
msgstr "Attiva etichetta verde delle immagini selezionate"

#: ../src/libs/tools/colorlabels.c:74
msgid ""
"toggle blue label\n"
"of selected images"
msgstr "Attiva etichetta blu delle immagini selezionate"

#: ../src/libs/tools/colorlabels.c:75
msgid ""
"toggle purple label\n"
"of selected images"
msgstr "Attiva etichetta viola delle immagini selezionate"

#: ../src/libs/tools/colorlabels.c:76
msgid "clear all labels of selected images"
msgstr "Rimuove tutte le etichette dalle immagini selezionate"

#: ../src/libs/tools/darktable.c:60
msgid "darktable"
msgstr "darktable"

#: ../src/libs/tools/darktable.c:253
#, c-format
msgid "copyright (c) the authors 2009-%s"
msgstr "copyright (c) - gli autori 2009-%s"

#: ../src/libs/tools/darktable.c:257
msgid "organize and develop images from digital cameras"
msgstr "Organizza e sviluppa immagini dalla tua fotocamera digitale"

#: ../src/libs/tools/darktable.c:272
msgid "translator-credits"
msgstr "Mauro 'bartokk' Bartoccelli <bartokk@gmail.com>"

#: ../src/libs/tools/filmstrip.c:152
msgid "filmstrip"
msgstr "Provino"

#. setup rating key accelerators
#. Rating keys
#: ../src/libs/tools/filmstrip.c:179 ../src/views/lighttable.c:4387
msgctxt "accel"
msgid "rate 0"
msgstr "valuta 0"

#: ../src/libs/tools/filmstrip.c:180 ../src/views/lighttable.c:4388
msgctxt "accel"
msgid "rate 1"
msgstr "Valuta 1"

#: ../src/libs/tools/filmstrip.c:181 ../src/views/lighttable.c:4389
msgctxt "accel"
msgid "rate 2"
msgstr "Valuta 2"

#: ../src/libs/tools/filmstrip.c:182 ../src/views/lighttable.c:4390
msgctxt "accel"
msgid "rate 3"
msgstr "Valuta 3"

#: ../src/libs/tools/filmstrip.c:183 ../src/views/lighttable.c:4391
msgctxt "accel"
msgid "rate 4"
msgstr "Valuta 4"

#: ../src/libs/tools/filmstrip.c:184 ../src/views/lighttable.c:4392
msgctxt "accel"
msgid "rate 5"
msgstr "Valuta 5"

#: ../src/libs/tools/filmstrip.c:185 ../src/views/lighttable.c:4393
msgctxt "accel"
msgid "rate reject"
msgstr "Valuta rifiutato"

#. setup history key accelerators
#: ../src/libs/tools/filmstrip.c:188
msgctxt "accel"
msgid "copy history"
msgstr "Copia coda di sviluppo"

#: ../src/libs/tools/filmstrip.c:189
msgctxt "accel"
msgid "copy history parts"
msgstr "Copia parti della coda di sviluppo"

#: ../src/libs/tools/filmstrip.c:191
msgctxt "accel"
msgid "paste history"
msgstr "Incolla coda di sviluppo"

#: ../src/libs/tools/filmstrip.c:192
msgctxt "accel"
msgid "paste history parts"
msgstr "Incolla parti della coda di sviluppo"

#: ../src/libs/tools/filmstrip.c:194
msgctxt "accel"
msgid "discard history"
msgstr "Elimina coda di sviluppo"

#: ../src/libs/tools/filmstrip.c:196
msgctxt "accel"
msgid "duplicate image"
msgstr "Duplica immagine"

#. setup color label accelerators
#. Initializing accelerators
#. Color labels keys
#: ../src/libs/tools/filmstrip.c:199 ../src/views/lighttable.c:4379
msgctxt "accel"
msgid "color red"
msgstr "Rosso"

#: ../src/libs/tools/filmstrip.c:200 ../src/views/lighttable.c:4380
msgctxt "accel"
msgid "color yellow"
msgstr "Giallo"

#: ../src/libs/tools/filmstrip.c:201 ../src/views/lighttable.c:4381
msgctxt "accel"
msgid "color green"
msgstr "Verde"

#: ../src/libs/tools/filmstrip.c:202 ../src/views/lighttable.c:4382
msgctxt "accel"
msgid "color blue"
msgstr "Blu"

#: ../src/libs/tools/filmstrip.c:203 ../src/views/lighttable.c:4383
msgctxt "accel"
msgid "color purple"
msgstr "Viola"

#: ../src/libs/tools/filter.c:65
msgid "filter"
msgstr "Filtro"

#. list label
#: ../src/libs/tools/filter.c:107
msgid "view"
msgstr "Vista"

#: ../src/libs/tools/filter.c:126
msgid "unstarred only"
msgstr "Solo senza valutazione"

#: ../src/libs/tools/filter.c:132
msgid "rejected only"
msgstr "Solo le scartate"

#: ../src/libs/tools/filter.c:133
msgid "all except rejected"
msgstr "Tutte escluso le scartate"

#. sort by label
#: ../src/libs/tools/filter.c:141
msgid "sort by"
msgstr "Ordina per"

#. DT_COLLECTION_SORT_PAT
#: ../src/libs/tools/filter.c:154
msgid "custom sort"
msgstr "Ordinamento personalizzato"

#. DT_COLLECTION_SORT_ASPECT_RATIO
#: ../src/libs/tools/filter.c:158
msgid "shuffle"
msgstr "Mescola"

#: ../src/libs/tools/global_toolbox.c:52
msgid "preferences"
msgstr "Preferenze"

#: ../src/libs/tools/global_toolbox.c:88 ../src/libs/tools/global_toolbox.c:140
msgid "expand grouped images"
msgstr "Espandi immagini raggruppate"

#: ../src/libs/tools/global_toolbox.c:90 ../src/libs/tools/global_toolbox.c:142
msgid "collapse grouped images"
msgstr "Nascondi immagini raggruppate"

#: ../src/libs/tools/global_toolbox.c:99 ../src/libs/tools/global_toolbox.c:160
msgid "hide image overlays"
msgstr "Nascondi sovrapposizioni immagine"

#: ../src/libs/tools/global_toolbox.c:101
#: ../src/libs/tools/global_toolbox.c:162
msgid "show image overlays"
msgstr "Mostra sovrapposizioni immagine"

#: ../src/libs/tools/global_toolbox.c:108
msgid "enable this, then click on a control element to see its online help"
msgstr ""

#: ../src/libs/tools/global_toolbox.c:118
msgid "show global preferences"
msgstr "Mostra preferenze globali"

#: ../src/libs/tools/global_toolbox.c:232
msgid "do you want to access https://darktable.gitlab.io/doc/?"
msgstr "Vuoi aprire https://darktable.gitlab.io/doc/?"

#: ../src/libs/tools/global_toolbox.c:237
msgid "access the online usermanual?"
msgstr "Vuoi aprire il manuale utente online?"

#: ../src/libs/tools/global_toolbox.c:277
msgid "help url opened in web browser"
msgstr "Url di aiuto aperto nel web browser"

#: ../src/libs/tools/global_toolbox.c:282
msgid "there is no help available for this element"
msgstr "Non c'è un aiuto disponibile per questo elemento"

#: ../src/libs/tools/global_toolbox.c:324
msgctxt "accel"
msgid "grouping"
msgstr "Raggruppa"

#: ../src/libs/tools/global_toolbox.c:325
msgctxt "accel"
msgid "preferences"
msgstr "Preferenze"

#: ../src/libs/tools/global_toolbox.c:326
msgctxt "accel"
msgid "show overlays"
msgstr "Mostra sovrapposizioni"

#: ../src/libs/tools/hinter.c:42
msgid "hinter"
msgstr "Suggerimento"

#: ../src/libs/tools/image_infos.c:40
msgid "image infos"
msgstr "Informazioni immagine"

#: ../src/libs/tools/lighttable.c:140
msgid "zoomable light table"
msgstr "Tavolo Luminoso zoomabile"

#: ../src/libs/tools/lighttable.c:141
msgid "file manager"
msgstr "Gestore file"

#: ../src/libs/tools/lighttable.c:142
msgid "culling"
msgstr ""

#: ../src/libs/tools/lighttable.c:173
msgid "fixed zoom"
msgstr "Ingrandimento fisso"

#: ../src/libs/tools/lighttable.c:174
msgid "dynamic zoom"
msgstr "Ingrandimento dinamico"

#. view accels
#: ../src/libs/tools/lighttable.c:212
msgctxt "accel"
msgid "zoom max"
msgstr "Ingrandimento massimo"

#: ../src/libs/tools/lighttable.c:215
msgctxt "accel"
msgid "zoom min"
msgstr "Ingrandimento minimo"

#: ../src/libs/tools/lighttable.c:217
msgctxt "accel"
msgid "toggle culling mode"
msgstr ""

#: ../src/libs/tools/lighttable.c:218
msgctxt "accel"
msgid "toggle culling dynamic mode"
msgstr ""

#: ../src/libs/tools/lighttable.c:219
msgctxt "accel"
msgid "toggle culling zoom mode"
msgstr ""

#: ../src/libs/tools/module_toolbox.c:46
msgid "module toolbox"
msgstr "Modulo strumenti"

#: ../src/libs/tools/ratings.c:54
msgid "ratings"
msgstr "Valutazione"

#: ../src/libs/tools/timeline.c:110
msgid "timeline"
msgstr "Linea temporale"

#: ../src/libs/tools/timeline.c:1487
msgctxt "accel"
msgid "start selection"
msgstr "Inizia selezione"

#: ../src/libs/tools/timeline.c:1488
msgctxt "accel"
msgid "stop selection"
msgstr "Interrompi selezione"

#: ../src/libs/tools/view_toolbox.c:46
msgid "view toolbox"
msgstr "Visualizza strumenti"

#: ../src/libs/tools/viewswitcher.c:58
msgid "viewswitcher"
msgstr "Modifica vista"

#. char *italic = g_strdup_printf("<i>%s</i>", _("other"));
#. italic
#: ../src/libs/tools/viewswitcher.c:146
msgid "other"
msgstr "Altro"

#: ../src/lua/lualib.c:295
msgctxt "accel"
msgid "reset lib parameters"
msgstr "Resetta i parametri della raccolta"

#: ../src/lua/preferences.c:644
msgid "select file"
msgstr "seleziona un file"

#: ../src/lua/preferences.c:724
#, c-format
msgid "double click to reset to `%f'"
msgstr "Doppio click per ripristinare a `%f'"

#: ../src/lua/preferences.c:800
msgid "lua options"
msgstr "Opzioni lua"

#: ../src/views/darkroom.c:487
msgid "gamut check"
msgstr "Controllo gamma"

#: ../src/views/darkroom.c:487
msgid "soft proof"
msgstr "Prova colore a monitor"

#: ../src/views/darkroom.c:1037
msgid "no userdefined presets for favorite modules were found"
msgstr ""
"Non sono stati trovati preset definiti dall'utente per i moduli preferiti "

#: ../src/views/darkroom.c:1042
#, c-format
msgid "applied style `%s' on current image"
msgstr "Applicato lo stile '%s' sull'immagine corrente"

#: ../src/views/darkroom.c:1154
msgid "no styles have been created yet"
msgstr "Nessuno stile è stato ancora creato"

#: ../src/views/darkroom.c:1781
msgid "quick access to presets of your favorites"
msgstr "Accesso rapido ai preset preferiti"

#: ../src/views/darkroom.c:1790
msgid "quick access for applying any of your styles"
msgstr "Accesso rapido all'applicazione degli stili"

#: ../src/views/darkroom.c:1803
msgid "display a second darkroom image window"
msgstr "Visualizza una seconda finestra in Camera Oscura"

#: ../src/views/darkroom.c:1815
msgid ""
"toggle raw over exposed indication\n"
"right click for options"
msgstr ""
"Attiva l'indicatore di sovraesposizione raw\n"
"click destro per ulteriori opzioni"

#: ../src/views/darkroom.c:1839
msgid "mark with CFA color"
msgstr "Marca con colore CFA"

#: ../src/views/darkroom.c:1840
msgid "mark with solid color"
msgstr "Marca con colore a tinta unita"

#: ../src/views/darkroom.c:1841
msgid "false color"
msgstr "Falso colore"

#: ../src/views/darkroom.c:1843
msgid "select how to mark the clipped pixels"
msgstr "Seleziona come marcare i pixel tagliati"

#: ../src/views/darkroom.c:1850 ../src/views/darkroom.c:1902
msgid "color scheme"
msgstr "Combinazione colori"

#: ../src/views/darkroom.c:1851
msgctxt "solidcolor"
msgid "red"
msgstr "Rosso"

#: ../src/views/darkroom.c:1852
msgctxt "solidcolor"
msgid "green"
msgstr "Verde"

#: ../src/views/darkroom.c:1853
msgctxt "solidcolor"
msgid "blue"
msgstr "Blu"

#: ../src/views/darkroom.c:1854
msgctxt "solidcolor"
msgid "black"
msgstr "Nero"

#: ../src/views/darkroom.c:1858
msgid ""
"select the solid color to indicate over exposure.\n"
"will only be used if mode = mark with solid color"
msgstr ""
"Seleziona il colore a tinta unita per indicare la sovra esposizione.\n"
"Verrà utilizzato solamente se il modo = \"marca con tinta unita\""

#: ../src/views/darkroom.c:1868
msgid ""
"threshold of what shall be considered overexposed\n"
"1.0 - white level\n"
"0.0 - black level"
msgstr ""
"Soglia di cosa dovrebbe essere considerato sovraesposto\n"
"1.0 - livello di bianco\n"
"0.0 - livello di nero"

#: ../src/views/darkroom.c:1879
msgid ""
"toggle over/under exposed indication\n"
"right click for options"
msgstr ""
"Passa all'indicazione di sovra/sotto esposizione\n"
"click destro per ulteriori opzioni"

#: ../src/views/darkroom.c:1904
msgid "red & blue"
msgstr "rosso & blu"

#: ../src/views/darkroom.c:1905
msgid "purple & green"
msgstr "viola & verde"

#: ../src/views/darkroom.c:1907
msgid "select colors to indicate over/under exposure"
msgstr "Scegli i colori per indicare sovra/sotto esposizione"

#: ../src/views/darkroom.c:1916
msgid "lower threshold"
msgstr "Soglia inferiore"

#: ../src/views/darkroom.c:1917
msgid "threshold of what shall be considered underexposed"
msgstr "Soglia per la sottoesposizione"

#: ../src/views/darkroom.c:1925
msgid "upper threshold"
msgstr "Soglia superiore"

#: ../src/views/darkroom.c:1926
msgid "threshold of what shall be considered overexposed"
msgstr "Soglia per la sovraesposizione"

#: ../src/views/darkroom.c:1937
msgid ""
"toggle softproofing\n"
"right click for profile options"
msgstr ""
"Attiva la simulazione a schermo\n"
"Click destro per le opzioni profilo"

#: ../src/views/darkroom.c:1951
msgid ""
"toggle gamut checking\n"
"right click for profile options"
msgstr ""
"Abilita il controllo gamma\n"
"Click destro per le opzioni profilo"

#: ../src/views/darkroom.c:1979 ../src/views/lighttable.c:4875
msgid "display intent"
msgstr "Intento video"

#: ../src/views/darkroom.c:1987 ../src/views/lighttable.c:4883
msgid "preview display intent"
msgstr "Intento video"

#: ../src/views/darkroom.c:2007 ../src/views/lighttable.c:4891
msgid "display profile"
msgstr "Profilo dello schermo"

#: ../src/views/darkroom.c:2008 ../src/views/lighttable.c:4895
msgid "preview display profile"
msgstr "Visualizza profilo schermo"

#: ../src/views/darkroom.c:2009
msgid "histogram profile"
msgstr "Profilo istogramma"

#: ../src/views/darkroom.c:2063 ../src/views/lighttable.c:4925
#, c-format
msgid "display ICC profiles in %s or %s"
msgstr "visualizza i profili ICC in %s o %s"

#: ../src/views/darkroom.c:2066 ../src/views/lighttable.c:4928
#, c-format
msgid "preview display ICC profiles in %s or %s"
msgstr "Visualizza i profili schermo ICC in %s o %s"

#: ../src/views/darkroom.c:2069
#, c-format
msgid "softproof ICC profiles in %s or %s"
msgstr "prova di stampa dei profili ICC in %s o %s"

#: ../src/views/darkroom.c:2072
#, c-format
msgid "histogram and color picker ICC profiles in %s or %s"
msgstr "Profili ICC dell'istogramma e del campionatore colore in %s o %s"

#. Film strip shortcuts
#. Setup key accelerators in capture view...
#: ../src/views/darkroom.c:3172 ../src/views/map.c:892 ../src/views/print.c:328
#: ../src/views/tethering.c:396
msgctxt "accel"
msgid "toggle film strip"
msgstr "Cambia rullino"

#. Zoom shortcuts
#: ../src/views/darkroom.c:3175
msgctxt "accel"
msgid "zoom close-up"
msgstr "Primo piano"

#: ../src/views/darkroom.c:3176
msgctxt "accel"
msgid "zoom fill"
msgstr "Riempi"

#: ../src/views/darkroom.c:3177
msgctxt "accel"
msgid "zoom fit"
msgstr "Adatta"

#. Shortcut to skip images
#: ../src/views/darkroom.c:3183
msgctxt "accel"
msgid "image forward"
msgstr "Immagine avanti"

#: ../src/views/darkroom.c:3184
msgctxt "accel"
msgid "image back"
msgstr "Immagine indietro"

#. toggle raw overexposure indication
#: ../src/views/darkroom.c:3187
msgctxt "accel"
msgid "raw overexposed"
msgstr "raw sovraesposto"

#. toggle overexposure indication
#: ../src/views/darkroom.c:3190
msgctxt "accel"
msgid "overexposed"
msgstr "Sovraesposizione"

#. toggle softproofing
#: ../src/views/darkroom.c:3193
msgctxt "accel"
msgid "softproof"
msgstr "Simulazione a schermo"

#. toggle gamut check
#: ../src/views/darkroom.c:3196
msgctxt "accel"
msgid "gamut check"
msgstr "Controllo gamma"

#. brush size +/-
#: ../src/views/darkroom.c:3199
msgctxt "accel"
msgid "increase brush size"
msgstr "Aumenta dimensione pennello"

#: ../src/views/darkroom.c:3200
msgctxt "accel"
msgid "decrease brush size"
msgstr "Diminuisci dimensione pennello"

#. brush hardness +/-
#: ../src/views/darkroom.c:3203
msgctxt "accel"
msgid "increase brush hardness"
msgstr "Aumenta durezza pennello"

#: ../src/views/darkroom.c:3204
msgctxt "accel"
msgid "decrease brush hardness"
msgstr "Diminuisci durezza pennello"

#. brush opacity +/-
#: ../src/views/darkroom.c:3207
msgctxt "accel"
msgid "increase brush opacity"
msgstr "Aumenta opacità pennello"

#: ../src/views/darkroom.c:3208
msgctxt "accel"
msgid "decrease brush opacity"
msgstr "Diminuisci opacità pennello"

#. fullscreen view
#: ../src/views/darkroom.c:3211
msgctxt "accel"
msgid "full preview"
msgstr "Anteprima completa"

#. undo/redo
#: ../src/views/darkroom.c:3214 ../src/views/lighttable.c:4419
#: ../src/views/map.c:889
msgctxt "accel"
msgid "undo"
msgstr "Annulla"

#: ../src/views/darkroom.c:3215 ../src/views/lighttable.c:4420
#: ../src/views/map.c:890
msgctxt "accel"
msgid "redo"
msgstr "Ripristina"

#. add an option to allow skip mouse events while editing masks
#: ../src/views/darkroom.c:3218
msgctxt "accel"
msgid "allow to pan & zoom while editing masks"
msgstr ""

#. set focus to the search modules text box
#: ../src/views/darkroom.c:3221
msgctxt "accel"
msgid "search modules"
msgstr "Ricerca moduli"

#: ../src/views/darkroom.c:3320
msgid "switch to lighttable"
msgstr "Vai al Tavolo Luminoso"

#: ../src/views/darkroom.c:3325 ../src/views/lighttable.c:4566
msgid "zoom in the image"
msgstr "Ingrandisci l'immagine"

#: ../src/views/darkroom.c:3331
msgid "unbounded zoom in the image"
msgstr ""

#: ../src/views/darkroom.c:3336
msgid "zoom to 100% 200% and back"
msgstr "Ingrandisci del 100%, 200% e ritorna"

#: ../src/views/darkroom.c:3342
msgid "[modules] expand module without closing others"
msgstr "[moduli] espandi il modulo senza chiudere gli altri"

#: ../src/views/darkroom.c:3348
msgid "[modules] change module position in pipe"
msgstr "[moduli] cambia la posizione del modulo nel flusso di sviluppo"

#. workaround for GTK Quartz backend bug
#: ../src/views/darkroom.c:4050 ../src/views/darkroom.c:4068
msgid "darktable - darkroom preview"
msgstr "darktable - anteprima Camera Oscura"

#: ../src/views/knight.c:334
msgid "good knight"
msgstr "Buona cavaliere"

#: ../src/views/lighttable.c:1108 ../src/views/slideshow.c:352
msgid "there are no images in this collection"
msgstr "Non ci sono immagini in questa raccolta"

#: ../src/views/lighttable.c:1112
msgid "if you have not imported any images yet"
msgstr "Se non hai ancora importato nessuna immagine"

#: ../src/views/lighttable.c:1116
msgid "you can do so in the import module"
msgstr "puoi farlo nel modulo di importazione"

#: ../src/views/lighttable.c:1124
msgid "try to relax the filter settings in the top panel"
msgstr "Prova a disattivare  le impostazioni del filtro dal pannello di sopra"

#: ../src/views/lighttable.c:1133
msgid "or add images in the collection module in the left panel"
msgstr "o aggiungi immagini alla raccolta nel pannello di sinistra"

#: ../src/views/lighttable.c:3254
#, c-format
msgid "you have reached the start of your selection (%d image)"
msgid_plural "you have reached the start of your selection (%d images)"
msgstr[0] "Hai raggiunto l'inizio della tua selezione (%d immagine)"
msgstr[1] "Hai raggiunto l'inizio della tua selezione (%d immagini)"

#: ../src/views/lighttable.c:3259
msgid "you have reached the start of your collection"
msgstr "Hai raggiunto l'inizio della tua raccolta"

#: ../src/views/lighttable.c:3283
#, c-format
msgid "you have reached the end of your selection (%d image)"
msgid_plural "you have reached the end of your selection (%d images)"
msgstr[0] "Hai raggiunto la fine della tua selezione (%d immagine)"
msgstr[1] "Hai raggiunto la fine della tua selezione (%d immagini)"

#: ../src/views/lighttable.c:3288
msgid "you have reached the end of your collection"
msgstr "Hai raggiunto la fine della tua raccolta"

#: ../src/views/lighttable.c:3608
#, c-format
msgid "zooming is limited to %d images"
msgstr "L'ingrandimento è limitato a %d immagini"

#: ../src/views/lighttable.c:4384
msgctxt "accel"
msgid "clear color labels"
msgstr "Pulisci le etichette colore"

#. Navigation keys
#: ../src/views/lighttable.c:4396
msgctxt "accel"
msgid "navigate up"
msgstr "Navigazione sù"

#: ../src/views/lighttable.c:4397
msgctxt "accel"
msgid "navigate down"
msgstr "Navigazione giù"

#: ../src/views/lighttable.c:4398
msgctxt "accel"
msgid "navigate page up"
msgstr "Pagina su"

#: ../src/views/lighttable.c:4399
msgctxt "accel"
msgid "navigate page down"
msgstr "Pagina giù"

#. Scroll keys
#: ../src/views/lighttable.c:4402
msgctxt "accel"
msgid "scroll up"
msgstr "Scorri in su"

#: ../src/views/lighttable.c:4403
msgctxt "accel"
msgid "scroll down"
msgstr "Scorri in giù"

#: ../src/views/lighttable.c:4404
msgctxt "accel"
msgid "scroll left"
msgstr "Scorri verso sinitra"

#: ../src/views/lighttable.c:4405
msgctxt "accel"
msgid "scroll right"
msgstr "Scorri verso destra"

#: ../src/views/lighttable.c:4406
msgctxt "accel"
msgid "scroll center"
msgstr "Scorri verso il centro"

#: ../src/views/lighttable.c:4407
msgctxt "accel"
msgid "realign images to grid"
msgstr "Riallinea le immagini alla griglia"

#: ../src/views/lighttable.c:4408
msgctxt "accel"
msgid "select toggle image"
msgstr "Attiva selezione immagine"

#: ../src/views/lighttable.c:4409
msgctxt "accel"
msgid "select single image"
msgstr "seleziona immagine singola"

#. Preview key
#: ../src/views/lighttable.c:4412
msgctxt "accel"
msgid "preview"
msgstr "Anteprima"

#: ../src/views/lighttable.c:4413
msgctxt "accel"
msgid "preview with focus detection"
msgstr "Anteprima con rilevamento punti di messa a fuoco"

#: ../src/views/lighttable.c:4414
msgctxt "accel"
msgid "sticky preview"
msgstr "anteprima adesiva"

#: ../src/views/lighttable.c:4415
msgctxt "accel"
msgid "sticky preview with focus detection"
msgstr "anteprima adesiva con il rilevamento della messa a fuoco"

#. zoom for full preview
#: ../src/views/lighttable.c:4423
msgctxt "accel"
msgid "preview zoom 100%"
msgstr "Ingrandimento dell'anteprima al 100%"

#: ../src/views/lighttable.c:4424
msgctxt "accel"
msgid "preview zoom fit"
msgstr "Adatta ingrandimento"

#. timeline
#: ../src/views/lighttable.c:4427
msgctxt "accel"
msgid "toggle timeline"
msgstr "Attiva la linea temporale"

#: ../src/views/lighttable.c:4553
msgid "open image in darkroom"
msgstr "Apri l'immagine in modalità Camera Oscura"

#: ../src/views/lighttable.c:4560
msgid "switch to next/previous image"
msgstr "Passa all'immagine successiva/precedente"

#: ../src/views/lighttable.c:4573 ../src/views/lighttable.c:4595
msgid "scroll the collection"
msgstr "Scorri la raccolta"

#: ../src/views/lighttable.c:4579
msgid "change number of images per row"
msgstr "Modifica numero di immagini per ogni riga"

#: ../src/views/lighttable.c:4587
msgid "change image order"
msgstr "Modifica ordinamento immagini"

#: ../src/views/lighttable.c:4601
msgid "zoom all the images"
msgstr "Ingrandisci tutte le immagini"

#: ../src/views/lighttable.c:4606
msgid "pan inside all the images"
msgstr ""

#: ../src/views/lighttable.c:4612
msgid "zoom current image"
msgstr "Ingrandisci l'immagine corrente"

#: ../src/views/lighttable.c:4618
msgid "pan inside current image"
msgstr ""

#: ../src/views/lighttable.c:4625
msgid "zoom the main view"
msgstr "Ingrandisci la vista principale"

#: ../src/views/lighttable.c:4630
msgid "pan inside the main view"
msgstr ""

#: ../src/views/lighttable.c:4851
msgid "set display profile"
msgstr "imposta profilo schermo"

#: ../src/views/map.c:133
msgid "map"
msgstr "Mappa"

#: ../src/views/map.c:1405
msgid "[on image] open in darkroom"
msgstr "[on image] apri in Camera Oscura"

#: ../src/views/map.c:1410
msgid "[on map] zoom map"
msgstr "[on map] ingrandisci mappa"

#: ../src/views/map.c:1415
msgid "move image location"
msgstr "Sposta luogo immagine"

#: ../src/views/print.c:50
msgctxt "view"
msgid "print"
msgstr "Stampa"

#: ../src/views/slideshow.c:290 ../src/views/slideshow.c:306
msgid "end of images. press any key to return to lighttable mode"
msgstr ""
"Fine delle immagini. Premi un tasto per tornare in modalità Tavolo Luminoso"

#: ../src/views/slideshow.c:320
msgid "slideshow"
msgstr "Presentazione"

#: ../src/views/slideshow.c:441
msgid "waiting to start slideshow"
msgstr "In attesa di iniziare la presentazione"

#: ../src/views/slideshow.c:559 ../src/views/slideshow.c:577
#: ../src/views/slideshow.c:583
msgid "slideshow paused"
msgstr "Presentazione in pausa"

#: ../src/views/slideshow.c:566 ../src/views/slideshow.c:572
#, c-format
msgid "slideshow delay set to %d second"
msgid_plural "slideshow delay set to %d seconds"
msgstr[0] "Ritardo per la presentazione impostato su %d secondo"
msgstr[1] "Ritardo per la presentazione impostato su %d secondi"

#: ../src/views/slideshow.c:599
msgctxt "accel"
msgid "start and stop"
msgstr "Avvia e Stop"

#: ../src/views/slideshow.c:613
msgid "go to next image"
msgstr "Vai all'immagine successiva"

#: ../src/views/slideshow.c:618
msgid "go to previous image"
msgstr "Vai all'immagine precedente"

#: ../src/views/tethering.c:93
msgid "tethering"
msgstr "Tethering (scatto remoto)"

#: ../src/views/tethering.c:149
#, c-format
msgid "new session initiated '%s'"
msgstr "Nuova sessione '%s' inizializzata"

#: ../src/views/tethering.c:251
msgid "no camera with tethering support available for use..."
msgstr "Non è  disponibile nessuna fotocamera supportata per il tethering ..."

#: ../src/views/view.c:2143
msgid "Left click"
msgstr "Click sinistro"

#: ../src/views/view.c:2146
msgid "Right click"
msgstr "Click destro"

#: ../src/views/view.c:2149
msgid "Middle click"
msgstr "Click centrale"

#: ../src/views/view.c:2152
msgid "Scroll"
msgstr "Scorri"

#: ../src/views/view.c:2155
msgid "Left double-click"
msgstr "Doppio click sinistro"

#: ../src/views/view.c:2158
msgid "Right double-click"
msgstr "Doppio click destro"

#: ../src/views/view.c:2161
msgid "Drag and drop"
msgstr "Drag and drop"

#: ../src/views/view.c:2164
msgid "Left click+Drag"
msgstr "Tasto sinistro+trascina"

#: ../src/views/view.c:2167
msgid "Right click+Drag"
msgstr "Tasto destro+trascina"

#: ../src/views/view.c:2191
msgid "darktable - accels window"
msgstr "darktable - finestra scorciatoie"

#: ../src/views/view.c:2247
msgid "switch to a classic window which will stay open after key release."
msgstr ""
"Passa ad una finestra classica che rimane aperta dopo che il tasto è stato "
"rilasciato."

#: ../src/views/view.c:2360
msgid "+Scroll"
msgstr ""

#: ../src/views/view.c:2375
msgid "mouse actions"
msgstr "Azioni mouse"

#: ../src/views/view.c:2413
msgid "Accel"
msgstr "Scorciatoia"

#: ../src/views/view.c:2415
msgid "Action"
msgstr "Azione"

#~ msgid "force exportation of private tags"
#~ msgstr "Forza l'esportazione di etichette private"

# Mantenere in inglese XMP-dc Subject e XMP-lr Hierarchical Subject
#~ msgid ""
#~ "darktable doesn't export private tags per default. this option allows to "
#~ "export them to XMP-dc Subject and XMP-lr Hierarchical Subject."
#~ msgstr ""
#~ "darktable non esporta i Tag privati in modo predefinito, questa opzione "
#~ "consente di esportarli su XMP-dc Subject e XMP-lr Hierarchical Subject."

# Verificare la traduzione di synonyms
#~ msgid "request exportation of synonyms"
#~ msgstr "Richiedi l'esportazione dei sinonimi"

# verificare la traduzione di synonyms e XMP-dc Subject
#~ msgid ""
#~ "darktable doesn't export the synonyms per default. this option allows to "
#~ "export them along with tags to XMP-dc Subject."
#~ msgstr ""
#~ "darktable non esporta in modo predefinito i sinonimi, questa opzione "
#~ "consente di esportarli insieme ai Tag nell'XMP-dc Subject."

#~ msgctxt "preferences"
#~ msgid "import"
#~ msgstr "Importa "

#~ msgid "albums"
#~ msgstr "albums"

#~ msgid "max rgb"
#~ msgstr "max RGB"

#, fuzzy
#~ msgid "average rgb"
#~ msgstr "Media"

#~ msgid "sum rgb"
#~ msgstr "Somma RGB"

# lorsque l'action engendre une suppression physique non annulable, on emploie le terme "supprimer"
#~ msgid "discard"
#~ msgstr "Scarta"

# lorsque l'action n'engendre pas de suppression physique, on emploie le terme "enlever"
#~ msgid "move"
#~ msgstr "Sposta"

#~ msgid "edit"
#~ msgstr "Modifica"

#~ msgctxt "styles"
#~ msgid "import"
#~ msgstr "Importa"

#~ msgctxt "verb"
#~ msgid "import"
#~ msgstr "Importa "

#~ msgctxt "verb"
#~ msgid "export"
#~ msgstr "Esporta"

#~ msgid ""
#~ "the image will first be processed in full resolution, and downscaled at "
#~ "the very end. this can result in better quality sometimes, but will "
#~ "always be slower."
#~ msgstr ""
#~ "L'immagine verrà prima processata a piena risoluzione e poi riscalata "
#~ "alla fine. Questo può portare a risultati migliori, ma sarà sempre più "
#~ "lento."

#~ msgid ""
#~ "activate blending: uniformly, with drawn mask, with parametric mask, or "
#~ "combination of both"
#~ msgstr ""
#~ "Attiva la fusione: uniformemente, con maschera disegnata,\n"
#~ "con maschera parametrica, combinazione di entrambe"

#~ msgid "ctrl+scroll to set shape opacity, shift+scroll to set feather size"
#~ msgstr ""
#~ "ctrl+scroll per impostare l'opacità della forma, Maiusc+scroll per "
#~ "impostare la dimensione della sfocatura"

#~ msgid "drop box"
#~ msgstr "drop box"

#~ msgid "B/W"
#~ msgstr "B/N"

#~ msgid "radius of the patches to match. increase for more sharpness"
#~ msgstr ""
#~ "Raggio delle patch da fare corrispondere. Aumentalo per una maggiore "
#~ "nitidezza"

#~ msgid "click and drag to add point"
#~ msgstr "clicca e trascina per aggiungere un punto"

#~ msgid "click to add line"
#~ msgstr "Clicca per aggiungere una linea"

#~ msgctxt "sharpen"
#~ msgid "sharpen"
#~ msgstr "Nitidezza "

#~ msgid "low contrast"
#~ msgstr "Basso contrasto"

#~ msgid "med contrast"
#~ msgstr "Medio contrasto"

#~ msgid "high contrast"
#~ msgstr "Alto contrasto"

#~ msgid "scale chroma"
#~ msgstr "Scala di crominanza"

#~ msgctxt "scale"
#~ msgid "manual"
#~ msgstr "Manuale"

#~ msgid "automatic in XYZ"
#~ msgstr "automatico in XYZ"

#~ msgid "automatic in RGB"
#~ msgstr "automatico in RGB"

#~ msgid "prepare printing image %d on `%s'"
#~ msgstr "Prepara la stampa immagine %d su `%s'"

#~ msgid ""
#~ "attached tags,\n"
#~ "doubleclick to detach"
#~ msgstr ""
#~ "Etichette allegate,\n"
#~ "doppio click per rimuoverle"

#~ msgid ""
#~ "related tags,\n"
#~ "doubleclick to attach"
#~ msgstr ""
#~ "Etichette collegate,\n"
#~ "doppio click per allegare"

#~ msgctxt "accel"
#~ msgid "exit sticky preview"
#~ msgstr "Esci da anteprima adesiva"

#~ msgid "you are making a mistake!"
#~ msgstr "Stai commettendo un errore!"

#~ msgid "_yes, i understood. please let me suffer by using 32-bit darktable."
#~ msgstr ""
#~ "_Sì, capisco, per favore fammi soffrire utilizzando darktable a 32-bit."

#~ msgid ""
#~ "warning!\n"
#~ "you are using a 32-bit build of darktable.\n"
#~ "the 32-bit build has severely limited virtual address space.\n"
#~ "we have had numerous reports that darktable exhibits sporadic issues and "
#~ "crashes when using 32-bit builds.\n"
#~ "we strongly recommend you switch to a proper 64-bit build.\n"
#~ "otherwise, you are GUARANTEED to experience issues which cannot be "
#~ "fixed.\n"
#~ msgstr ""
#~ "Attenzione!\n"
#~ "Stai utilizzando una build a 32-bit di darktable.\n"
#~ "Le build a 32-bit hanno uno spazio di indirizzamento molto limitato.\n"
#~ "Abbiamo già avuto numerosi report circa sporadici problemi e crash di "
#~ "build di darktable a 32-bit.\n"
#~ "Raccomandiamo fortemente di utilizzare una build a 64-bit.\n"
#~ "Altrimenti è GARANTITO che incapperai in problemi che non possono essere "
#~ "risolti.\n"

#~ msgid "ICC profiles in %s/color/out or %s/color/out"
#~ msgstr "profils ICC dans %s/color/out ou %s/color/out"

#~ msgid "try again"
#~ msgstr "essayer à nouveau"

#~ msgid "* contributors *"
#~ msgstr "* contributeurs *"

#~ msgid "And all those of you that made previous releases possible"
#~ msgstr "Et tous ceux qui ont participé aux versions précédentes"

#~ msgid "0ev, +3ev"
#~ msgstr "0IL, +3IL"

#~ msgid "0ev, +3ev, +6ev"
#~ msgstr "0IL, +3IL, +6IL"

#~ msgid "color checker lut"
#~ msgstr "table correspondance couleurs"

#~ msgid "solid color scheme"
#~ msgstr "thème de couleur unie"

#~ msgctxt "accel"
#~ msgid "disable tools"
#~ msgstr "désactiver les outils"

#~ msgid "dark skin :A0"
#~ msgstr "peau sombre :A0"

#~ msgid "light skin :A1"
#~ msgstr "peau claire :A1"

#~ msgid "blue sky :A2"
#~ msgstr "bleu ciel :A2"

#~ msgid "foliage :A3"
#~ msgstr "feuillage :A3"

#~ msgid "blue flower :A4"
#~ msgstr "bleu fleur :A4"

#~ msgid "bluish green :A5"
#~ msgstr "vert bleu :A5"

#~ msgid "orange :B0"
#~ msgstr "orange :B0"

#~ msgid "purple red :B1"
#~ msgstr "violet rouge :B1"

#~ msgid "moderate red :B2"
#~ msgstr "rouge moyen :B2"

#~ msgid "purple :B3"
#~ msgstr "violet :B3"

#~ msgid "yellow green :B4"
#~ msgstr "jaune vert :B4"

#~ msgid "orange yellow :B5"
#~ msgstr "orange jaune :B5"

#~ msgid "blue :C0"
#~ msgstr "bleu :C0"

#~ msgid "green :C1"
#~ msgstr "vert :C1"

#~ msgid "red :C2"
#~ msgstr "rouge :C2"

#~ msgid "yellow :C3"
#~ msgstr "jaune :C3"

#~ msgid "magenta :C4"
#~ msgstr "magenta :C4"

#~ msgid "cyan :C5"
#~ msgstr "cyan :C5"

#~ msgid "white :D0"
#~ msgstr "blanc :D0"

#~ msgid "neutral 8 :D1"
#~ msgstr "neutre 8 :D1"

#~ msgid "neutral 65 :D2"
#~ msgstr "neutre 65 :D2"

#~ msgid "neutral 5 :D3"
#~ msgstr "neutre 5 :D3"

#~ msgid "neutral 35 :D4"
#~ msgstr "neutre 35 :D4"

#~ msgid "black :D5"
#~ msgstr "noir :D5"

#~ msgid "select patch `%s' (altered patches are marked with an outline)"
#~ msgstr ""
#~ "sélectionne le patch « %s » (les patchs modifiés sont marqués d'un "
#~ "contour)"

#~ msgid "[init_f] `%s' color matrix not found for 4bayer image!\n"
#~ msgstr ""
#~ "[init_f] matrice couleur « %s » non trouvée pour une image de bayer!\n"

#~ msgctxt "accel"
#~ msgid "apply style from popup menu"
#~ msgstr "applique un style existant"

#~ msgid "clear selection (ctrl-shift-a)"
#~ msgstr "vide la sélection (Ctrl+Shift+a)"

#~ msgid "select text color"
#~ msgstr "sélectionner la couleur du texte"

#~ msgid "[colorspaces] `%s' color matrix not found for 4bayer image!\n"
#~ msgstr ""
#~ "[colorspaces] matrice couleur « %s » non trouvée pour une image de "
#~ "bayer!\n"

#~ msgid "[temperature] `%s' color matrix not found for 4bayer image!\n"
#~ msgstr ""
#~ "[temperature] matrice couleur « %s » non trouvée pour une image de "
#~ "bayer!\n"

#~ msgctxt "preferences"
#~ msgid "gnome keyring"
#~ msgstr "gnome keyring"

#~ msgid "VNG4 (slow)"
#~ msgstr "VNG4 (lent)"

#~ msgid "VNG (slow)"
#~ msgstr "VNG (lent)"

#~ msgid "sync..."
#~ msgstr "synchronisation..."

#~ msgid "local HDD"
#~ msgstr "disque dur local"

#~ msgctxt "accel"
#~ msgid "histogram source"
#~ msgstr "histogramme de"

#~ msgid "almost no clipping"
#~ msgstr "presque aucune troncature"

#~ msgid "pre-processed image"
#~ msgstr "image développée"

#~ msgid "source raw data"
#~ msgstr "données raw"

#~ msgid ""
#~ "ls\t\t\t\t\tlist content of directory\n"
#~ "cd <dir>\t\t\tchange directory\n"
#~ "mkdir <dir>\t\t\tcreate directory\n"
#~ "mv <src> <dst>\tmove <src> to <dst>\n"
#~ "cp <src> <dst>\t\tcopy <src> to <dst>\n"
#~ "rm <file>\t\t\tdelete <file>\n"
#~ "rmdir <dir>\t\t\tdelete empty directory"
#~ msgstr ""
#~ "ls\t\t\t\t\tlister le contenu d'un dossier\n"
#~ "cd <dir>\t\t\tchanger de dossier\n"
#~ "mkdir <dir>\t\t\tcréer un dossier\n"
#~ "mv <src> <dst>\tdéplacer <src>  vers <dst>\n"
#~ "cp <src> <dst>\t\tcopier <src> vers <dst>\n"
#~ "rm <file>\t\t\tsupprimer <file>\n"
#~ "rmdir <dir>\t\t\tsupprimer le dossier"

#~ msgid "always try to use LittleCMS 2"
#~ msgstr "toujours essayer d'utiliser LittleCMS2"

#~ msgid "ERROR : invalid temporary directory : %s\n"
#~ msgstr "ERREUR : répertoire temporaire invalide : %s\n"

#~ msgid "_Close"
#~ msgstr "_Fermer"

#~ msgid "_Cancel"
#~ msgstr "_Annuler"

#~ msgid "_Save"
#~ msgstr "_Enregistrer"

#~ msgid "_Open"
#~ msgstr "_Ouvrir"

#~ msgid "_OK"
#~ msgstr "_OK"

#~ msgid ""
#~ "whether the style is appended to the history or replacing the history"
#~ msgstr ""
#~ "indique si les éléments du style sont à ajouter à l'historique ou "
#~ "remplace ce dernier"

#~ msgctxt "accel"
#~ msgid "brush larger"
#~ msgstr "pinceau plus large"

#~ msgctxt "accel"
#~ msgid "brush smaller"
#~ msgstr "pinceau plus fin"

#~ msgid "camera neutral white balance"
#~ msgstr "neutre boîtier"

#~ msgid "spot white balance"
#~ msgstr "spot"

#~ msgctxt "accel"
#~ msgid "toggle softproofing"
#~ msgstr "activer/désactiver l'épreuvage"

#~ msgctxt "accel"
#~ msgid "toggle gamutcheck"
#~ msgstr "activer/désactiver la vérification du gamut"

#~ msgid "Select _All"
#~ msgstr "_Tout sélectionner"

#~ msgid "_Clear"
#~ msgstr "_Effacer"

#~ msgid "(a wild bug appears)"
#~ msgstr "(un étrange problème est survenu)"

#~ msgid "natural"
#~ msgstr "naturelle"

#~ msgctxt "accel"
#~ msgid "capture view"
#~ msgstr "capture"

#~ msgid "1:2"
#~ msgstr "1:2"

#~ msgid "7:5"
#~ msgstr "7:5"

#~ msgid "5:4"
#~ msgstr "5:4"

#~ msgctxt "accel"
#~ msgid "luma threshold"
#~ msgstr "seuil de luminosité"

#~ msgctxt "accel"
#~ msgid "spatial blur"
#~ msgstr "adoucissement spatial"

#~ msgid "luma threshold"
#~ msgstr "seuil luminosité"

#~ msgid "spatial blur"
#~ msgstr "adoucissement spatial"

#~ msgid "blur of color information in spatial dimensions (width and height)"
#~ msgstr "adoucissement de la couleur dans l'espace (largeur et hauteur)"

#~ msgid "paper"
#~ msgstr "papier"

#~ msgid "set the aspect ratio"
#~ msgstr "indique les dimensions de l'image"

#~ msgid "set the aspect ratio (w:h)"
#~ msgstr "rapport largeur/hauteur"

#~ msgid "temporary style to append while printing"
#~ msgstr "style temporaire à utiliser lors de l'impression"

#~ msgctxt "modulename"
#~ msgid "let's go float!"
#~ msgstr "let's go float!"

#~ msgid ""
#~ "enter the path where to put the exported pdf\n"
#~ "recognized variables (using the first image):"
#~ msgstr ""
#~ "chemin du pdf exporté\n"
#~ "variables reconnues (utilisant la première image):"

#~ msgid "maximum width of image drawing area"
#~ msgstr "largeur maximale des images (pixels)"

#~ msgid ""
#~ "maximum width of the image drawing area in darkroom mode. adjust to your "
#~ "screen\n"
#~ "(needs a restart and will invalidate current thumbnail caches)."
#~ msgstr ""
#~ "largeur maximale des images dans le mode chambre noire. ajuster à votre "
#~ "écran\n"
#~ "(nécessite un redémarrage et rend le cache caduque)"

#~ msgid "maximum height of image drawing area"
#~ msgstr "hauteur maximale des images (pixels)"

#~ msgid ""
#~ "maximum height of the image drawing area in darkroom mode. adjust to your "
#~ "screen\n"
#~ "(needs a restart and will invalidate current thumbnail caches)."
#~ msgstr ""
#~ "hauteur maximale des images dans le mode chambre noire. ajuster à votre "
#~ "écran\n"
#~ "(nécessite un redémarrage et rend le cache caduque)."

#~ msgid "compression of thumbnail images"
#~ msgstr "compression des miniatures"

#~ msgctxt "preferences"
#~ msgid "low quality (fast)"
#~ msgstr "basse qualité (rapide)"

#~ msgctxt "preferences"
#~ msgid "high quality (slow)"
#~ msgstr "haute qualité (lent)"

#~ msgid ""
#~ "off - no compression in memory, JPG on disk. low quality - DXT1 (fast). "
#~ "high quality - DXT1, same memory as low quality variant but slower."
#~ msgstr ""
#~ "off : pas de compression en mémoire, JPG sur le disque ; basse qualité - "
#~ "DXT1 (rapide) ;  haute qualité - DXT1, même consommation mémoire mais "
#~ "plus lent"

#~ msgctxt "accel"
#~ msgid "increase contrast"
#~ msgstr "augmenter le contraste"

#~ msgctxt "accel"
#~ msgid "decrease contrast"
#~ msgstr "diminuer le contraste"

#~ msgid "8-bit"
#~ msgstr "8-bits"

#~ msgid "16-bit"
#~ msgstr "16-bits"

#~ msgid "show modules explicit specified by user"
#~ msgstr "modules choisis comme favoris"

#~ msgid "the modules used in active pipe"
#~ msgstr "modules utilisés dans le développement"

#~ msgid "* developers *"
#~ msgstr "* développeurs *"

#~ msgid "* ubuntu packaging, color management, video tutorials *"
#~ msgstr "* paquetage Ubuntu, gestion de la couleur, tutoriels vidéos *"

#~ msgid "* OpenCL pipeline: *"
#~ msgstr "* OpenCL "

#~ msgid "* networking, battle testing, translation expert *"
#~ msgstr "* réseautage, testeur intensif, expert traduction *"

#~ msgctxt "accel"
#~ msgid "rotate"
#~ msgstr "rotation"

#~ msgid "Select a directory"
#~ msgstr "sélectionner un répertoire"

#~ msgid "No images in collection."
#~ msgstr "il n'y a pas d'images dans cette collection"

#~ msgid "fotogenetic (point & shoot)"
#~ msgstr "fotogenetic (point & shoot)"

#~ msgid "fotogenetic (EV3)"
#~ msgstr "fotogenetic (EV3)"

#~ msgid "sharpness of edges at each feature size"
#~ msgstr "netteté des bords pour chaque taille"

#~ msgid "double click to reset to `%"
#~ msgstr "double-cliquer pour réinitialiser « %d »XXXXXXXXX"

#~ msgid "double click to reset to `%<PRId64>'"
#~ msgstr "double-cliquer pour réinitialiser '%<PRId64>'"

#, fuzzy
#~ msgctxt "mode"
#~ msgid "automatic"
#~ msgstr "auto"

#, fuzzy
#~ msgctxt "scale"
#~ msgid "auto"
#~ msgstr "auto"

#~ msgid "enhance coarse"
#~ msgstr "contraste global"

#~ msgid "sharpen and denoise (strong)"
#~ msgstr "renforcer la netteté et réduire le bruit (fort)"

#~ msgid "sharpen and denoise"
#~ msgstr "renforcer la netteté et réduire le bruit"

#~ msgid "chroma denoise"
#~ msgstr "réduction du bruit de couleur"

#~ msgid "denoise (subtle)"
#~ msgstr "réduction du bruit (subtil)"

#~ msgid "clarity (subtle)"
#~ msgstr "clarté (subtil)"

#~ msgid "rotate by -90"
#~ msgstr "tourner de -90"

#~ msgid "rotate by  90"
#~ msgstr "tourner de 90"

#~ msgid "rotate by 180"
#~ msgstr "tourner de 180"

#~ msgctxt "accel"
#~ msgid "level"
#~ msgstr "niveaux"

#~ msgctxt "accel"
#~ msgid "deflicker-percentile"
#~ msgstr "percentile-deflicker"

#~ msgctxt "accel"
#~ msgid "deflicker-level"
#~ msgstr "valeur-deflicker"

#~ msgctxt "accel"
#~ msgid "deflicker-histogram-source"
#~ msgstr "deflicker-source-histogramme"

#~ msgid "grey"
#~ msgstr "gris"

#~ msgctxt "accel"
#~ msgid "deflicker"
#~ msgstr "deflicker"

#~ msgid "cache locally"
#~ msgstr "copier localement"

#~ msgid "Beta RGB (compatible)"
#~ msgstr "Beta RGB (compatible)"

#~ msgid "RAW"
#~ msgstr "RAW"

#~ msgid "error creating GUI, see stderr"
#~ msgstr "erreur lors de la création de l'interface, voir stderr"

#~ msgid "error creating GUI, DT_SIMPLE_GUI_NONE could not be found"
#~ msgstr ""
#~ "erreur lors de la création de l'interface, DT_SIMPLE_GUI_NONE ne peut "
#~ "être trouvé"

#~ msgid "Deflicker"
#~ msgstr "deflicker"

#~ msgctxt "accel"
#~ msgid "expose statuses"
#~ msgstr "afficher états"

#~ msgid "failed to create filmroll for camera import, import aborted."
#~ msgstr ""
#~ "échec de la création de la pellicule lors de l'importation depuis le "
#~ "boîtier, abandon de l'importation"

#~ msgid "my jobcode"
#~ msgstr "mon code de projet"

#~ msgid ""
#~ "the following three settings describe the directory structure and file "
#~ "renaming for import storage and images; if you don't know how to use "
#~ "this, keep the default settings."
#~ msgstr ""
#~ "les trois réglages suivants décrivent la structure du répertoire et le "
#~ "renommage des images sauvegardées et importées; en cas de doute, laisser "
#~ "les valeurs par défaut."

#~ msgid "storage directory"
#~ msgstr "répertoire de stockage"

#~ msgid "directory structure"
#~ msgstr "structure du dossier"

#~ msgid "filename structure"
#~ msgstr "structure du nom de fichier"

#~ msgid "above settings expands to:"
#~ msgstr "les réglages ci-dessus se détaillent en :"

#~ msgid "please set the basedirectory settings before importing"
#~ msgstr "merci de renseigner les paramètres de dossier avant l'importation"

#~ msgid "please set the subdirectory settings before importing"
#~ msgstr ""
#~ "merci de renseigner les paramètres de sous-dossier avant l'importation"

#~ msgid "please set the filenamepattern settings before importing"
#~ msgstr "merci de renseigner le modèle de nom de fichier avant l'importation"

#~ msgid ""
#~ "enter the pattern for retrieved images\n"
#~ "⚠\t$(SEQUENCE) is mandatory\n"
#~ "recognized variables:"
#~ msgstr ""
#~ "chemin des images exportées\n"
#~ "⚠\t$(SEQUENCE) est obligatoire\n"
#~ "variables reconnues :"

#~ msgid "failed to create session path %s."
#~ msgstr "impossible de créer le chemin de session %s"

#~ msgid "external backup"
#~ msgstr "sauvegarde externe"

#~ msgid ""
#~ "external backup is an option to automatic do a backup of the imported "
#~ "image(s) to another physical location, when activated it does looks for "
#~ "specified backup foldername of mounted devices on your system... each "
#~ "found folder is used as basedirectory in the above storage structure and "
#~ "when a image are downloaded from camera it is replicated to found backup "
#~ "destinations."
#~ msgstr ""
#~ "la sauvegarde externe est une option permettant d'effectuer une "
#~ "sauvegarde automatique des images importées sur un support physique "
#~ "extérieur. Lorsqu'elle est activée elle recherche le nom du répertoire de "
#~ "sauvegarde spécifié sur les différents médias montés de votre système. "
#~ "Chaque répertoire trouvé sera utilisé comme répertoire de base de la "
#~ "structure de stockage ci-dessus et quand une image est téléchargée depuis "
#~ "l'appareil photo, elle est dupliquée sur chacun des répertoires de "
#~ "sauvegarde."

#~ msgid "enable backup"
#~ msgstr "activer la sauvegarde"

#~ msgid "check this option to enable automatic backup of imported images"
#~ msgstr ""
#~ "cocher cette option pour activer la sauvegarde automatique des images "
#~ "importées"

#~ msgid "warn if no backup destinations are present"
#~ msgstr "alerter s'il n'y a pas de destinations de sauvegarde"

#~ msgid ""
#~ "check this option to get an interactive warning if no backupdestinations "
#~ "are present"
#~ msgstr ""
#~ "cocher cette option pour activer un message d'erreur si aucun support de "
#~ "sauvegarde n'est présent"

#~ msgid "backup foldername"
#~ msgstr "nom du répertoire de sauvegarde"

#~ msgid ""
#~ "this is the name of folder that indicates a backup destination,\n"
#~ "if such a folder is found in any mounter media it is used as a backup "
#~ "destination."
#~ msgstr ""
#~ "nom du dossier qui indique une destination de sauvegarde,\n"
#~ "si un tel dossier est trouvé dans n'importe quel support, il est utilisé "
#~ "comme destination de sauvegarde."

#~ msgid "indicate focus regions"
#~ msgstr "indique les régions de mise au point"

#~ msgid ""
#~ "in full screen preview in lighttable (`z'-mode), draw an overlay "
#~ "indicating image sharpness. red is very sharp, blue slightly less so."
#~ msgstr ""
#~ "en mode de pré-visualisation plein écran depuis la table lumineuse "
#~ "(touche `z'), dessine les régions de netteté. rouge très net, bleu "
#~ "légèrement moins."

#~ msgid "8-bit JPG"
#~ msgstr "JPG 8-bits"

#~ msgid "float PFM"
#~ msgstr "PFM en flottant"

#~ msgid "16-bit PPM"
#~ msgstr "PPM 16-bits"

#~ msgid "8/16-bit TIFF"
#~ msgstr "TIFF 8/16-bits"

#~ msgid "WebP"
#~ msgstr "WebP"

#~ msgid "Adobe RGB"
#~ msgstr "Adobe RGB"

#~ msgid "[webp export] error saving to %s\n"
#~ msgstr "[export webp] impossible d'enregistrer %s\n"

#~ msgid "[webp export] error during encoding!\n"
#~ msgstr "[export webp] erreur pendant l'encodage!\n"

#~ msgid "[webp export] error code: %d (%s)\n"
#~ msgstr "[export webp] code erreur: %d (%s)\n"

#~ msgid "keywords"
#~ msgstr "mots-clés de collection"

#~ msgid ""
#~ "step 1: a new window or tab of your browser should have been loaded. you "
#~ "have to login into your picasa account there and authorize darktable to "
#~ "upload photos before continuing."
#~ msgstr ""
#~ "étape 1 : une nouvelle fenêtre ou un nouvel onglet s'est ouvert dans "
#~ "votre navigateur. Connectez-vous à votre compte picasa et autorisez "
#~ "darktable à charger des fichiers pour continuer."

#~ msgctxt "lowpass"
#~ msgid "lightness"
#~ msgstr "luminance"

#~ msgid "picasa webalbum"
#~ msgstr "album web picasa"

#~ msgid ""
#~ "center view will be dithered if this option is on and module dithering is "
#~ "activated (default for new images). switch this to off if you can accept "
#~ "display banding and prefer to have a slightly faster processing speed."
#~ msgstr ""
#~ "la vue centrale va être homogénéisée si cette option est activée et si le "
#~ "module d'homogénéisation est activé (activé par défaut pour les nouvelles "
#~ "images). désactiver pour avoir une vitesse de développement légèrement "
#~ "plus rapide au prix de l'apparition de bandes."

#~ msgid "iso"
#~ msgstr "iso"

#~ msgid "dcp mode"
#~ msgstr "mode dcp"

#~ msgid "8-bit jpg"
#~ msgstr "jpeg 8-bits"

#~ msgid "16-bit ppm"
#~ msgstr "ppm 16-bits"

#~ msgid "8/16-bit tiff"
#~ msgstr "tiff 8/16 bits"

#~ msgid "url:"
#~ msgstr "url :"

#~ msgid "b/w"
#~ msgstr "n/b"

#~ msgid "adobe RGB (compatible)"
#~ msgstr "Adobe RGB (compatible)"

#~ msgctxt "accel"
#~ msgid "rotate 90 degrees ccw"
#~ msgstr ""
#~ "tourne les images de 90 degrés\n"
#~ "(sens anti-horaire)"

#~ msgctxt "accel"
#~ msgid "rotate 90 degrees cw"
#~ msgstr ""
#~ "tourne les images de 90 degrés\n"
#~ "(sens horaire)"

#~ msgctxt "accel"
#~ msgid "tca R"
#~ msgstr "rouge"

#~ msgctxt "accel"
#~ msgid "tca B"
#~ msgstr "bleu"

#~ msgid "tca red"
#~ msgstr "rouge"

#~ msgid "tca blue"
#~ msgstr "bleu"

#~ msgid "manual wb"
#~ msgstr "manuelle"

#~ msgid "camera wb"
#~ msgstr "boîtier"

#~ msgid "auto wb"
#~ msgstr "auto"

#~ msgid "wb"
#~ msgstr "BdB"

#~ msgid "rgb"
#~ msgstr "rvb"

#~ msgid "create hdr"
#~ msgstr "créer hdr"

#~ msgid "rotate selected images 90 degrees ccw"
#~ msgstr ""
#~ "tourne les images de 90 degrés\n"
#~ "(sens anti-horaire)"

#~ msgctxt "accel"
#~ msgid "rotate selected images 90 degrees cw"
#~ msgstr ""
#~ "tourne les images de 90 degrés\n"
#~ "(sens horaire)"

#~ msgctxt "accel"
#~ msgid "rotate selected images 90 degrees ccw"
#~ msgstr ""
#~ "tourne les images de 90 degrés\n"
#~ "(sens anti-horaire)"

#~ msgctxt "accel"
#~ msgid "create hdr"
#~ msgstr "créer hdr"

#~ msgid "hsl hue"
#~ msgstr "teinte hsl"

#~ msgid "hsl saturation"
#~ msgstr "saturation hsl"

#~ msgid "cc-by"
#~ msgstr "CC-by"

#, fuzzy
#~ msgid "cc-by-sa"
#~ msgstr "CC-by-sa"

#, fuzzy
#~ msgid "cc-by-nd"
#~ msgstr "CC-by-nd"

#, fuzzy
#~ msgid "cc-by-nc"
#~ msgstr "CC-by-nc"

#, fuzzy
#~ msgid "cc-by-nc-sa"
#~ msgstr "CC-by-nc-sa"

#, fuzzy
#~ msgid "cc-by-nc-nd"
#~ msgstr "CC-by-nc-nd"

#~ msgid "delete originals after import"
#~ msgstr "supprimer les originaux après l'importation"

#~ msgid ""
#~ "check this option if you want to delete images on camera after download "
#~ "to computer"
#~ msgstr ""
#~ "cocher cette option si vous souhaitez supprimer les images de l'appareil "
#~ "après les avoir téléchargées"

#~ msgid "Friends"
#~ msgstr "amis"

#~ msgid "Public"
#~ msgstr "public"

#~ msgid "Daylight"
#~ msgstr "lumière du jour"

#~ msgid "Black & white"
#~ msgstr "noir & blanc"

#~ msgid "CC-by"
#~ msgstr "CC-by"

#~ msgid "All rights reserved."
#~ msgstr "Tous droits réservés"

#~ msgid "add circular shape"
#~ msgstr "ajouter un masque circulaire"

#~ msgid "add curve shape"
#~ msgstr "ajouter un masque courbe"

#~ msgctxt "accel"
#~ msgid "rate desert"
#~ msgstr "sans étoile"

#~ msgid "don't use masks"
#~ msgstr "ne pas utiliser de masque"

#~ msgid "<add existing shape"
#~ msgstr "ajouter un masque existant"

#~ msgid "only, if.."
#~ msgstr "seulement si..."

#~ msgid "enable conditional blending"
#~ msgstr "active la fusion conditionnelle"

#~ msgid "inverse"
#~ msgstr "inverser"

#~ msgid "Flickr account not authenticated"
#~ msgstr "compte flickr non authentifié"

#~ msgid "export multiple images in parallel"
#~ msgstr "exporter plusieurs images en parallèle"

#~ msgid ""
#~ "set this variable to num_threads if you want multithreaded export to "
#~ "process multiple images at a time. be warned: every thread will need "
#~ "about 1GB of memory. setting this to 1 switches on per-image "
#~ "parallelization."
#~ msgstr ""
#~ "nombre de fils d’exécution pour un export parallélisé. attention, chaque "
#~ "fil nécessite 1Go de mémoire. mettre 1 pour une parallélisation par image"

#~ msgid " (needs a restart) "
#~ msgstr "(nécessite un redémarrage)"

#~ msgid "spot removal only supports up to 32 spots"
#~ msgstr "la correction des taches ne peut traiter que jusqu'à 32 taches"

#~ msgid "select the hue tone for shadows"
#~ msgstr "sélectionne la teinte des ombres"

#~ msgid "select the hue tone for highlights"
#~ msgstr "sélectionne la teinte des hautes lumières"

#~ msgid "select the saturation highlights tone"
#~ msgstr "sélectionne la saturation des hautes lumières"

#~ msgctxt "accel"
#~ msgid "temperature out"
#~ msgstr "T(K) sortie"

#~ msgid "temperature out"
#~ msgstr "T(K) sortie"

#~ msgid "run indexer"
#~ msgstr "indexer les images"

#~ msgid "index images in background, so you can search them by similarity."
#~ msgstr ""
#~ "indexe les images en arrière-plan, pour permettre le recherche par "
#~ "similarité"

#~ msgid "this image has not been indexed yet."
#~ msgstr "cette image n'a pas encore été indexée"

#~ msgid "re-indexing %d image"
#~ msgid_plural "re-indexing %d images"
#~ msgstr[0] "indexation de %d image"
#~ msgstr[1] "indexation de %d images"

#~ msgid "select an image as target for search of similar images"
#~ msgstr ""
#~ "sélectionner une image comme cible pour la recherche d'images similaires"

#~ msgid "float hdr"
#~ msgstr "HDR flottant"

#~ msgid "set the score weight of histogram matching"
#~ msgstr "fixe l'importance de l’histogramme dans la recherche"

#~ msgid "light map weight"
#~ msgstr "similarité de luminance"

#~ msgid "set the score weight of light map matching"
#~ msgstr "fixe l'importance de la répartition de luminance dans la recherche"

#~ msgid "set the score weight of color map matching"
#~ msgstr "fixe l'importance de la répartition de couleur dans la recherche"

#~ msgid "view similar"
#~ msgstr "voir les images similaires"

#~ msgid "match images with selected image and views the result"
#~ msgstr "recherche les images similaires et affiche le résultat"

#~ msgid "public album"
#~ msgstr "album public"

#~ msgid ""
#~ "darktable has trapped an illegal instruction which probably means that an "
#~ "invalid processor optimized codepath is used for your cpu, please try "
#~ "reproduce the crash running 'gdb darktable' from the console and post the "
#~ "backtrace log to mailing list with information about your CPU and where "
#~ "you got the package from."
#~ msgstr ""
#~ "darktable a détecté une instruction illégale qui signifie probablement "
#~ "qu'un code d'optimisation de CPU est utilisé à tort pour votre système. "
#~ "merci de reproduire le plantage en utilisant \"gdb darktable\" à partir "
#~ "du terminal, puis de poster le résultat sur la liste de publication en "
#~ "fournissant les informations de votre CPU et du paquet utilisé pour "
#~ "darktable."

#~ msgid "SIMD extensions found: "
#~ msgstr "extensions SIMD trouvées :"

#~ msgid ""
#~ "darktable is very cpu intensive and uses SSE2 SIMD instructions for heavy "
#~ "calculations. This gives a better user experience but also defines a "
#~ "minimum processor requirement.\n"
#~ "\n"
#~ "The processor in YOUR system does NOT support SSE2. darktable will now "
#~ "close down.\n"
#~ "\n"
#~ "%s"
#~ msgstr ""
#~ "darktable est très gourmand en CPU et utilise des instructions SIMD SSE2 "
#~ "pour les calculs importants. cela permet une meilleure expérience "
#~ "utilisateur mais nécessite un procésseur compatible.\n"
#~ "\n"
#~ "votre processeur ne supporte malheureusement pas SSE2. darktable va "
#~ "maintenant s'interrompre.\n"
#~ "\n"
#~ "%s"

#~ msgctxt "accel"
#~ msgid "lower threshold"
#~ msgstr "seuil bas"

#~ msgctxt "accel"
#~ msgid "upper threshold"
#~ msgstr "seuil haut"

#~ msgctxt "accel"
#~ msgid "color scheme"
#~ msgstr "schéma de couleur"

#~ msgid "have been imported"
#~ msgstr "ont été importés"

#~ msgid "version mismatch"
#~ msgstr "version non cohérente"

#, fuzzy
#~ msgid "LR import"
#~ msgstr "importer"

#~ msgid "use preset as default"
#~ msgstr "utiliser ce pré-réglage par défaut"

#~ msgid "remove default"
#~ msgstr "supprimer les valeurs par défaut"

#~ msgctxt "accel"
#~ msgid "copy parts"
#~ msgstr "copier partiellement"

#~ msgctxt "accel"
#~ msgid "paste parts"
#~ msgstr "coller partiellement"

#~ msgid "keystone v"
#~ msgstr "vertical"

#~ msgctxt "accel"
#~ msgid "keystone h"
#~ msgstr "horizontal"

#~ msgctxt "accel"
#~ msgid "keystone v"
#~ msgstr "vertical"

#~ msgctxt "accel"
#~ msgid "split"
#~ msgstr "décalage"

#~ msgid "split"
#~ msgstr "décalage"

#~ msgid "offset of filter in angle of rotation"
#~ msgstr "décalage du filtre"

#~ msgid "%s as favorite"
#~ msgstr "%s comme favori"

#~ msgid "hide %s"
#~ msgstr "cacher %s"

#~ msgid ""
#~ "filename relative to ~/.config/darktable or starting with a slash (needs "
#~ "a restart)."
#~ msgstr ""
#~ "nom de fichier relatif à ~/.config/darktable, ou commençant par un "
#~ "'/' (nécessite un redémarrage)"

#~ msgctxt "accel"
#~ msgid "linear part"
#~ msgstr "linéaire"

#~ msgid "colorblend"
#~ msgstr "fusion des couleurs"

#~ msgctxt "accel"
#~ msgid "blend L"
#~ msgstr "luminance"

#~ msgctxt "accel"
#~ msgid "blend C"
#~ msgstr "chromaticité"

#~ msgctxt "accel"
#~ msgid "blend h"
#~ msgstr "teinte (h)"

#~ msgid "blend lightness (0 is same as clipping)"
#~ msgstr ""
#~ "mélange la luminance\n"
#~ "(0 revient à tronquer)"

#~ msgid "blend colorness (0 is same as clipping)"
#~ msgstr ""
#~ "mélange la chromaticité\n"
#~ "(0 revient à tronquer)"

#~ msgid "blend hue (0 is same as clipping)"
#~ msgstr ""
#~ "mélange la teinte\n"
#~ "(0 revient à tronquer)"

#~ msgid "blend L"
#~ msgstr "luminance"

#~ msgid "blend C"
#~ msgstr "chromaticité"

#~ msgid "blend h"
#~ msgstr "teinte (h)"

#~ msgid " chroma "
#~ msgstr "saturation"

#~ msgid " value "
#~ msgstr "valeur"

#~ msgid ""
#~ "enter the path where to create the website gallery:\n"
#~ "$(ROLL_NAME) - roll of the input image\n"
#~ "$(FILE_FOLDER) - directory of the input image\n"
#~ "$(FILE_NAME) - basename of the input image\n"
#~ "$(FILE_EXTENSION) - extension of the input image\n"
#~ "$(SEQUENCE) - sequence number\n"
#~ "$(YEAR) - year\n"
#~ "$(MONTH) - month\n"
#~ "$(DAY) - day\n"
#~ "$(HOUR) - hour\n"
#~ "$(MINUTE) - minute\n"
#~ "$(SECOND) - second\n"
#~ "$(EXIF_YEAR) - exif year\n"
#~ "$(EXIF_MONTH) - exif month\n"
#~ "$(EXIF_DAY) - exif day\n"
#~ "$(EXIF_HOUR) - exif hour\n"
#~ "$(EXIF_MINUTE) - exif minute\n"
#~ "$(EXIF_SECOND) - exif second\n"
#~ "$(STARS) - star rating\n"
#~ "$(LABELS) - colorlabels\n"
#~ "$(PICTURES_FOLDER) - pictures folder\n"
#~ "$(HOME) - home folder\n"
#~ "$(DESKTOP) - desktop folder"
#~ msgstr ""
#~ "entrer le chemin vers lequel créer la galerie :\n"
#~ "$(ROLL_NAME) - dossier de l'image originelle\n"
#~ "$(FILE_FOLDER) - chemin  du dossier de l'image originelle\n"
#~ "$(FILE_NAME) - nom de base de l'image originelle\n"
#~ "$(FILE_EXTENSION) - extension de l'image originelle\n"
#~ "$(SEQUENCE) - séquence\n"
#~ "$(YEAR) - année\n"
#~ "$(MONTH) - mois\n"
#~ "$(DAY) - jour\n"
#~ "$(HOUR) - heure\n"
#~ "$(MINUTE) - minute\n"
#~ "$(SECOND) - seconde\n"
#~ "$(EXIF_YEAR) - année exif\n"
#~ "$(EXIF_MONTH) - mois exif\n"
#~ "$(EXIF_DAY) - jour exif\n"
#~ "$(EXIF_HOUR) - heure exif\n"
#~ "$(EXIF_MINUTE) - minute exif\n"
#~ "$(EXIF_SECOND) - seconde exif\n"
#~ "$(STARS) - étoiles\n"
#~ "$(LABELS) - labels de couleur\n"
#~ "$(PICTURES_FOLDER) - dossier images\n"
#~ "$(HOME) - dossier personnel\n"
#~ "$(DESKTOP) - dossier bureau"

#~ msgid "tca R"
#~ msgstr "rouge"

#~ msgid "tca B"
#~ msgstr "bleu"

#~ msgid ""
#~ "override transversal chromatic aberration correction for red channel\n"
#~ "leave at 1.0 for defaults"
#~ msgstr ""
#~ "surcharge la correction d'aberration chromatique transverse pour le canal "
#~ "rouge\n"
#~ "mettre 1.0 pour valeur par défaut"

#~ msgid ""
#~ "override transversal chromatic aberration correction for blue channel\n"
#~ "leave at 1.0 for defaults"
#~ msgstr ""
#~ "surcharge la correction d'aberration chromatique transverse pour le canal "
#~ "bleu\n"
#~ "mettre 1.0 pour valeur par défaut"

#~ msgid "advanced edit of style"
#~ msgstr "réglages avancés"

#~ msgid "this doesn't work for raw/hdr images."
#~ msgstr "inactif pour les images RAW/HDR"

#~ msgid "apply distortions instead of correcting them"
#~ msgstr "applique les distorsions au lieu de les corriger"

#~ msgid ""
#~ "enter the path where to put exported images:\n"
#~ "$(ROLL_NAME) - roll of the input image\n"
#~ "$(FILE_FOLDER) - folder containing the input image\n"
#~ "$(FILE_NAME) - basename of the input image\n"
#~ "$(FILE_EXTENSION) - extension of the input image\n"
#~ "$(SEQUENCE) - sequence number\n"
#~ "$(YEAR) - year\n"
#~ "$(MONTH) - month\n"
#~ "$(DAY) - day\n"
#~ "$(HOUR) - hour\n"
#~ "$(MINUTE) - minute\n"
#~ "$(SECOND) - second\n"
#~ "$(EXIF_YEAR) - exif year\n"
#~ "$(EXIF_MONTH) - exif month\n"
#~ "$(EXIF_DAY) - exif day\n"
#~ "$(EXIF_HOUR) - exif hour\n"
#~ "$(EXIF_MINUTE) - exif minute\n"
#~ "$(EXIF_SECOND) - exif second\n"
#~ "$(STARS) - star rating\n"
#~ "$(LABELS) - colorlabels\n"
#~ "$(PICTURES_FOLDER) - pictures folder\n"
#~ "$(HOME) - home folder\n"
#~ "$(DESKTOP) - desktop folder"
#~ msgstr ""
#~ "entrer le chemin vers lequel exporter les images :\n"
#~ "$(ROLL_NAME) - dossier de l'image originelle\n"
#~ "$(FILE_FOLDER) - chemin  du dossier de l'image originelle\n"
#~ "$(FILE_NAME) - nom de base de l'image originelle\n"
#~ "$(FILE_EXTENSION) - extension de l'image originelle\n"
#~ "$(SEQUENCE) - séquence\n"
#~ "$(YEAR) - année\n"
#~ "$(MONTH) - mois\n"
#~ "$(DAY) - jour\n"
#~ "$(HOUR) - heure\n"
#~ "$(MINUTE) - minute\n"
#~ "$(SECOND) - seconde\n"
#~ "$(EXIF_YEAR) - année exif\n"
#~ "$(EXIF_MONTH) - mois exif\n"
#~ "$(EXIF_DAY) - jour exif\n"
#~ "$(EXIF_HOUR) - heure exif\n"
#~ "$(EXIF_MINUTE) - minute exif\n"
#~ "$(EXIF_SECOND) - seconde exif\n"
#~ "$(STARS) - étoiles\n"
#~ "$(LABELS) - labels de couleur\n"
#~ "$(PICTURES_FOLDER) - dossier images\n"
#~ "$(HOME) - dossier personnel\n"
#~ "$(DESKTOP) - dossier du bureau"

#~ msgid "AMaZE"
#~ msgstr "AMaZE"

#~ msgid "could not attach xmp data to file `%s'!"
#~ msgstr "impossible de sauver le fichier attaché xmp du fichier %s !"

#~ msgid "black / white"
#~ msgstr "noir / blanc"

#~ msgid ""
#~ "with this option, you can display guide lines to help compose your "
#~ "photograph."
#~ msgstr ""
#~ "à l'aide de cette option, vous pouvez afficher des guides pour vous aider "
#~ "à composer votre photo."

#~ msgid "flip guides vertically"
#~ msgstr "retourne les guides verticalement"

#~ msgid "enable this option to show golden sections."
#~ msgstr "affiche les sections d'or"

#~ msgid "spiral sections"
#~ msgstr "sections de spirale"

#~ msgid "enable this option to show golden spiral sections."
#~ msgstr "affiche les sections de la spirale d'or"

#~ msgid "enable this option to show a golden spiral guide."
#~ msgstr "affiche un guide en spirale d'or"

#~ msgid "golden triangles"
#~ msgstr "triangles d'or"

#~ msgid "enable this option to show golden triangles."
#~ msgstr "affiche les triangles d'or"

#~ msgid "1 star"
#~ msgstr "1 étoile"

#~ msgid "2 star"
#~ msgstr "2 étoiles"

#~ msgid "3 star"
#~ msgstr "3 étoiles"

#~ msgid "4 star"
#~ msgstr "4 étoiles"

#~ msgid "5 star"
#~ msgstr "5 étoiles"

#~ msgid "this collection is empty."
#~ msgstr "cette collection est vide"

#~ msgid "do that from the top left expander."
#~ msgstr "utilisez le menu en haut à gauche"

#~ msgid ""
#~ "set the aspect ratio (w:h)\n"
#~ "press ctrl-x to swap sides"
#~ msgstr ""
#~ "ratio d'aspect (l:h)\n"
#~ "utiliser ctrl-x pour inverser les côtés"

#~ msgid "swap the aspect ratio (ctrl-x)"
#~ msgstr "inverser les côtés (ctrl-x)"

#~ msgctxt "accel"
#~ msgid "show plugin"
#~ msgstr "afficher le module"

#~ msgctxt "accel"
#~ msgid "enable plugin"
#~ msgstr "activer le module"

#~ msgctxt "accel"
#~ msgid "reset plugin parameters"
#~ msgstr "réinitialiser le module"

#~ msgctxt "accel"
#~ msgid "plugins"
#~ msgstr "table lumineuse"

#~ msgid "more plugins"
#~ msgstr "plus de modules"

#~ msgid "draw a rectangle to give a tint"
#~ msgstr "tracer un rectangle pour donner une teinte"

#~ msgid "jpeg quality of on-disk thumbnails"
#~ msgstr "qualité jpeg des miniatures sauvegardées sur le disque"

#~ msgid "affects only the thumbnail cache used for quick startup."
#~ msgstr "n'agit que sur le cache des aperçus pour un démarrage rapide"

#~ msgid "denoise (subtle) 200"
#~ msgstr "réduction du bruit 200"

#~ msgid "denoise (subtle) 400"
#~ msgstr "réduction du bruit 400"

#~ msgid "output channel"
#~ msgstr "canal de sortie"

#~ msgid "filename of your custom theme in share/darktable/"
#~ msgstr "nom du fichier du thème utilisateur dans share/darktable/"

#~ msgid "local contrast 2"
#~ msgstr "contraste local 2"

#~ msgid "sensitivity of edge detection"
#~ msgstr "sensibilité de la détection de bord"

#~ msgid "sensitivity"
#~ msgstr "sensibilité"

#~ msgid "spatial extent of the effect around edges"
#~ msgstr "extension spatiale de l'effet autour des bords"

#~ msgctxt "accel"
#~ msgid "blend H"
#~ msgstr "mélanger H"

#~ msgctxt "accel"
#~ msgid "mu"
#~ msgstr "moyenne"

#~ msgctxt "accel"
#~ msgid "sigma"
#~ msgstr "dispersion"

#~ msgctxt "accel"
#~ msgid "size_limit"
#~ msgstr "limite de taille"

#~ msgid "minimal pyramid limit"
#~ msgstr "limite inférieure de la pyramide"

#~ msgid "the strength of lighten"
#~ msgstr "intensité de l'éclaircissement"

#~ msgid "optimal exposedness"
#~ msgstr "exposition idéale"

#~ msgid "exposedness deviation"
#~ msgstr "déviation de l'exposition"

#~ msgid "minimal pyramid limit size"
#~ msgstr "taille de la pyramide"

#~ msgid "Gamma Value"
#~ msgstr "valeur gamma"

#~ msgid "gamma value"
#~ msgstr "valeur de gamma"

#~ msgid "Linear Value"
#~ msgstr "valeur linéaire"

#~ msgid "linear value"
#~ msgstr "valeur linéaire"

#~ msgid "Linear/Gamma conversion curve."
#~ msgstr "courbe de correction linéaire/gamma"

#~ msgid "Sample points"
#~ msgstr "Points d'échantillonnage"

#~ msgid "Number of curve sampling points.  0 for exact calculation."
#~ msgstr ""
#~ "Nombre de points d’échantillonnage de la courbe. 0 pour un calcul exact"

#~ msgid "Curve"
#~ msgstr "Courbe"

#~ msgid "The contrast curve."
#~ msgstr "courbe de contraste"

#~ msgid ""
#~ "Adjusts the contrast of the image according to a curve, for each RGB "
#~ "channel separately."
#~ msgstr ""
#~ "Ajuste le contraste de l'image en se basant sur une courbe, pour chaque "
#~ "canal RGB séparément"

#~ msgid "image cache file backup"
#~ msgstr "sauvegarde du fichier de cache des images"

#~ msgid ""
#~ "creates a backup of the cachefile to prevent loss of thumbnails generated "
#~ "at crashes etc (needs a restart)."
#~ msgstr ""
#~ "créer une sauvegarde du fichier de cache afin d'éviter une perte des "
#~ "miniatures lors d'un crash (nécessite un redémarrage)"

#~ msgid ""
#~ "abscissa: input, ordinate: output \n"
#~ "works on L channel"
#~ msgstr ""
#~ "abscisse : entrée, ordonnée : sortie \n"
#~ "fonctionne sur le canal L"

#~ msgid "how many threads to use in background"
#~ msgstr "combien de fils utiliser en tâche de fond"

#~ msgid "image cache file"
#~ msgstr "fichier de cache image"

#~ msgid ""
#~ "filename relative to ~/.cache/darktable or starting with a slash (needs a "
#~ "restart)."
#~ msgstr ""
#~ "nom de fichier relatif à ~/.cache/darktable, ou commençant par un "
#~ "'/' (nécessite un redémarrage)"

#~ msgid ""
#~ "collection is currently viewing %d images where %d of them is selected."
#~ msgstr "%d images sont affichées, dont %d sélectionnées."

#~ msgid "system default"
#~ msgstr "défaut (système)"

#~ msgid "english"
#~ msgstr "anglais"

#~ msgid "editable"
#~ msgstr "modifiable"

#~ msgid "make images public"
#~ msgstr "rendre les images publiques"

#~ msgid "unmodified"
#~ msgstr "original"

#~ msgid "colorlabel"
#~ msgstr "labels de couleur"

#~ msgctxt "accel"
#~ msgid "load sidecar file"
#~ msgstr "charger"

#~ msgid "basic"
#~ msgstr "basique"

#~ msgid "effect"
#~ msgstr "effets"

#~ msgid "list"
#~ msgstr "afficher"

#~ msgid "images sorted by"
#~ msgstr "trier les images par"

#~ msgid "downsample the preview pixels"
#~ msgstr "sous-échantillonner les pixels pour la prévisualisation"

#~ msgid ""
#~ "this value smaller than 1.0 downsamples the preview pixels in darkroom "
#~ "mode for faster feedback."
#~ msgstr ""
#~ "si cette valeur est inférieure à 1.0, darktable sous-échantillonne les "
#~ "pixels de pré-visualisation pour un rendu plus rapide"

#~ msgid "<span color=\"#7f7f7f\"><big><b>%s mode</b></big></span>"
#~ msgstr "<span color=\"#7f7f7f\"><big><b>mode %s</b></big></span>"

#~ msgid "<span color=\"#7f7f7f\"><big><b>light table mode</b></big></span>"
#~ msgstr ""
#~ "<span color=\"#7f7f7f\"><big><b>mode table lumineuse</b></big></span>"

#~ msgid "f-length"
#~ msgstr "focale"

#~ msgid "-"
#~ msgstr "-"

#~ msgctxt "global import"
#~ msgid "import"
#~ msgstr "importation"

#~ msgctxt "gammaslider"
#~ msgid "linear"
#~ msgstr "linéaire"

#~ msgctxt "gammaslider"
#~ msgid "gamma"
#~ msgstr "gamma"

#~ msgctxt "accel"
#~ msgid "history copy"
#~ msgstr "copier le développement"<|MERGE_RESOLUTION|>--- conflicted
+++ resolved
@@ -671,13 +671,7 @@
 
 #: ../build/src/preferences_gen.h:3266
 msgid "mouse wheel scrolls modules side panel by default"
-<<<<<<< HEAD
-msgstr ""
-"La rotella del mouse scorre il pannello laterale dei moduli in modo"
-" predefinito"
-=======
 msgstr "La rotella del mouse scorre i moduli all'interno dei pannelli laterali"
->>>>>>> 161892fb
 
 #: ../build/src/preferences_gen.h:3278
 msgid ""
@@ -10125,11 +10119,7 @@
 #: ../src/iop/retouch.c:3338
 msgctxt "accel"
 msgid "continuous add circle"
-<<<<<<< HEAD
-msgstr "Aggiunta continua di forme circolari"
-=======
 msgstr "Aggiungi cerchi senza interruzioni"
->>>>>>> 161892fb
 
 #: ../src/iop/retouch.c:3339
 msgctxt "accel"
@@ -13737,11 +13727,7 @@
 
 #: ../src/libs/tagging.c:1513
 msgid "edit tag"
-<<<<<<< HEAD
-msgstr "Modifica il Tag..."
-=======
 msgstr "Modifica etichetta"
->>>>>>> 161892fb
 
 #: ../src/libs/tagging.c:1527 ../src/libs/tagging.c:1747
 #, c-format
@@ -13765,11 +13751,7 @@
 
 #: ../src/libs/tagging.c:1733
 msgid "rename path?"
-<<<<<<< HEAD
-msgstr "Rinomina il percorso..."
-=======
 msgstr "Rinomina percorso?"
->>>>>>> 161892fb
 
 #: ../src/libs/tagging.c:1740
 #, c-format
