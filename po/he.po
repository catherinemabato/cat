--- conflicted
+++ resolved
@@ -7,13 +7,10 @@
 msgstr ""
 "Project-Id-Version: darktable hebrew translation\n"
 "Report-Msgid-Bugs-To: \n"
-<<<<<<< HEAD
+
 "POT-Creation-Date: 2016-11-26 11:18+0200\n"
 "PO-Revision-Date: 2016-11-26 11:28+0200\n"
-=======
-"POT-Creation-Date: 2016-11-11 15:05+0200\n"
-"PO-Revision-Date: 2016-11-11 15:12+0200\n"
->>>>>>> ebd4f8e4
+
 "Last-Translator: Shlomi Alon-Braitbart <sbraitbart@gmail.com>\n"
 "Language-Team: \n"
 "Language: he_IL\n"
@@ -955,39 +952,23 @@
 msgstr[1] "נבחרו %d תמונות מתוך %d באוסף הנוכחי"
 
 #. 0th entry is a dummy for DT_COLORSPACE_FILE and not used
-<<<<<<< HEAD
 #: ../src/common/colorspaces.c:1035 ../src/iop/colorin.c:1947
-=======
-#: ../src/common/colorspaces.c:1035 ../src/iop/colorin.c:1945
->>>>>>> ebd4f8e4
 msgid "sRGB"
 msgstr "sRGB"
 
 #. this is only used in error messages, no need for the (...) description
 #: ../src/common/colorspaces.c:1036 ../src/common/colorspaces.c:1197
-<<<<<<< HEAD
 #: ../src/iop/colorin.c:1948 ../src/libs/print_settings.c:881
-=======
-#: ../src/iop/colorin.c:1946 ../src/libs/print_settings.c:881
->>>>>>> ebd4f8e4
 msgid "Adobe RGB (compatible)"
 msgstr "Adobe RGB (תואם)"
 
 #: ../src/common/colorspaces.c:1037 ../src/common/colorspaces.c:1202
-<<<<<<< HEAD
 #: ../src/iop/colorin.c:1949
-=======
-#: ../src/iop/colorin.c:1947
->>>>>>> ebd4f8e4
 msgid "linear Rec709 RGB"
 msgstr "linear Rec709 RGB"
 
 #: ../src/common/colorspaces.c:1038 ../src/common/colorspaces.c:1207
-<<<<<<< HEAD
 #: ../src/iop/colorin.c:1950
-=======
-#: ../src/iop/colorin.c:1948
->>>>>>> ebd4f8e4
 msgid "linear Rec2020 RGB"
 msgstr "linear Rec2020 RGB"
 
@@ -1134,11 +1115,7 @@
 #: ../src/common/styles.c:725 ../src/develop/blend_gui.c:1600
 #: ../src/develop/blend_gui.c:1815 ../src/develop/develop.c:1334
 #: ../src/imageio/format/exr.cc:359 ../src/imageio/format/j2k.c:663
-<<<<<<< HEAD
 #: ../src/iop/ashift.c:4396 ../src/iop/ashift.c:4402 ../src/iop/colorin.c:1946
-=======
-#: ../src/iop/ashift.c:4396 ../src/iop/ashift.c:4402 ../src/iop/colorin.c:1944
->>>>>>> ebd4f8e4
 #: ../src/iop/demosaic.c:3857 ../src/iop/vignette.c:1140
 #: ../src/libs/history.c:168 ../src/libs/live_view.c:434
 msgid "off"
@@ -2329,16 +2306,11 @@
 msgid "ctrl+click to add a node"
 msgstr "לחץ ctrl+click להוסיף צומת"
 
-<<<<<<< HEAD
 #: ../src/develop/masks/masks.c:53 ../src/develop/masks/masks.c:82
 msgid "ctrl+scroll to set shape opacity, shift+scroll to set feather size"
 msgstr "לחץ ctrl+scroll לקביעת את אטימות הצורה, shift+scroll לקביעת גודל נוצה "
 
 #: ../src/develop/masks/masks.c:58
-=======
-#: ../src/develop/masks/masks.c:53 ../src/develop/masks/masks.c:58
-#: ../src/develop/masks/masks.c:82
->>>>>>> ebd4f8e4
 msgid "ctrl+scroll to set shape opacity"
 msgstr "לחץ ctrl+scroll לקבוע את אטימות הצורה "
 
@@ -2351,17 +2323,12 @@
 msgstr "לחץ ctrl+click לסובב"
 
 #: ../src/develop/masks/masks.c:67
-<<<<<<< HEAD
 msgid ""
 "shift+click to switch feathering mode, ctrl+scroll to set shape opacity, "
 "shift+scroll to set feather size"
 msgstr ""
 "קליק+shift להחליף מצב נגיעת נוצה, ctrl+גלילה לקבוע אטימות צורה, shift+גלילה "
 "לקביעת גודל נוצה"
-=======
-msgid "shift+click to switch feathering mode, ctrl+scroll to set shape opacity"
-msgstr "קליק+shift להחליף מצב רפרוף, ctrl+גלילה לקבוע אטימות צורה"
->>>>>>> ebd4f8e4
 
 #: ../src/develop/masks/masks.c:72
 msgid ""
@@ -5400,38 +5367,22 @@
 msgid "unsupported input profile has been replaced by linear Rec709 RGB!"
 msgstr "פרופיל קלט לא נתמך הוחלף ב Rec709 RGB לינארי!"
 
-<<<<<<< HEAD
 #: ../src/iop/colorin.c:1929 ../src/iop/denoiseprofile.c:2077
-=======
-#: ../src/iop/colorin.c:1927 ../src/iop/denoiseprofile.c:2077
->>>>>>> ebd4f8e4
 #: ../src/libs/export.c:597 ../src/libs/print_settings.c:1008
 #: ../src/libs/print_settings.c:1224
 msgid "profile"
 msgstr "פרופיל"
 
-<<<<<<< HEAD
 #: ../src/iop/colorin.c:1938
-=======
-#: ../src/iop/colorin.c:1936
->>>>>>> ebd4f8e4
 #, c-format
 msgid "ICC profiles in %s/color/in or %s/color/in"
 msgstr "פרופילי ICC ב %s/color/in או %s/color/in"
 
-<<<<<<< HEAD
 #: ../src/iop/colorin.c:1944
 msgid "gamut clipping"
 msgstr "חיתוך מכלול צבע"
 
 #: ../src/iop/colorin.c:1952
-=======
-#: ../src/iop/colorin.c:1942
-msgid "gamut clipping"
-msgstr "חיתוך מכלול צבע"
-
-#: ../src/iop/colorin.c:1950
->>>>>>> ebd4f8e4
 msgid "confine Lab values to gamut of RGB color space"
 msgstr "תחום ערכי מעבדה למכלול צבע RGB"
 
@@ -6746,7 +6697,6 @@
 msgid "liquify"
 msgstr "נזל"
 
-<<<<<<< HEAD
 #: ../src/iop/liquify.c:3244
 msgid "click and drag to add point"
 msgstr "הקלק וגרור להוסיף נקודה"
@@ -6764,25 +6714,6 @@
 msgstr "לחץ להוסיף צמתים"
 
 #: ../src/iop/liquify.c:3287
-=======
-#: ../src/iop/liquify.c:3243
-msgid "click and drag to add point"
-msgstr "הקלק וגרור להוסיף נקודה"
-
-#: ../src/iop/liquify.c:3245
-msgid "click to add line"
-msgstr "לחץ להוסיף שורה"
-
-#: ../src/iop/liquify.c:3247
-msgid "click to add curve"
-msgstr "לחץ להוסיף עקום"
-
-#: ../src/iop/liquify.c:3249
-msgid "click to edit nodes"
-msgstr "לחץ להוסיף צמתים"
-
-#: ../src/iop/liquify.c:3285
->>>>>>> ebd4f8e4
 msgid ""
 "use a tool to add warps.\n"
 "right-click to remove a warp."
@@ -6790,7 +6721,6 @@
 "השתמש בכלי להוסיף פיתולים.\n"
 "הקלק ימנית להסיר פיתול."
 
-<<<<<<< HEAD
 #: ../src/iop/liquify.c:3289
 msgid "warps|nodes count:"
 msgstr "ספירת פיתולים|צמתים:"
@@ -6812,29 +6742,6 @@
 msgstr "מכחול נקודות: צייר נקודות"
 
 #: ../src/iop/liquify.c:3327
-=======
-#: ../src/iop/liquify.c:3287
-msgid "warps|nodes count:"
-msgstr "ספירת פיתולים|צמתים:"
-
-#: ../src/iop/liquify.c:3294
-msgid "node tool: edit, add and delete nodes"
-msgstr "מכחול צמתים: ערוך, הוסף ומחק צמתים"
-
-#: ../src/iop/liquify.c:3302
-msgid "curve tool: draw curves"
-msgstr "מכחול עקומות: צייר עקומות"
-
-#: ../src/iop/liquify.c:3310
-msgid "line tool: draw lines"
-msgstr "מכחול קווים: צייר קוים"
-
-#: ../src/iop/liquify.c:3318
-msgid "point tool: draw points"
-msgstr "מכחול נקודות: צייר נקודות"
-
-#: ../src/iop/liquify.c:3325
->>>>>>> ebd4f8e4
 msgid ""
 "ctrl-click to add node\n"
 "right click to remove path"
@@ -6842,11 +6749,7 @@
 "לחץ ctrl-click להוסיף צומת\n"
 "הקלק ימנית להסיר נתיב"
 
-<<<<<<< HEAD
 #: ../src/iop/liquify.c:3328
-=======
-#: ../src/iop/liquify.c:3326
->>>>>>> ebd4f8e4
 msgid ""
 "click and drag to move - click : linear or feathered\n"
 "ctrl-click : autosmooth, cusp, smooth, symmetrical\n"
@@ -6856,7 +6759,6 @@
 "קליק-ctrl: סימטרי, חלק, חרמש, החלקה אוטומטית\n"
 "קליק ימני להסרה"
 
-<<<<<<< HEAD
 #: ../src/iop/liquify.c:3331 ../src/iop/liquify.c:3332
 msgid "drag to change shape of path"
 msgstr "גרור לשינוי צורת הנתיב"
@@ -6874,25 +6776,6 @@
 msgstr "גרור לכוונון קשיות (נוצה) "
 
 #: ../src/iop/liquify.c:3336
-=======
-#: ../src/iop/liquify.c:3329 ../src/iop/liquify.c:3330
-msgid "drag to change shape of path"
-msgstr "גרור לשינוי צורת הנתיב"
-
-#: ../src/iop/liquify.c:3331
-msgid "drag to adjust warp radius"
-msgstr "גרור לשינוי רדיוס הפיתול"
-
-#: ../src/iop/liquify.c:3332
-msgid "drag to adjust hardness (center)"
-msgstr "גרור לכוונון קשיות (מרכז) "
-
-#: ../src/iop/liquify.c:3333
-msgid "drag to adjust hardness (feather)"
-msgstr "גרור לכוונון קשיות (נוצה) "
-
-#: ../src/iop/liquify.c:3334
->>>>>>> ebd4f8e4
 msgid ""
 "drag to adjust warp strength\n"
 "ctrl-click : linear, grow, and shrink"
@@ -6900,38 +6783,22 @@
 "גרור לכוונון עצמת פיתול\n"
 "קליק-ctrl : לינארי, הרחב, וכווץ "
 
-<<<<<<< HEAD
 #: ../src/iop/liquify.c:3354
-=======
-#: ../src/iop/liquify.c:3352
->>>>>>> ebd4f8e4
 msgctxt "accel"
 msgid "point tool"
 msgstr "מכחול נקודות"
 
-<<<<<<< HEAD
 #: ../src/iop/liquify.c:3355
-=======
-#: ../src/iop/liquify.c:3353
->>>>>>> ebd4f8e4
 msgctxt "accel"
 msgid "line tool"
 msgstr "מכחול קווים"
 
-<<<<<<< HEAD
 #: ../src/iop/liquify.c:3356
-=======
-#: ../src/iop/liquify.c:3354
->>>>>>> ebd4f8e4
 msgctxt "accel"
 msgid "curve tool"
 msgstr "מכחול עקומות"
 
-<<<<<<< HEAD
 #: ../src/iop/liquify.c:3357
-=======
-#: ../src/iop/liquify.c:3355
->>>>>>> ebd4f8e4
 msgctxt "accel"
 msgid "node tool"
 msgstr "מכחול צמתים"
