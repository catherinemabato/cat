--- conflicted
+++ resolved
@@ -145,16 +145,10 @@
       color pattern of the lines will look a bit different. You can manually change the status
       of line segments: left-clicking on a line selects it (turns the color to green or blue)
       while right-clicking deselects it (turns the color to red or yellow). Keeping the mouse
-<<<<<<< HEAD
-      button pressed allows for a sweeping action to select/deselect multiple lines in a row.
-      Holding down the <emphasis>Shift</emphasis> key and keeping the left or right mouse button
-      pressed while dragging selects or deselects all lines in the chosen rectangular area.
-=======
       button pressed allows for a sweeping action to select/deselect multiple lines in a row;
       the size of the select/deselect brush can be changed with the mouse wheel. Holding down
       the <emphasis>shift</emphasis> key and keeping the left or right mouse button pressed
       while dragging selects or deselects all lines in the chosen rectangular area.
->>>>>>> f90faae3
     </para>
 
     <para>
