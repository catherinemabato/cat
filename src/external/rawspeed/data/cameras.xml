<?xml version="1.0" encoding="UTF-8" ?>
<?xml-stylesheet type="text/xsl" href="showcameras.xsl" ?>
<!--
	License: CC-BY-SA 3.0

	This work is licensed under a
	Creative Commons Attribution-ShareAlike 3.0 Unported License.

	See more at:
	http://creativecommons.org/licenses/by-sa/3.0/
-->

<!DOCTYPE Cameras [
<!ELEMENT BlackAreas ( Vertical*, Horizontal* ) >

<!ELEMENT Camera ( CFA?, CFA2?, Crop, Sensor+, BlackAreas?, Aliases?, Hints? ) >
<!ATTLIST Camera make CDATA #REQUIRED >
<!ATTLIST Camera model CDATA #REQUIRED >
<!ATTLIST Camera supported CDATA #IMPLIED >
<!ATTLIST Camera mode CDATA #IMPLIED >
<!ATTLIST Camera decoder_version CDATA #IMPLIED >

<!ELEMENT Cameras ( Camera+ ) >
<!ATTLIST Cameras version CDATA #IMPLIED >

<!ELEMENT CFA ( Color+ ) >
<!ATTLIST CFA height NMTOKEN #REQUIRED >
<!ATTLIST CFA width NMTOKEN #REQUIRED >

<!ELEMENT CFA2 ( Color*, ColorRow* ) >
<!ATTLIST CFA2 height NMTOKEN #REQUIRED >
<!ATTLIST CFA2 width NMTOKEN #REQUIRED >

<!ELEMENT Color ( #PCDATA ) >
<!ATTLIST Color x NMTOKEN #REQUIRED >
<!ATTLIST Color y NMTOKEN #REQUIRED >

<!ELEMENT ColorRow ( #PCDATA ) >
<!ATTLIST ColorRow y NMTOKEN #REQUIRED >

<!ELEMENT Crop EMPTY >
<!ATTLIST Crop height NMTOKEN #REQUIRED >
<!ATTLIST Crop width NMTOKEN #REQUIRED >
<!ATTLIST Crop x NMTOKEN #REQUIRED >
<!ATTLIST Crop y NMTOKEN #REQUIRED >

<!ELEMENT Horizontal EMPTY >
<!ATTLIST Horizontal height NMTOKEN #REQUIRED >
<!ATTLIST Horizontal y NMTOKEN #REQUIRED >

<!ELEMENT Sensor EMPTY >
<!ATTLIST Sensor white NMTOKEN #REQUIRED >
<!ATTLIST Sensor black NMTOKEN #REQUIRED >
<!ATTLIST Sensor black_colors NMTOKEN #IMPLIED >
<!ATTLIST Sensor iso_list NMTOKENS #IMPLIED >
<!ATTLIST Sensor iso_min NMTOKEN #IMPLIED >
<!ATTLIST Sensor iso_max NMTOKEN #IMPLIED >

<!ELEMENT Vertical EMPTY >
<!ATTLIST Vertical width NMTOKEN #REQUIRED >
<!ATTLIST Vertical x NMTOKEN #REQUIRED >

<!ELEMENT Hints ( Hint+ ) >
<!ELEMENT Hint EMPTY >
<!ATTLIST Hint name CDATA #REQUIRED >
<!ATTLIST Hint value CDATA #REQUIRED >

<!ELEMENT Aliases ( Alias+ ) >
<!ELEMENT Alias (#PCDATA) >
]>

<Cameras>
	<Camera make="Canon" model="Canon EOS 100D">
		<CFA width="2" height="2">
			<Color x="0" y="0">RED</Color>
			<Color x="1" y="0">GREEN</Color>
			<Color x="0" y="1">GREEN</Color>
			<Color x="1" y="1">BLUE</Color>
		</CFA>
		<Crop x="72" y="52" width="0" height="0"/>
		<Sensor black="0" white="16383"/>
		<BlackAreas>
			<Vertical x="0" width="72"/>
			<Horizontal y="8" height="44"/>
		</BlackAreas>
		<Aliases>
			<Alias>Canon EOS REBEL SL1</Alias>
			<Alias>Canon EOS Kiss X7</Alias>
		</Aliases>
	</Camera>
	<Camera make="Canon" model="Canon EOS 300D DIGITAL">
		<CFA width="2" height="2">
			<Color x="0" y="0">RED</Color>
			<Color x="1" y="0">GREEN</Color>
			<Color x="0" y="1">GREEN</Color>
			<Color x="1" y="1">BLUE</Color>
		</CFA>
		<Crop x="64" y="12" width="0" height="0"/>
		<Sensor black="124" white="4000"/>
		<BlackAreas>
			<Vertical x="0" width="60"/>
			<Horizontal y="0" height="10"/>
		</BlackAreas>
		<Aliases>
			<Alias>Canon EOS DIGITAL REBEL</Alias>
		</Aliases>
	</Camera>
	<Camera make="Canon" model="Canon EOS D30">
		<CFA width="2" height="2">
			<Color x="0" y="0">RED</Color>
			<Color x="1" y="0">GREEN</Color>
			<Color x="0" y="1">GREEN</Color>
			<Color x="1" y="1">BLUE</Color>
		</CFA>
		<Crop x="48" y="6" width="0" height="-2"/>
		<Sensor black="126" white="4095"/>
		<Hints>
			<Hint name="override_whitebalance" value="2093285,1000000,1055975"/>
		</Hints>
		<BlackAreas>
			<Vertical x="0" width="46"/>
		</BlackAreas>
	</Camera>
	<Camera make="Canon" model="Canon EOS D60">
		<CFA width="2" height="2">
			<Color x="0" y="0">RED</Color>
			<Color x="1" y="0">GREEN</Color>
			<Color x="0" y="1">GREEN</Color>
			<Color x="1" y="1">BLUE</Color>
		</CFA>
		<Crop x="64" y="12" width="0" height="0"/>
		<Sensor black="127" white="4000"/>
		<BlackAreas>
			<Vertical x="0" width="60"/>
			<Horizontal y="0" height="10"/>
		</BlackAreas>
	</Camera>
	<Camera make="Canon" model="Canon EOS 10D">
		<CFA width="2" height="2">
			<Color x="0" y="0">RED</Color>
			<Color x="1" y="0">GREEN</Color>
			<Color x="0" y="1">GREEN</Color>
			<Color x="1" y="1">BLUE</Color>
		</CFA>
		<Crop x="64" y="12" width="0" height="0"/>
		<Sensor black="127" white="4000"/>
	</Camera>
	<Camera make="Canon" model="Canon EOS 20D">
		<CFA width="2" height="2">
			<Color x="0" y="0">RED</Color>
			<Color x="1" y="0">GREEN</Color>
			<Color x="0" y="1">GREEN</Color>
			<Color x="1" y="1">BLUE</Color>
		</CFA>
		<Crop x="74" y="12" width="3522" height="2348"/>
		<Sensor black="126" white="4095"/>
		<Hints>
			<Hint name="wb_offset" value="50"/>
		</Hints>
		<BlackAreas>
			<Vertical x="0" width="72"/>
			<Horizontal y="2" height="8"/>
		</BlackAreas>
	</Camera>
	<Camera make="Canon" model="Canon EOS 30D">
		<CFA width="2" height="2">
			<Color x="0" y="0">RED</Color>
			<Color x="1" y="0">GREEN</Color>
			<Color x="0" y="1">GREEN</Color>
			<Color x="1" y="1">BLUE</Color>
		</CFA>
		<Crop x="74" y="12" width="3522" height="2348"/>
		<Sensor black="127" white="3398"/>
		<BlackAreas>
			<Vertical x="0" width="72"/>
			<Horizontal y="2" height="8"/>
		</BlackAreas>
	</Camera>
	<Camera make="Canon" model="Canon EOS 350D DIGITAL">
		<CFA width="2" height="2">
			<Color x="0" y="0">RED</Color>
			<Color x="1" y="0">GREEN</Color>
			<Color x="0" y="1">GREEN</Color>
			<Color x="1" y="1">BLUE</Color>
		</CFA>
		<Crop x="42" y="14" width="3474" height="2314"/>
		<Sensor black="255" white="4095"/>
		<Hints>
			<Hint name="wb_offset" value="50"/>
		</Hints>
		<BlackAreas>
			<Vertical x="0" width="40"/>
			<Horizontal y="0" height="12"/>
		</BlackAreas>
		<Aliases>
			<Alias>Canon EOS DIGITAL REBEL XT</Alias>
			<Alias>Canon EOS Kiss Digital N</Alias>
			<Alias>Canon EOS 350D</Alias>
		</Aliases>
	</Camera>
	<Camera make="Canon" model="Canon EOS 40D" decoder_version="2">
		<CFA width="2" height="2">
			<Color x="0" y="0">RED</Color>
			<Color x="1" y="0">GREEN</Color>
			<Color x="0" y="1">GREEN</Color>
			<Color x="1" y="1">BLUE</Color>
		</CFA>
		<Crop x="30" y="18" width="3908" height="2602"/>
		<Sensor black="1021" white="13600"/>
		<BlackAreas>
			<Vertical x="0" width="28"/>
			<Horizontal y="4" height="12"/>
		</BlackAreas>
	</Camera>
	<Camera make="Canon" model="Canon EOS 40D" mode="sRaw1">
		<Crop x="0" y="0" width="0" height="0"/>
		<Sensor black="0" white="65535"/>
		<Hints>
			<Hint name="sraw_40d" value=""/>
		</Hints>
	</Camera>
	<Camera make="Canon" model="Canon EOS 40D" mode="sRaw2">
		<Crop x="0" y="0" width="1944" height="1296"/>
		<Sensor black="0" white="65535"/>
		<Hints>
			<Hint name="sraw_40d" value=""/>
		</Hints>
	</Camera>
	<Camera make="Canon" model="Canon EOS 450D">
		<CFA width="2" height="2">
			<Color x="0" y="0">RED</Color>
			<Color x="1" y="0">GREEN</Color>
			<Color x="0" y="1">GREEN</Color>
			<Color x="1" y="1">BLUE</Color>
		</CFA>
		<Crop x="22" y="18" width="4290" height="2856"/>
		<Sensor black="1020" white="14500"/>
		<Aliases>
			<Alias>Canon EOS DIGITAL REBEL XSi</Alias>
			<Alias>Canon EOS Kiss Digital X2</Alias>
			<Alias>Canon EOS Kiss X2</Alias>
		</Aliases>
	</Camera>
	<Camera make="Canon" model="Canon EOS 50D" decoder_version="1">
		<CFA width="2" height="2">
			<Color x="0" y="0">GREEN</Color>
			<Color x="1" y="0">BLUE</Color>
			<Color x="0" y="1">RED</Color>
			<Color x="1" y="1">GREEN</Color>
		</CFA>
		<Crop x="64" y="52" width="4752" height="3158"/>
		<Sensor black="1020" white="13653"/>
		<BlackAreas>
			<Vertical x="0" width="60"/>
			<Horizontal y="2" height="46"/>
		</BlackAreas>
	</Camera>
	<Camera make="Canon" model="Canon EOS 50D" mode="sRaw1">
		<Crop x="0" y="0" width="3272" height="2178"/>
		<Sensor black="0" white="53000"/>
	</Camera>
	<Camera make="Canon" model="Canon EOS 50D" mode="sRaw2">
		<Crop x="0" y="0" width="2376" height="1584"/>
		<Sensor black="0" white="53000"/>
	</Camera>
	<Camera make="Canon" model="Canon EOS 60D" decoder_version="1">
		<CFA width="2" height="2">
			<Color x="0" y="0">GREEN</Color>
			<Color x="1" y="0">BLUE</Color>
			<Color x="0" y="1">RED</Color>
			<Color x="1" y="1">GREEN</Color>
		</CFA>
		<Crop x="146" y="54" width="0" height="0"/>
		<Sensor black="2026" white="14200"/>
		<BlackAreas>
			<Vertical x="0" width="140"/>
			<Horizontal y="4" height="46"/>
		</BlackAreas>
	</Camera>
	<Camera make="Canon" model="Canon EOS 60D" mode="sRaw1">
		<Crop x="0" y="0" width="0" height="0"/>
		<Sensor black="0" white="65535"/>
	</Camera>
	<Camera make="Canon" model="Canon EOS 60D" mode="sRaw2">
		<Crop x="0" y="0" width="0" height="0"/>
		<Sensor black="0" white="65535"/>
	</Camera>
	<Camera make="Canon" model="Canon EOS 70D" decoder_version="1">
		<CFA width="2" height="2">
			<Color x="0" y="0">RED</Color>
			<Color x="1" y="0">GREEN</Color>
			<Color x="0" y="1">GREEN</Color>
			<Color x="1" y="1">BLUE</Color>
		</CFA>
		<Crop x="72" y="38" width="0" height="0"/>
		<Sensor black="2026" white="13653" iso_min="0" iso_max="199"/>
		<Sensor black="2026" white="16383" iso_min="6400" iso_max="25600"/>
		<Sensor black="2026" white="15387"/>
		<BlackAreas>
			<Vertical x="0" width="72"/>
			<Horizontal y="0" height="38"/>
		</BlackAreas>
	</Camera>
	<Camera make="Canon" model="Canon EOS 70D" mode="sRaw1">
		<Crop x="0" y="0" width="0" height="0"/>
		<Sensor black="0" white="53000"/>
		<Hints>
			<Hint name="sraw_new" value=""/>
			<Hint name="invert_sraw_wb" value=""/>
		</Hints>
	</Camera>
	<Camera make="Canon" model="Canon EOS 70D" mode="sRaw2">
		<Crop x="0" y="0" width="0" height="0"/>
		<Sensor black="0" white="53000"/>
		<Hints>
			<Hint name="sraw_new" value=""/>
			<Hint name="invert_sraw_wb" value=""/>
		</Hints>
	</Camera>
	<Camera make="Canon" model="Canon EOS 700D">
		<CFA width="2" height="2">
			<Color x="0" y="0">RED</Color>
			<Color x="1" y="0">GREEN</Color>
			<Color x="0" y="1">GREEN</Color>
			<Color x="1" y="1">BLUE</Color>
		</CFA>
		<Crop x="72" y="52" width="0" height="0"/>
		<Sensor black="2026" white="13584" iso_min="0" iso_max = "199"/>
		<Sensor black="2026" white="16383" iso_min="6400" iso_max = "25600"/>
		<Sensor black="2026" white="15304"/>
		<BlackAreas>
			<Vertical x="0" width="70"/>
			<Horizontal y="4" height="50"/>
		</BlackAreas>
		<Aliases>
			<Alias>Canon EOS REBEL T5i</Alias>
			<Alias>Canon EOS Kiss X7i</Alias>
		</Aliases>
	</Camera>
	<Camera make="Canon" model="Canon EOS 500D">
		<CFA width="2" height="2">
			<Color x="0" y="0">RED</Color>
			<Color x="1" y="0">GREEN</Color>
			<Color x="0" y="1">GREEN</Color>
			<Color x="1" y="1">BLUE</Color>
		</CFA>
		<Crop x="62" y="30" width="4722" height="3142"/>
		<Sensor black="1020" white="16000"/>
		<BlackAreas>
			<Vertical x="0" width="56"/>
			<Horizontal y="2" height="22"/>
		</BlackAreas>
		<Aliases>
			<Alias>Canon EOS REBEL T1i</Alias>
			<Alias>Canon EOS Kiss X3</Alias>
		</Aliases>
	</Camera>
	<Camera make="Canon" model="Canon EOS 550D">
		<CFA width="2" height="2">
			<Color x="1" y="0">BLUE</Color>
			<Color x="0" y="0">GREEN</Color>
			<Color x="1" y="1">GREEN</Color>
			<Color x="0" y="1">RED</Color>
		</CFA>
		<Crop x="148" y="54" width="0" height="0"/>
		<Sensor black="2048" white="15831"/>
		<BlackAreas>
			<Vertical x="0" width="140"/>
			<Horizontal y="4" height="44"/>
		</BlackAreas>
		<Aliases>
			<Alias>Canon EOS REBEL T2i</Alias>
			<Alias>Canon EOS Kiss X4</Alias>
		</Aliases>
	</Camera>
	<Camera make="Canon" model="Canon EOS 600D">
		<CFA width="2" height="2">
			<Color x="0" y="0">GREEN</Color>
			<Color x="1" y="0">BLUE</Color>
			<Color x="0" y="1">RED</Color>
			<Color x="1" y="1">GREEN</Color>
		</CFA>
		<Crop x="146" y="54" width="0" height="0"/>
		<Sensor black="2026" white="13584" iso_min="0" iso_max = "199"/>
		<Sensor black="2026" white="15304"/>
		<BlackAreas>
			<Vertical x="0" width="140"/>
			<Horizontal y="4" height="44"/>
		</BlackAreas>
		<Aliases>
			<Alias>Canon EOS REBEL T3i</Alias>
			<Alias>Canon EOS Kiss X5</Alias>
		</Aliases>
	</Camera>
	<Camera make="Canon" model="Canon EOS 650D">
		<CFA width="2" height="2">
			<Color x="0" y="0">RED</Color>
			<Color x="1" y="0">GREEN</Color>
			<Color x="0" y="1">GREEN</Color>
			<Color x="1" y="1">BLUE</Color>
		</CFA>
		<Crop x="76" y="56" width="0" height="0"/>
		<Sensor black="2026" white="13584" iso_min="0" iso_max = "199"/>
		<Sensor black="2026" white="15304"/>
		<BlackAreas>
			<Vertical x="0" width="70"/>
			<Horizontal y="4" height="44"/>
		</BlackAreas>
		<Aliases>
			<Alias>Canon EOS REBEL T4i</Alias>
			<Alias>Canon EOS Kiss X6i</Alias>
		</Aliases>
	</Camera>
	<Camera make="Canon" model="Canon EOS 5D">
		<CFA width="2" height="2">
			<Color x="0" y="0">RED</Color>
			<Color x="1" y="0">GREEN</Color>
			<Color x="0" y="1">GREEN</Color>
			<Color x="1" y="1">BLUE</Color>
		</CFA>
		<Crop x="90" y="34" width="4386" height="2920"/>
		<Sensor black="127" white="3692"/>
		<BlackAreas>
			<Vertical x="0" width="88"/>
			<Horizontal y="2" height="30"/>
		</BlackAreas>
	</Camera>
	<Camera make="Canon" model="Canon EOS 5D Mark II" decoder_version="1">
		<CFA width="2" height="2">
			<Color x="0" y="0">GREEN</Color>
			<Color x="1" y="0">BLUE</Color>
			<Color x="0" y="1">RED</Color>
			<Color x="1" y="1">GREEN</Color>
		</CFA>
		<Crop x="158" y="51" width="5634" height="3753"/>
		<Sensor black="1024" white="12995" iso_list="160 320 640 1250"/>
		<Sensor black="1024" white="15950"/>
		<BlackAreas>
			<Vertical x="0" width="156"/>
			<Horizontal y="2" height="48"/>
		</BlackAreas>
	</Camera>
	<Camera make="Canon" model="Canon EOS 5D Mark II" mode="sRaw1">
		<Crop x="0" y="0" width="3872" height="2574"/>
		<Sensor black="0" white="57200" iso_list="160 320 640 1250"/>
		<Sensor black="0" white="64948"/>
	</Camera>
	<Camera make="Canon" model="Canon EOS 5D Mark II" mode="sRaw2">
		<Crop x="0" y="0" width="2808" height="1872"/>
		<Sensor black="0" white="57200" iso_list="160 320 640 1250"/>
		<Sensor black="0" white="64948"/>
	</Camera>
	<Camera make="Canon" model="Canon EOS 5D Mark III" decoder_version="2">
		<CFA width="2" height="2">
			<Color x="0" y="0">RED</Color>
			<Color x="1" y="0">GREEN</Color>
			<Color x="0" y="1">GREEN</Color>
			<Color x="1" y="1">BLUE</Color>
		</CFA>
		<Crop x="124" y="82" width="-2" height="0"/>
		<Sensor black="2060" white="16383"/>
		<Sensor black="2060" white="15700" iso_list="400 500 1600"/>
		<Sensor black="2060" white="15200" iso_list="100 125 200 250 800 2000"/>
		<Sensor black="2060" white="15100" iso_list="2500 10000"/>
		<Sensor black="2060" white="13700" iso_list="160 320 1250"/>
		<Sensor black="2060" white="14200" iso_list="640 5000"/>
		<BlackAreas>
			<Vertical x="0" width="120"/>
			<Horizontal y="2" height="78"/>
		</BlackAreas>
	</Camera>
	<Camera make="Canon" model="Canon EOS 5D Mark III" mode="sRaw1">
		<Crop x="0" y="0" width="0" height="0"/>
		<Sensor black="0" white="44112" iso_list="160 320 640 1250 2500 5000 10000"/>
		<Sensor black="0" white="50300" iso_list="100 20000"/>
		<Sensor black="0" white="55128" iso_list="25600 51200 65535"/>
		<Sensor black="0" white="53220"/>
		<Hints>
			<Hint name="sraw_new" value=""/>
			<Hint name="invert_sraw_wb" value=""/>
		</Hints>
	</Camera>
	<Camera make="Canon" model="Canon EOS 5D Mark III" mode="sRaw2">
		<Crop x="0" y="0" width="0" height="0"/>
		<Sensor black="0" white="44112" iso_list="160 320 640 1250 2500 5000 10000"/>
		<Sensor black="0" white="51300" iso_list="250"/>
		<Sensor black="0" white="55028" iso_list="25600 51200 65535"/>
		<Sensor black="0" white="53000"/>
		<Hints>
			<Hint name="sraw_new" value=""/>
			<Hint name="invert_sraw_wb" value=""/>
		</Hints>
	</Camera>
	<Camera make="Canon" model="Canon EOS 5DS R" decoder_version="6" supported="no">
		<CFA width="2" height="2">
			<Color x="0" y="0">RED</Color>
			<Color x="1" y="0">GREEN</Color>
			<Color x="0" y="1">GREEN</Color>
			<Color x="1" y="1">BLUE</Color>
		</CFA>
		<Crop x="160" y="64" width="-2" height="0"/>
		<Sensor black="2060" white="16383"/>
		<BlackAreas>
			<Vertical x="0" width="150"/>
			<Horizontal y="2" height="60"/>
		</BlackAreas>
	</Camera>
	<Camera make="Canon" model="Canon EOS 6D" decoder_version="2">
		<CFA width="2" height="2">
			<Color x="0" y="0">RED</Color>
			<Color x="1" y="0">GREEN</Color>
			<Color x="0" y="1">GREEN</Color>
			<Color x="1" y="1">BLUE</Color>
		</CFA>
		<Crop x="74" y="40" width="0" height="-2"/>
		<Sensor black="2048" white="16383"/>
		<BlackAreas>
			<Vertical x="0" width="68"/>
			<Horizontal y="2" height="36"/>
		</BlackAreas>
	</Camera>
	<!---Guess -->
	<Camera make="Canon" model="Canon EOS 6D" mode="sRaw1" decoder_version="3">
		<Crop x="0" y="0" width="0" height="0"/>
		<Sensor black="0" white="48664"/>
		<Hints>
			<Hint name="sraw_new" value=""/>
			<Hint name="invert_sraw_wb" value=""/>
		</Hints>
	</Camera>
	<!---Guess -->
	<Camera make="Canon" model="Canon EOS 6D" mode="sRaw2">
		<Crop x="0" y="0" width="0" height="0"/>
		<Sensor black="0" white="48664"/>
		<Hints>
			<Hint name="sraw_new" value=""/>
			<Hint name="invert_sraw_wb" value=""/>
		</Hints>
	</Camera>
	<Camera make="Canon" model="Canon EOS 7D" decoder_version="1">
		<CFA width="2" height="2">
			<Color x="0" y="0">GREEN</Color>
			<Color x="1" y="0">BLUE</Color>
			<Color x="0" y="1">RED</Color>
			<Color x="1" y="1">GREEN</Color>
		</CFA>
		<Crop x="158" y="52" width="5202" height="3464"/>
		<Sensor black="1025" white="8150" iso_min="12800" iso_max="12800"/>
		<Sensor black="2050" white="16300"/>
		<BlackAreas>
			<Vertical x="8" width="156"/>
			<Horizontal y="32" height="18"/>
		</BlackAreas>
	</Camera>
	<Camera make="Canon" model="Canon EOS 7D" mode="sRaw1">
		<Crop x="0" y="0" width="0" height="0"/>
		<Sensor black="0" white="44200" iso_list="100 125 160 320 640 1250"/>
		<Sensor black="0" white="54000"/>
	</Camera>
	<Camera make="Canon" model="Canon EOS 7D" mode="sRaw2">
		<Crop x="0" y="0" width="0" height="0"/>
		<Sensor black="0" white="44200" iso_list="100 125 160 320 640 1250"/>
		<Sensor black="0" white="54000"/>
	</Camera>
	<Camera make="Canon" model="Canon EOS 7D Mark II">
		<CFA width="2" height="2">
			<Color x="0" y="0">RED</Color>
			<Color x="1" y="0">GREEN</Color>
			<Color x="0" y="1">GREEN</Color>
			<Color x="1" y="1">BLUE</Color>
		</CFA>
		<Crop x="72" y="38" width="0" height="0"/>
		<Sensor black="2047" white="13400" iso_list="100 125 160 200 250 320"/>
		<Sensor black="2047" white="15100"/>
		<BlackAreas>
			<Vertical x="4" width="64"/>
			<Horizontal y="24" height="8"/>
		</BlackAreas>
	</Camera>
	<Camera make="Canon" model="Canon EOS 7D Mark II" mode="sRaw1">
		<Crop x="0" y="0" width="0" height="0"/>
		<Sensor black="0" white="65535"/>
		<Hints>
			<Hint name="sraw_new" value=""/>
			<Hint name="invert_sraw_wb" value=""/>
		</Hints>
	</Camera>
	<Camera make="Canon" model="Canon EOS 7D Mark II" mode="sRaw2">
		<Crop x="0" y="0" width="0" height="0"/>
		<Sensor black="0" white="65535"/>
		<Hints>
			<Hint name="sraw_new" value=""/>
			<Hint name="invert_sraw_wb" value=""/>
		</Hints>
	</Camera>
	<Camera make="Canon" model="Canon EOS 1000D">
		<CFA width="2" height="2">
			<Color x="0" y="0">RED</Color>
			<Color x="1" y="0">GREEN</Color>
			<Color x="0" y="1">GREEN</Color>
			<Color x="1" y="1">BLUE</Color>
		</CFA>
		<Crop x="42" y="18" width="3906" height="2602"/>
		<Sensor black="255" white="3650" iso_min="0" iso_max="199"/>
		<Sensor black="255" white="4036"/>
		<BlackAreas>
			<Vertical x="0" width="41"/>
			<Horizontal y="2" height="14"/>
		</BlackAreas>
		<Aliases>
			<Alias>Canon EOS DIGITAL REBEL XS</Alias>
			<Alias>Canon EOS Kiss Digital F</Alias>
		</Aliases>
	</Camera>
	<Camera make="Canon" model="Canon EOS 1100D">
		<CFA width="2" height="2">
			<Color x="0" y="0">RED</Color>
			<Color x="1" y="0">GREEN</Color>
			<Color x="0" y="1">GREEN</Color>
			<Color x="1" y="1">BLUE</Color>
		</CFA>
		<Crop x="64" y="20" width="0" height="0"/>
		<Sensor black="2036" white="15500"/>
		<BlackAreas>
			<Vertical x="0" width="58"/>
			<Horizontal y="4" height="12"/>
		</BlackAreas>
		<Aliases>
			<Alias>Canon EOS REBEL T3</Alias>
		</Aliases>
	</Camera>
	<Camera make="Canon" model="Canon EOS 1200D">
		<CFA width="2" height="2">
			<Color x="0" y="0">GREEN</Color>
			<Color x="1" y="0">BLUE</Color>
			<Color x="0" y="1">RED</Color>
			<Color x="1" y="1">GREEN</Color>
		</CFA>
		<Crop x="146" y="54" width="0" height="0"/>
		<Sensor black="2046" white="12279" iso_min="0" iso_max = "199"/>
		<Sensor black="2046" white="15000"/>
		<BlackAreas>
			<Vertical x="0" width="140"/>
			<Horizontal y="4" height="44"/>
		</BlackAreas>
		<Aliases>
			<Alias>Canon EOS REBEL T5</Alias>
			<Alias>Canon EOS Kiss X70</Alias>
		</Aliases>
	</Camera>
	<Camera make="Canon" model="Canon EOS 400D DIGITAL">
		<CFA width="2" height="2">
			<Color x="0" y="0">RED</Color>
			<Color x="1" y="0">GREEN</Color>
			<Color x="0" y="1">GREEN</Color>
			<Color x="1" y="1">BLUE</Color>
		</CFA>
		<Crop x="42" y="18" width="3906" height="2602"/>
		<Sensor black="255" white="3726"/>
		<BlackAreas>
			<Vertical x="0" width="40"/>
			<Horizontal y="4" height="12"/>
		</BlackAreas>
		<Aliases>
			<Alias>Canon EOS DIGITAL REBEL XTi</Alias>
			<Alias>Canon EOS Kiss Digital X</Alias>
		</Aliases>
	</Camera>
	<Camera make="Canon" model="Canon EOS M">
		<CFA width="2" height="2">
			<Color x="0" y="0">RED</Color>
			<Color x="1" y="0">GREEN</Color>
			<Color x="0" y="1">GREEN</Color>
			<Color x="1" y="1">BLUE</Color>
		</CFA>
		<Crop x="76" y="56" width="0" height="0"/>
		<Sensor black="2026" white="13584" iso_min="0" iso_max = "199"/>
		<Sensor black="2026" white="15304"/>
		<BlackAreas>
			<Vertical x="0" width="70"/>
			<Horizontal y="4" height="44"/>
		</BlackAreas>
	</Camera>
	<Camera make="Canon" model="Canon EOS M2" supported="no">
		<CFA width="2" height="2">
			<Color x="0" y="0">RED</Color>
			<Color x="1" y="0">GREEN</Color>
			<Color x="0" y="1">GREEN</Color>
			<Color x="1" y="1">BLUE</Color>
		</CFA>
		<Crop x="72" y="52" width="0" height="0"/>
		<Sensor black="2026" white="13584" iso_min="0" iso_max = "199"/>
		<Sensor black="2026" white="15304"/>
		<BlackAreas>
			<Vertical x="0" width="70"/>
			<Horizontal y="4" height="44"/>
		</BlackAreas>
	</Camera>
	<Camera make="Canon" model="Canon EOS-1D" decoder_version="5">
		<CFA width="2" height="2">
			<Color x="0" y="0">GREEN</Color>
			<Color x="1" y="0">RED</Color>
			<Color x="0" y="1">BLUE</Color>
			<Color x="1" y="1">GREEN</Color>
		</CFA>
		<Crop x="0" y="0" width="0" height="0"/>
		<Sensor black="0" white="3588"/>
		<Hints>
			<Hint name="old_format" value=""/>
			<Hint name="double_line_ljpeg" value=""/>
		</Hints>
	</Camera>
	<Camera make="Canon" model="Canon EOS-1DS" decoder_version="5">
		<CFA width="2" height="2">
			<Color x="0" y="0">GREEN</Color>
			<Color x="1" y="0">RED</Color>
			<Color x="0" y="1">BLUE</Color>
			<Color x="1" y="1">GREEN</Color>
		</CFA>
		<Crop x="0" y="0" width="0" height="0"/>
		<Sensor black="0" white="3500"/>
		<Hints>
			<Hint name="old_format" value=""/>
			<Hint name="double_line_ljpeg" value=""/>
		</Hints>
	</Camera>
	<Camera make="Canon" model="EOS D2000C" decoder_version="5">
		<CFA width="2" height="2">
			<Color x="0" y="0">GREEN</Color>
			<Color x="1" y="0">RED</Color>
			<Color x="0" y="1">BLUE</Color>
			<Color x="1" y="1">GREEN</Color>
		</CFA>
		<Crop x="0" y="0" width="0" height="0"/>
		<Sensor black="96" white="4095"/>
		<Hints>
			<Hint name="old_format" value=""/>
			<Hint name="override_whitebalance" value="1003807,1000000,2468898"/>
		</Hints>
	</Camera>
	<Camera make="Canon" model="Canon EOS-1D Mark II">
		<CFA width="2" height="2">
			<Color x="0" y="0">RED</Color>
			<Color x="1" y="0">GREEN</Color>
			<Color x="0" y="1">GREEN</Color>
			<Color x="1" y="1">BLUE</Color>
		</CFA>
		<Crop x="74" y="12" width="3522" height="2348"/>
		<Sensor black="127" white="3700"/>
		<Hints>
			<Hint name="wb_offset" value="68"/>
		</Hints>
		<BlackAreas>
			<Vertical x="0" width="72"/>
			<Horizontal y="2" height="8"/>
		</BlackAreas>
	</Camera>
	<Camera make="Canon" model="Canon EOS-1D Mark II N">
		<CFA width="2" height="2">
			<Color x="0" y="0">RED</Color>
			<Color x="1" y="0">GREEN</Color>
			<Color x="0" y="1">GREEN</Color>
			<Color x="1" y="1">BLUE</Color>
		</CFA>
		<Crop x="74" y="12" width="3522" height="2348"/>
		<Sensor black="127" white="3700"/>
		<BlackAreas>
			<Vertical x="0" width="72"/>
			<Horizontal y="2" height="8"/>
		</BlackAreas>
	</Camera>
	<Camera make="Canon" model="Canon EOS-1D Mark III" decoder_version="1">
		<CFA width="2" height="2">
			<Color x="0" y="0">RED</Color>
			<Color x="1" y="0">GREEN</Color>
			<Color x="0" y="1">GREEN</Color>
			<Color x="1" y="1">BLUE</Color>
		</CFA>
		<Crop x="78" y="20" width="3906" height="2600"/>
		<Sensor black="1023" white="15100"/>
		<BlackAreas>
			<Vertical x="2" width="74"/>
			<Horizontal y="4" height="14"/>
		</BlackAreas>
	</Camera>
	<Camera make="Canon" model="Canon EOS-1D Mark III" mode="sRaw1">
		<Crop x="0" y="0" width="0" height="0"/>
		<Sensor black="0" white="65535"/>
	</Camera>
	<Camera make="Canon" model="Canon EOS-1D Mark III" mode="sRaw2">
		<Crop x="0" y="0" width="0" height="0"/>
		<Sensor black="0" white="65535"/>
	</Camera>
	<Camera make="Canon" model="Canon EOS-1D Mark IV" decoder_version="1">
		<CFA width="2" height="2">
			<Color x="0" y="0">GREEN</Color>
			<Color x="1" y="0">BLUE</Color>
			<Color x="0" y="1">RED</Color>
			<Color x="1" y="1">GREEN</Color>
		</CFA>
		<Crop x="144" y="46" width="-64" height="-2"/>
		<Sensor black="2000" white="13000"/>
		<BlackAreas>
			<Vertical x="0" width="140"/>
			<Horizontal y="26" height="16"/>
		</BlackAreas>
	</Camera>
	<Camera make="Canon" model="Canon EOS-1D Mark IV" mode="sRaw1">
		<Crop x="0" y="0" width="0" height="0"/>
		<Sensor black="0" white="65535"/>
	</Camera>
	<Camera make="Canon" model="Canon EOS-1D Mark IV" mode="sRaw2">
		<Crop x="0" y="0" width="0" height="0"/>
		<Sensor black="0" white="65535"/>
	</Camera>
	<Camera make="Canon" model="Canon EOS-1Ds Mark II">
		<CFA width="2" height="2">
			<Color x="0" y="0">GREEN</Color>
			<Color x="1" y="0">BLUE</Color>
			<Color x="0" y="1">RED</Color>
			<Color x="1" y="1">GREEN</Color>
		</CFA>
		<Crop x="98" y="13" width="5010" height="3336"/>
		<Sensor black="126" white="4060"/>
		<Hints>
			<Hint name="wb_offset" value="68"/>
		</Hints>
		<BlackAreas>
			<Vertical x="0" width="96"/>
			<Horizontal y="2" height="10"/>
		</BlackAreas>
	</Camera>
	<Camera make="Canon" model="Canon EOS-1Ds Mark III" decoder_version="1">
		<CFA width="2" height="2">
			<Color x="0" y="0">RED</Color>
			<Color x="1" y="0">GREEN</Color>
			<Color x="0" y="1">GREEN</Color>
			<Color x="1" y="1">BLUE</Color>
		</CFA>
		<Crop x="62" y="20" width="5640" height="3752"/>
		<Sensor black="1021" white="15100"/>
		<BlackAreas>
			<Vertical x="0" width="60"/>
			<Horizontal y="4" height="14"/>
		</BlackAreas>
	</Camera>
	<Camera make="Canon" model="Canon EOS-1Ds Mark III" mode="sRaw1">
		<Crop x="0" y="0" width="0" height="0"/>
		<Sensor black="0" white="65535"/>
	</Camera>
	<Camera make="Canon" model="Canon EOS-1Ds Mark III" mode="sRaw2">
		<Crop x="0" y="0" width="0" height="0"/>
		<Sensor black="0" white="65535"/>
	</Camera>
	<Camera make="Canon" model="Canon EOS-1D X" decoder_version="1">
		<CFA width="2" height="2">
			<Color x="0" y="0">RED</Color>
			<Color x="1" y="0">GREEN</Color>
			<Color x="0" y="1">GREEN</Color>
			<Color x="1" y="1">BLUE</Color>
		</CFA>
		<Crop x="128" y="102" width="0" height="-2"/>
		<Sensor black="2050" white="15100"/>
		<BlackAreas>
			<Vertical x="0" width="120"/>
			<Horizontal y="0" height="98"/>
		</BlackAreas>
	</Camera>
	<Camera make="Canon" model="Canon EOS-1D X" mode="sRaw1">
		<Crop x="0" y="0" width="0" height="0"/>
		<Sensor black="0" white="65535"/>
		<Hints>
			<Hint name="sraw_new" value=""/>
			<Hint name="invert_sraw_wb" value=""/>
		</Hints>
	</Camera>
	<Camera make="Canon" model="Canon EOS-1D X" mode="sRaw2">
		<Crop x="0" y="0" width="0" height="0"/>
		<Sensor black="0" white="65535"/>
		<Hints>
			<Hint name="sraw_new" value=""/>
			<Hint name="invert_sraw_wb" value=""/>
		</Hints>
	</Camera>
	<Camera make="Canon" model="Canon PowerShot Pro1">
		<CFA width="2" height="2">
			<Color x="0" y="0">RED</Color>
			<Color x="1" y="0">GREEN</Color>
			<Color x="0" y="1">GREEN</Color>
			<Color x="1" y="1">BLUE</Color>
		</CFA>
		<Crop x="4" y="6" width="-52" height="-6"/>
		<Sensor black="129" white="4095"/>
		<Hints>
			<Hint name="override_whitebalance" value="2185173,1000000,1342573"/>
		</Hints>
		<BlackAreas>
			<Vertical x="3294" width="50"/>
		</BlackAreas>
	</Camera>
	<Camera make="Canon" model="Canon PowerShot Pro70" supported="no">
	</Camera>
	<Camera make="Canon" model="Canon PowerShot G1">
		<CFA width="2" height="2">
			<Color x="0" y="0">RED</Color>
			<Color x="1" y="0">GREEN</Color>
			<Color x="0" y="1">GREEN</Color>
			<Color x="1" y="1">BLUE</Color>
		</CFA>
		<Crop x="4" y="8" width="-52" height="-2"/>
		<Sensor black="31" white="1023"/>
		<Hints>
			<Hint name="no_decompressed_lowbits" value=""/>
		</Hints>
		<BlackAreas>
			<Vertical x="2094" width="50"/>
		</BlackAreas>
	</Camera>
	<Camera make="Canon" model="Canon PowerShot G2">
		<CFA width="2" height="2">
			<Color x="0" y="0">RED</Color>
			<Color x="1" y="0">GREEN</Color>
			<Color x="0" y="1">GREEN</Color>
			<Color x="1" y="1">BLUE</Color>
		</CFA>
		<Crop x="12" y="6" width="-52" height="-2"/>
		<Sensor black="0" white="1023"/>
		<Hints>
			<Hint name="no_decompressed_lowbits" value=""/>
		</Hints>
		<BlackAreas>
			<Vertical x="2326" width="50"/>
			<Horizontal y="0" height="10"/>
		</BlackAreas>
	</Camera>
	<Camera make="Canon" model="Canon PowerShot G3">
		<CFA width="2" height="2">
			<Color x="0" y="0">RED</Color>
			<Color x="1" y="0">GREEN</Color>
			<Color x="0" y="1">GREEN</Color>
			<Color x="1" y="1">BLUE</Color>
		</CFA>
		<Crop x="12" y="6" width="-52" height="-2"/>
		<Sensor black="0" white="4095"/>
		<Hints>
			<Hint name="override_whitebalance" value="1757692,1000000,2071795"/>
		</Hints>
		<BlackAreas>
			<Vertical x="2326" width="50"/>
			<Horizontal y="0" height="10"/>
		</BlackAreas>
	</Camera>
	<Camera make="Canon" model="Canon PowerShot G5">
		<CFA width="2" height="2">
			<Color x="0" y="0">RED</Color>
			<Color x="1" y="0">GREEN</Color>
			<Color x="0" y="1">GREEN</Color>
			<Color x="1" y="1">BLUE</Color>
		</CFA>
		<Crop x="12" y="6" width="-44" height="-2"/>
		<Sensor black="0" white="4095"/>
		<Hints>
			<Hint name="override_whitebalance" value="1984870,1000000,1237501"/>
		</Hints>
		<BlackAreas>
			<Vertical x="2632" width="40"/>
			<Horizontal y="0" height="10"/>
		</BlackAreas>
	</Camera>
	<Camera make="Canon" model="Canon PowerShot G6">
		<CFA width="2" height="2">
			<Color x="0" y="0">RED</Color>
			<Color x="1" y="0">GREEN</Color>
			<Color x="0" y="1">GREEN</Color>
			<Color x="1" y="1">BLUE</Color>
		</CFA>
		<Crop x="44" y="12" width="-4" height="-4"/>
		<Sensor black="128" white="4095"/>
		<Hints>
			<Hint name="override_whitebalance" value="2340268,1000000,1351293"/>
		</Hints>
		<BlackAreas>
			<Vertical x="0" width="40"/>
			<Horizontal y="0" height="10"/>
		</BlackAreas>
	</Camera>
	<Camera make="Canon" model="Canon PowerShot G7 X">
		<CFA width="2" height="2">
			<Color x="0" y="0">RED</Color>
			<Color x="1" y="0">GREEN</Color>
			<Color x="0" y="1">GREEN</Color>
			<Color x="1" y="1">BLUE</Color>
		</CFA>
		<Crop x="96" y="18" width="0" height="0"/>
		<Sensor black="511" white="4000"/>
		<Hints>
			<Hint name="wb_offset" value="142"/>
		</Hints>
	</Camera>
	<Camera make="Canon" model="Canon PowerShot G1 X">
		<CFA width="2" height="2">
			<Color x="0" y="0">RED</Color>
			<Color x="1" y="0">GREEN</Color>
			<Color x="0" y="1">GREEN</Color>
			<Color x="1" y="1">BLUE</Color>
		</CFA>
		<Crop x="82" y="52" width="-14" height="0"/>
		<Sensor black="0" white="16383"/>
		<Hints>
			<Hint name="wb_offset" value="142"/>
		</Hints>
		<BlackAreas>
			<Vertical x="0" width="68"/>
			<Horizontal y="0" height="46"/>
		</BlackAreas>
	</Camera>
	<Camera make="Canon" model="Canon PowerShot G1 X Mark II">
		<CFA width="2" height="2">
			<Color x="0" y="0">RED</Color>
			<Color x="1" y="0">GREEN</Color>
			<Color x="0" y="1">GREEN</Color>
			<Color x="1" y="1">BLUE</Color>
		</CFA>
		<Crop x="82" y="52" width="-14" height="0"/>
		<Sensor black="0" white="16000"/>
		<BlackAreas>
			<Vertical x="0" width="68"/>
			<Horizontal y="0" height="46"/>
		</BlackAreas>
	</Camera>
	<Camera make="Canon" model="Canon PowerShot G12">
		<CFA width="2" height="2">
			<Color x="0" y="0">RED</Color>
			<Color x="1" y="0">GREEN</Color>
			<Color x="0" y="1">GREEN</Color>
			<Color x="1" y="1">BLUE</Color>
		</CFA>
		<Crop x="54" y="14" width="-12" height="-18"/>
		<Sensor black="120" white="4095"/>
		<Hints>
			<Hint name="wb_offset" value="142"/>
		</Hints>
		<BlackAreas>
			<Vertical x="0" width="50"/>
			<Horizontal y="0" height="10"/>
		</BlackAreas>
	</Camera>
	<Camera make="Canon" model="Canon PowerShot G11">
		<CFA width="2" height="2">
			<Color x="0" y="0">RED</Color>
			<Color x="1" y="0">GREEN</Color>
			<Color x="0" y="1">GREEN</Color>
			<Color x="1" y="1">BLUE</Color>
		</CFA>
		<Crop x="10" y="18" width="-56" height="-14"/>
		<Sensor black="120" white="4095"/>
		<Hints>
			<Hint name="wb_offset" value="142"/>
		</Hints>
		<BlackAreas>
			<Vertical x="0" width="10"/>
			<Vertical x="3696" width="48"/>
			<Horizontal y="0" height="14"/>
			<Horizontal y="2778" height="6"/>
		</BlackAreas>
	</Camera>
	<Camera make="Canon" model="Canon PowerShot G10">
		<CFA width="2" height="2">
			<Color x="0" y="0">GREEN</Color>
			<Color x="1" y="0">BLUE</Color>
			<Color x="0" y="1">RED</Color>
			<Color x="1" y="1">GREEN</Color>
		</CFA>
		<Crop x="12" y="13" width="4432" height="3323"/>
		<Sensor black="128" white="4095"/>
		<Hints>
			<Hint name="wb_offset" value="142"/>
		</Hints>
		<BlackAreas>
			<Vertical x="0" width="10"/>
			<Horizontal y="0" height="8"/>
		</BlackAreas>
	</Camera>
	<Camera make="Canon" model="Canon PowerShot G9">
		<CFA width="2" height="2">
			<Color x="0" y="0">RED</Color>
			<Color x="1" y="0">GREEN</Color>
			<Color x="0" y="1">GREEN</Color>
			<Color x="1" y="1">BLUE</Color>
		</CFA>
		<Crop x="48" y="12" width="4032" height="3024"/>
		<Sensor black="125" white="4095"/>
		<BlackAreas>
			<Vertical x="0" width="46"/>
			<Horizontal y="0" height="8"/>
		</BlackAreas>
	</Camera>
	<Camera make="Canon" model="Canon PowerShot G15">
		<CFA width="2" height="2">
			<Color x="0" y="0">GREEN</Color>
			<Color x="1" y="0">BLUE</Color>
			<Color x="0" y="1">RED</Color>
			<Color x="1" y="1">GREEN</Color>
		</CFA>
		<Crop x="106" y="12" width="-10" height="-66"/>
		<Sensor black="500" white="2800" iso_min="12800" iso_max="12800"/>
		<Sensor black="128" white="4095"/>
		<BlackAreas>
			<Vertical x="0" width="100"/>
			<Horizontal y="3062" height="60"/>
		</BlackAreas>
	</Camera>
	<Camera make="Canon" model="Canon PowerShot G16" decoder_version="4">
		<CFA width="2" height="2">
			<Color x="0" y="0">RED</Color>
			<Color x="1" y="0">GREEN</Color>
			<Color x="0" y="1">GREEN</Color>
			<Color x="1" y="1">BLUE</Color>
		</CFA>
		<Crop x="96" y="18" width="-24" height="0"/>
		<Sensor black="0" white="4095"/>
		<BlackAreas>
			<Vertical x="0" width="80"/>
			<Horizontal y="0" height="16"/>
		</BlackAreas>
	</Camera>
	<Camera make="Canon" model="Canon PowerShot SX1 IS">
		<CFA width="2" height="2">
			<Color x="0" y="0">RED</Color>
			<Color x="1" y="0">GREEN</Color>
			<Color x="0" y="1">GREEN</Color>
			<Color x="1" y="1">BLUE</Color>
		</CFA>
		<Crop x="192" y="12" width="3958" height="2760"/>
		<Sensor black="125" white="4095"/>
		<Hints>
			<Hint name="wb_offset" value="142"/>
		</Hints>
		<BlackAreas>
			<Vertical x="0" width="188"/>
			<Horizontal y="0" height="10"/>
		</BlackAreas>
	</Camera>
	<Camera make="Canon" model="Canon PowerShot S30">
		<CFA width="2" height="2">
			<Color x="0" y="0">RED</Color>
			<Color x="1" y="0">GREEN</Color>
			<Color x="0" y="1">GREEN</Color>
			<Color x="1" y="1">BLUE</Color>
		</CFA>
		<Crop x="4" y="8" width="-52" height="-2"/>
		<Sensor black="31" white="1023"/>
		<Hints>
			<Hint name="no_decompressed_lowbits" value=""/>
		</Hints>
		<BlackAreas>
			<Vertical x="2094" width="50"/>
		</BlackAreas>
	</Camera>
	<Camera make="Canon" model="Canon PowerShot S40">
		<CFA width="2" height="2">
			<Color x="0" y="0">RED</Color>
			<Color x="1" y="0">GREEN</Color>
			<Color x="0" y="1">GREEN</Color>
			<Color x="1" y="1">BLUE</Color>
		</CFA>
		<Crop x="12" y="6" width="-52" height="-2"/>
		<Sensor black="0" white="1023"/>
		<Hints>
			<Hint name="no_decompressed_lowbits" value=""/>
		</Hints>
		<BlackAreas>
			<Vertical x="2326" width="50"/>
			<Horizontal y="0" height="10"/>
		</BlackAreas>
	</Camera>
	<Camera make="Canon" model="Canon PowerShot S45">
		<CFA width="2" height="2">
			<Color x="0" y="0">RED</Color>
			<Color x="1" y="0">GREEN</Color>
			<Color x="0" y="1">GREEN</Color>
			<Color x="1" y="1">BLUE</Color>
		</CFA>
		<Crop x="12" y="6" width="-52" height="-2"/>
		<Sensor black="129" white="4095"/>
		<Hints>
			<Hint name="override_whitebalance" value="2466639,1000000,1153626"/>
		</Hints>
		<BlackAreas>
			<Vertical x="2326" width="50"/>
		</BlackAreas>
	</Camera>
	<Camera make="Canon" model="Canon PowerShot S50">
		<CFA width="2" height="2">
			<Color x="0" y="0">RED</Color>
			<Color x="1" y="0">GREEN</Color>
			<Color x="0" y="1">GREEN</Color>
			<Color x="1" y="1">BLUE</Color>
		</CFA>
		<Crop x="12" y="6" width="-44" height="-2"/>
		<Sensor black="129" white="4095"/>
		<Hints>
			<Hint name="override_whitebalance" value="2168080,1000000,1356259"/>
		</Hints>
		<BlackAreas>
			<Vertical x="2632" width="40"/>
			<Horizontal y="0" height="10"/>
		</BlackAreas>
	</Camera>
	<Camera make="Canon" model="Canon PowerShot S60">
		<CFA width="2" height="2">
			<Color x="0" y="0">RED</Color>
			<Color x="1" y="0">GREEN</Color>
			<Color x="0" y="1">GREEN</Color>
			<Color x="1" y="1">BLUE</Color>
		</CFA>
		<Crop x="12" y="6" width="-44" height="-2"/>
		<Sensor black="129" white="4095"/>
		<Hints>
			<Hint name="override_whitebalance" value="2143041,1000000,1136598"/>
		</Hints>
		<BlackAreas>
			<Vertical x="2632" width="40"/>
			<Horizontal y="0" height="10"/>
		</BlackAreas>
	</Camera>
	<Camera make="Canon" model="Canon PowerShot S70">
		<CFA width="2" height="2">
			<Color x="0" y="0">RED</Color>
			<Color x="1" y="0">GREEN</Color>
			<Color x="0" y="1">GREEN</Color>
			<Color x="1" y="1">BLUE</Color>
		</CFA>
		<Crop x="44" y="12" width="-4" height="-4"/>
		<Sensor black="129" white="4095"/>
		<Hints>
			<Hint name="override_whitebalance" value="2279613,1000000,1245660"/>
		</Hints>
		<BlackAreas>
			<Vertical x="0" width="40"/>
			<Horizontal y="0" height="10"/>
		</BlackAreas>
	</Camera>
	<Camera make="Canon" model="Canon PowerShot S90">
		<CFA width="2" height="2">
			<Color x="0" y="0">RED</Color>
			<Color x="1" y="0">GREEN</Color>
			<Color x="0" y="1">GREEN</Color>
			<Color x="1" y="1">BLUE</Color>
		</CFA>
		<Crop x="10" y="18" width="-54" height="-10"/>
		<Sensor black="125" white="4095"/>
		<BlackAreas>
			<Vertical x="0" width="6"/>
			<Horizontal y="0" height="14"/>
		</BlackAreas>
	</Camera>
	<Camera make="Canon" model="Canon PowerShot S95">
		<CFA width="2" height="2">
			<Color x="0" y="0">RED</Color>
			<Color x="1" y="0">GREEN</Color>
			<Color x="0" y="1">GREEN</Color>
			<Color x="1" y="1">BLUE</Color>
		</CFA>
		<Crop x="66" y="24" width="-20" height="-24"/>
		<Sensor black="125" white="4095"/>
		<BlackAreas>
			<Vertical x="0" width="50"/>
			<Vertical x="3738" width="6"/>
			<Horizontal y="0" height="10"/>
			<Horizontal y="2774" height="10"/>
		</BlackAreas>
	</Camera>
	<Camera make="Canon" model="Canon PowerShot S100">
		<CFA width="2" height="2">
			<Color x="0" y="0">GREEN</Color>
			<Color x="1" y="0">BLUE</Color>
			<Color x="0" y="1">RED</Color>
			<Color x="1" y="1">GREEN</Color>
		</CFA>
		<Crop x="104" y="12" width="-10" height="-66"/>
		<Sensor black="125" white="4095"/>
		<BlackAreas>
			<Vertical x="0" width="100"/>
			<Horizontal y="0" height="10"/>
			<Horizontal y="3062" height="60"/>
		</BlackAreas>
	</Camera>
	<Camera make="Canon" model="Canon PowerShot S110">
		<CFA width="2" height="2">
			<Color x="0" y="0">GREEN</Color>
			<Color x="1" y="0">BLUE</Color>
			<Color x="0" y="1">RED</Color>
			<Color x="1" y="1">GREEN</Color>
		</CFA>
		<Crop x="106" y="12" width="-10" height="-66"/>
		<Sensor black="500" white="3072" iso_min="12800" iso_max="12800"/>
		<Sensor black="128" white="4095"/>
		<BlackAreas>
			<Vertical x="0" width="100"/>
			<Horizontal y="3062" height="60"/>
		</BlackAreas>
	</Camera>
	<Camera make="Canon" model="Canon PowerShot S120">
		<CFA width="2" height="2">
			<Color x="0" y="0">RED</Color>
			<Color x="1" y="0">GREEN</Color>
			<Color x="0" y="1">GREEN</Color>
			<Color x="1" y="1">BLUE</Color>
		</CFA>
		<Crop x="121" y="30" width="-47" height="-14"/>
		<Sensor black="0" white="4000"/>
		<Hints>
			<Hint name="wb_offset" value="142"/>
		</Hints>
		<BlackAreas>
			<Vertical x="0" width="74"/>
			<Horizontal y="0" height="12"/>
		</BlackAreas>
	</Camera>
	<Camera make="Canon" model="Canon PowerShot SX50 HS">
		<CFA width="2" height="2">
			<Color x="0" y="0">RED</Color>
			<Color x="1" y="0">GREEN</Color>
			<Color x="0" y="1">GREEN</Color>
			<Color x="1" y="1">BLUE</Color>
		</CFA>
		<Crop x="100" y="20" width="-10" height="0"/>
		<Sensor black="127" white="4095"/>
		<Hints>
			<Hint name="wb_offset" value="142"/>
		</Hints>
		<BlackAreas>
			<Vertical x="6" width="70"/>
			<Horizontal y="0" height="16"/>
		</BlackAreas>
	</Camera>
	<Camera make="NIKON CORPORATION" model="NIKON D100">
		<CFA width="2" height="2">
			<Color x="0" y="0">GREEN</Color>
			<Color x="1" y="0">RED</Color>
			<Color x="0" y="1">BLUE</Color>
			<Color x="1" y="1">GREEN</Color>
		</CFA>
		<Crop x="2" y="0" width="3030" height="2024"/>
		<Sensor black="0" white="4095"/>
	</Camera>
	<Camera make="NIKON CORPORATION" model="NIKON D1">
		<CFA width="2" height="2">
			<Color x="0" y="0">BLUE</Color>
			<Color x="1" y="0">GREEN</Color>
			<Color x="0" y="1">GREEN</Color>
			<Color x="1" y="1">RED</Color>
		</CFA>
		<Crop x="0" y="0" width="2000" height="1312"/>
		<Sensor black="0" white="4095"/>
		<Hints>
			<Hint name="override_whitebalance" value="960152,1000000,1041009"/>
		</Hints>
	</Camera>
	<Camera make="NIKON CORPORATION" model="NIKON D1H">
		<CFA width="2" height="2">
			<Color x="0" y="0">BLUE</Color>
			<Color x="1" y="0">GREEN</Color>
			<Color x="0" y="1">GREEN</Color>
			<Color x="1" y="1">RED</Color>
		</CFA>
		<Crop x="0" y="0" width="2012" height="1324"/>
		<Sensor black="0" white="4095"/>
	</Camera>
	<Camera make="NIKON CORPORATION" model="NIKON D1X">
		<CFA width="2" height="2">
			<Color x="0" y="0">BLUE</Color>
			<Color x="1" y="0">GREEN</Color>
			<Color x="0" y="1">GREEN</Color>
			<Color x="1" y="1">RED</Color>
		</CFA>
		<Crop x="0" y="0" width="4024" height="1324"/>
		<Sensor black="0" white="4095"/>
		<Hints>
			<Hint name="pixel_aspect_ratio" value="0.5"/>
		</Hints>
	</Camera>
	<Camera make="NIKON CORPORATION" model="NIKON D200">
		<CFA width="2" height="2">
			<Color x="0" y="0">GREEN</Color>
			<Color x="1" y="0">RED</Color>
			<Color x="0" y="1">BLUE</Color>
			<Color x="1" y="1">GREEN</Color>
		</CFA>
		<Crop x="2" y="0" width="3898" height="2616"/>
		<Sensor black="0" white="3880"/>
	</Camera>
	<Camera make="NIKON CORPORATION" model="NIKON D2H">
		<CFA width="2" height="2">
			<Color x="0" y="0">GREEN</Color>
			<Color x="1" y="0">BLUE</Color>
			<Color x="0" y="1">RED</Color>
			<Color x="1" y="1">GREEN</Color>
		</CFA>
		<Crop x="6" y="0" width="-8" height="1648"/>
		<Sensor black="0" white="3880"/>
	</Camera>
	<Camera make="NIKON CORPORATION" model="NIKON D2Hs">
		<CFA width="2" height="2">
			<Color x="0" y="0">GREEN</Color>
			<Color x="1" y="0">BLUE</Color>
			<Color x="0" y="1">RED</Color>
			<Color x="1" y="1">GREEN</Color>
		</CFA>
		<Crop x="6" y="0" width="-8" height="1648"/>
		<Sensor black="0" white="3880"/>
	</Camera>
	<Camera make="NIKON CORPORATION" model="NIKON D2X">
		<CFA width="2" height="2">
			<Color x="0" y="0">RED</Color>
			<Color x="1" y="0">GREEN</Color>
			<Color x="0" y="1">GREEN</Color>
			<Color x="1" y="1">BLUE</Color>
		</CFA>
		<Crop x="0" y="0" width="-32" height="-8"/>
		<Sensor black="0" white="3880"/>
	</Camera>
	<Camera make="NIKON CORPORATION" model="NIKON D3">
		<CFA width="2" height="2">
			<Color x="0" y="0">RED</Color>
			<Color x="1" y="0">GREEN</Color>
			<Color x="0" y="1">GREEN</Color>
			<Color x="1" y="1">BLUE</Color>
		</CFA>
		<Crop x="2" y="0" width="4282" height="2844"/>
		<Sensor black="0" white="16384"/>
	</Camera>
	<Camera make="NIKON CORPORATION" model="NIKON D3S">
		<CFA width="2" height="2">
			<Color x="0" y="0">RED</Color>
			<Color x="1" y="0">GREEN</Color>
			<Color x="0" y="1">GREEN</Color>
			<Color x="1" y="1">BLUE</Color>
		</CFA>
		<Crop x="0" y="0" width="0" height="0"/>
		<Sensor black="0" white="16384"/>
	</Camera>
	<Camera make="NIKON CORPORATION" model="NIKON D3X">
		<CFA width="2" height="2">
			<Color x="0" y="0">RED</Color>
			<Color x="1" y="0">GREEN</Color>
			<Color x="0" y="1">GREEN</Color>
			<Color x="1" y="1">BLUE</Color>
		</CFA>
		<Crop x="0" y="0" width="6080" height="4044"/>
		<Sensor black="0" white="16384"/>
	</Camera>
	<Camera make="NIKON CORPORATION" model="NIKON D300">
		<CFA width="2" height="2">
			<Color x="0" y="0">RED</Color>
			<Color x="1" y="0">GREEN</Color>
			<Color x="0" y="1">GREEN</Color>
			<Color x="1" y="1">BLUE</Color>
		</CFA>
		<Crop x="0" y="0" width="4320" height="2868"/>
		<Sensor black="0" white="15236"/>
	</Camera>
	<Camera make="NIKON CORPORATION" model="NIKON D300S">
		<CFA width="2" height="2">
			<Color x="0" y="0">RED</Color>
			<Color x="1" y="0">GREEN</Color>
			<Color x="0" y="1">GREEN</Color>
			<Color x="1" y="1">BLUE</Color>
		</CFA>
		<Crop x="0" y="0" width="4320" height="2868"/>
		<Sensor black="0" white="15236"/>
	</Camera>
	<Camera make="NIKON CORPORATION" model="NIKON D3000">
		<CFA width="2" height="2">
			<Color x="0" y="0">GREEN</Color>
			<Color x="1" y="0">BLUE</Color>
			<Color x="0" y="1">RED</Color>
			<Color x="1" y="1">GREEN</Color>
		</CFA>
		<Crop x="0" y="0" width="3898" height="2610"/>
		<Sensor black="0" white="16383"/>
	</Camera>
	<Camera make="NIKON CORPORATION" model="NIKON D3200">
		<CFA width="2" height="2">
			<Color x="0" y="0">RED</Color>
			<Color x="1" y="0">GREEN</Color>
			<Color x="0" y="1">GREEN</Color>
			<Color x="1" y="1">BLUE</Color>
		</CFA>
		<Crop x="0" y="0" width="-48" height="0"/>
		<Sensor black="0" white="16383"/>
	</Camera>
	<Camera make="NIKON CORPORATION" model="NIKON D3300">
		<CFA width="2" height="2">
			<Color x="0" y="0">RED</Color>
			<Color x="1" y="0">GREEN</Color>
			<Color x="0" y="1">GREEN</Color>
			<Color x="1" y="1">BLUE</Color>
		</CFA>
		<Crop x="8" y="8" width="-8" height="-8"/>
		<Sensor black="150" white="3880"/>
		<Hints>
			<Hint name="nikon_override_auto_black" value=""/>
		</Hints>
	</Camera>
	<Camera make="NIKON CORPORATION" model="NIKON D4">
		<CFA width="2" height="2">
			<Color x="0" y="0">RED</Color>
			<Color x="1" y="0">GREEN</Color>
			<Color x="0" y="1">GREEN</Color>
			<Color x="1" y="1">BLUE</Color>
		</CFA>
		<Crop x="2" y="0" width="-50" height="0"/>
		<Sensor black="0" white="16383"/>
		<BlackAreas>
			<Vertical x="4984" width="8"/>
		</BlackAreas>
	</Camera>
	<Camera make="NIKON CORPORATION" model="NIKON Df">
		<CFA width="2" height="2">
			<Color x="0" y="0">RED</Color>
			<Color x="1" y="0">GREEN</Color>
			<Color x="0" y="1">GREEN</Color>
			<Color x="1" y="1">BLUE</Color>
		</CFA>
		<Crop x="2" y="0" width="-50" height="0"/>
		<Sensor black="0" white="16383"/>
		<BlackAreas>
			<Vertical x="4984" width="8"/>
		</BlackAreas>
	</Camera>
	<Camera make="NIKON CORPORATION" model="NIKON D5100"  decoder_version="2">
		<CFA width="2" height="2">
			<Color x="0" y="0">RED</Color>
			<Color x="1" y="0">GREEN</Color>
			<Color x="0" y="1">GREEN</Color>
			<Color x="1" y="1">BLUE</Color>
		</CFA>
		<Crop x="0" y="0" width="-46" height="0"/>
		<Sensor black="0" white="15892"/>
	</Camera>
	<Camera make="NIKON CORPORATION" model="NIKON D3100"  decoder_version="2">
		<CFA width="2" height="2">
			<Color x="0" y="0">GREEN</Color>
			<Color x="1" y="0">BLUE</Color>
			<Color x="0" y="1">RED</Color>
			<Color x="1" y="1">GREEN</Color>
		</CFA>
		<Crop x="8" y="2" width="-24" height="-2"/>
		<Sensor black="0" white="16383"/>
	</Camera>
	<Camera make="NIKON CORPORATION" model="NIKON D40">
		<CFA width="2" height="2">
			<Color x="0" y="0">BLUE</Color>
			<Color x="1" y="0">GREEN</Color>
			<Color x="0" y="1">GREEN</Color>
			<Color x="1" y="1">RED</Color>
		</CFA>
		<Crop x="0" y="0" width="3038" height="2014"/>
		<Sensor black="0" white="3880"/>
	</Camera>
	<Camera make="NIKON CORPORATION" model="NIKON D40X">
		<CFA width="2" height="2">
			<Color x="0" y="0">GREEN</Color>
			<Color x="1" y="0">BLUE</Color>
			<Color x="0" y="1">RED</Color>
			<Color x="1" y="1">GREEN</Color>
		</CFA>
		<Crop x="4" y="0" width="3896" height="2613"/>
		<Sensor black="0" white="3880"/>
	</Camera>
	<Camera make="NIKON CORPORATION" model="NIKON D50">
		<CFA width="2" height="2">
			<Color x="0" y="0">BLUE</Color>
			<Color x="1" y="0">GREEN</Color>
			<Color x="0" y="1">GREEN</Color>
			<Color x="1" y="1">RED</Color>
		</CFA>
		<Crop x="0" y="0" width="-2" height="-2"/>
		<Sensor black="0" white="3880"/>
	</Camera>
	<Camera make="NIKON CORPORATION" model="NIKON D5000">
		<CFA width="2" height="2">
			<Color x="0" y="0">GREEN</Color>
			<Color x="1" y="0">BLUE</Color>
			<Color x="0" y="1">RED</Color>
			<Color x="1" y="1">GREEN</Color>
		</CFA>
		<Crop x="0" y="0" width="4310" height="2868"/>
		<Sensor black="0" white="4096"/>
	</Camera>
	<Camera make="NIKON CORPORATION" model="NIKON D5200">
		<CFA width="2" height="2">
			<Color x="0" y="0">RED</Color>
			<Color x="1" y="0">GREEN</Color>
			<Color x="0" y="1">GREEN</Color>
			<Color x="1" y="1">BLUE</Color>
		</CFA>
		<Crop x="0" y="0" width="0" height="0"/>
		<Sensor black="0" white="4096"/>
	</Camera>
	<Camera make="NIKON CORPORATION" model="NIKON D5300" mode="12bit-compressed">
		<CFA width="2" height="2">
			<Color x="0" y="0">RED</Color>
			<Color x="1" y="0">GREEN</Color>
			<Color x="0" y="1">GREEN</Color>
			<Color x="1" y="1">BLUE</Color>
		</CFA>
		<Crop x="0" y="0" width="0" height="0"/>
		<Sensor black="150" white="3972"/>
		<Hints>
			<Hint name="nikon_override_auto_black" value=""/>
		</Hints>
	</Camera>
	<Camera make="NIKON CORPORATION" model="NIKON D5300">
		<CFA width="2" height="2">
			<Color x="0" y="0">RED</Color>
			<Color x="1" y="0">GREEN</Color>
			<Color x="0" y="1">GREEN</Color>
			<Color x="1" y="1">BLUE</Color>
		</CFA>
		<Crop x="0" y="0" width="0" height="0"/>
		<Sensor black="600" white="15892"/>
		<Hints>
			<Hint name="nikon_override_auto_black" value=""/>
		</Hints>
	</Camera>
	<Camera make="NIKON CORPORATION" model="NIKON D5500" mode="12bit-compressed">
		<CFA width="2" height="2">
			<Color x="0" y="0">RED</Color>
			<Color x="1" y="0">GREEN</Color>
			<Color x="0" y="1">GREEN</Color>
			<Color x="1" y="1">BLUE</Color>
		</CFA>
		<Crop x="0" y="0" width="0" height="0"/>
		<Sensor black="150" white="3972"/>
		<Hints>
			<Hint name="nikon_override_auto_black" value=""/>
		</Hints>
	</Camera>
	<Camera make="NIKON CORPORATION" model="NIKON D5500">
		<CFA width="2" height="2">
			<Color x="0" y="0">RED</Color>
			<Color x="1" y="0">GREEN</Color>
			<Color x="0" y="1">GREEN</Color>
			<Color x="1" y="1">BLUE</Color>
		</CFA>
		<Crop x="0" y="0" width="0" height="0"/>
		<Sensor black="600" white="15892"/>
		<Hints>
			<Hint name="nikon_override_auto_black" value=""/>
		</Hints>
	</Camera>
	<Camera make="NIKON CORPORATION" model="NIKON D60">
		<CFA width="2" height="2">
			<Color x="0" y="0">GREEN</Color>
			<Color x="1" y="0">BLUE</Color>
			<Color x="0" y="1">RED</Color>
			<Color x="1" y="1">GREEN</Color>
		</CFA>
		<Crop x="0" y="0" width="3900" height="2613"/>
		<Sensor black="0" white="3880"/>
	</Camera>
	<Camera make="NIKON CORPORATION" model="NIKON D600">
		<CFA width="2" height="2">
			<Color x="0" y="0">RED</Color>
			<Color x="1" y="0">GREEN</Color>
			<Color x="0" y="1">GREEN</Color>
			<Color x="1" y="1">BLUE</Color>
		</CFA>
		<Crop x="0" y="0" width="-50" height="0"/>
		<Sensor black="0" white="16383"/>
	</Camera>
	<Camera make="NIKON CORPORATION" model="NIKON D610">
		<CFA width="2" height="2">
			<Color x="0" y="0">RED</Color>
			<Color x="1" y="0">GREEN</Color>
			<Color x="0" y="1">GREEN</Color>
			<Color x="1" y="1">BLUE</Color>
		</CFA>
		<Crop x="0" y="0" width="-50" height="0"/>
		<Sensor black="0" white="16383"/>
	</Camera>
	<Camera make="NIKON CORPORATION" model="NIKON D70">
		<CFA width="2" height="2">
			<Color x="0" y="0">BLUE</Color>
			<Color x="1" y="0">GREEN</Color>
			<Color x="0" y="1">GREEN</Color>
			<Color x="1" y="1">RED</Color>
		</CFA>
		<Crop x="0" y="0" width="3038" height="2014"/>
		<Sensor black="0" white="4095"/>
	</Camera>
	<Camera make="NIKON CORPORATION" model="NIKON D700">
		<CFA width="2" height="2">
			<Color x="0" y="0">RED</Color>
			<Color x="1" y="0">GREEN</Color>
			<Color x="0" y="1">GREEN</Color>
			<Color x="1" y="1">BLUE</Color>
		</CFA>
		<Crop x="2" y="0" width="4282" height="2844"/>
		<Sensor black="0" white="3972"/>
	</Camera>
	<Camera make="NIKON CORPORATION" model="NIKON D700" mode="14bit-uncompressed">
		<CFA width="2" height="2">
			<Color x="0" y="0">RED</Color>
			<Color x="1" y="0">GREEN</Color>
			<Color x="0" y="1">GREEN</Color>
			<Color x="1" y="1">BLUE</Color>
		</CFA>
		<Crop x="2" y="0" width="4282" height="2844"/>
		<Sensor black="0" white="16383"/>
	</Camera>
	<Camera make="NIKON CORPORATION" model="NIKON D750" mode="12bit-compressed">
		<CFA width="2" height="2">
			<Color x="0" y="0">RED</Color>
			<Color x="1" y="0">GREEN</Color>
			<Color x="0" y="1">GREEN</Color>
			<Color x="1" y="1">BLUE</Color>
		</CFA>
		<Crop x="0" y="0" width="0" height="0"/>
		<Sensor black="150" white="3880"/>
		<Hints>
			<Hint name="nikon_override_auto_black" value=""/>
		</Hints>
	</Camera>
	<Camera make="NIKON CORPORATION" model="NIKON D750" mode="14bit-compressed">
		<CFA width="2" height="2">
			<Color x="0" y="0">RED</Color>
			<Color x="1" y="0">GREEN</Color>
			<Color x="0" y="1">GREEN</Color>
			<Color x="1" y="1">BLUE</Color>
		</CFA>
		<Crop x="0" y="0" width="0" height="0"/>
		<Sensor black="600" white="15520"/>
		<Hints>
			<Hint name="nikon_override_auto_black" value=""/>
		</Hints>
	</Camera>
	<Camera make="NIKON CORPORATION" model="NIKON D7000">
		<CFA width="2" height="2">
			<Color x="0" y="0">RED</Color>
			<Color x="1" y="0">GREEN</Color>
			<Color x="0" y="1">GREEN</Color>
			<Color x="1" y="1">BLUE</Color>
		</CFA>
		<Crop x="0" y="0" width="-46" height="-2"/>
		<Sensor black="0" white="4095"/>
	</Camera>
	<Camera make="NIKON CORPORATION" model="NIKON D7100">
		<CFA width="2" height="2">
			<Color x="0" y="0">RED</Color>
			<Color x="1" y="0">GREEN</Color>
			<Color x="0" y="1">GREEN</Color>
			<Color x="1" y="1">BLUE</Color>
		</CFA>
		<Crop x="0" y="0" width="0" height="0"/>
		<Sensor black="0" white="16383"/>
	</Camera>
	<Camera make="NIKON CORPORATION" model="NIKON D7200">
		<CFA width="2" height="2">
			<Color x="0" y="0">RED</Color>
			<Color x="1" y="0">GREEN</Color>
			<Color x="0" y="1">GREEN</Color>
			<Color x="1" y="1">BLUE</Color>
		</CFA>
		<Crop x="0" y="0" width="0" height="0"/>
<<<<<<< HEAD
		<Sensor black="600" white="16383"/>
=======
		<Sensor black="600" white="15892"/>
>>>>>>> 0193272d
		<Hints>
			<Hint name="nikon_override_auto_black" value=""/>
		</Hints>
	</Camera>
	<Camera make="NIKON CORPORATION" model="NIKON D70s">
		<CFA width="2" height="2">
			<Color x="0" y="0">BLUE</Color>
			<Color x="1" y="0">GREEN</Color>
			<Color x="0" y="1">GREEN</Color>
			<Color x="1" y="1">RED</Color>
		</CFA>
		<Crop x="0" y="0" width="3040" height="2014"/>
		<Sensor black="0" white="4095"/>
	</Camera>
	<Camera make="NIKON CORPORATION" model="NIKON D80">
		<CFA width="2" height="2">
			<Color x="0" y="0">GREEN</Color>
			<Color x="1" y="0">BLUE</Color>
			<Color x="0" y="1">RED</Color>
			<Color x="1" y="1">GREEN</Color>
		</CFA>
		<Crop x="0" y="0" width="3900" height="2611"/>
		<Sensor black="0" white="3880"/>
	</Camera>
	<Camera make="NIKON CORPORATION" model="NIKON D800" mode="7424x4924-14bit-uncompressed">
		<CFA width="2" height="2">
			<Color x="0" y="0">RED</Color>
			<Color x="1" y="0">GREEN</Color>
			<Color x="0" y="1">GREEN</Color>
			<Color x="1" y="1">BLUE</Color>
		</CFA>
		<Crop x="2" y="0" width="-48" height="0"/>
		<Sensor black="0" white="15520"/>
		<Aliases>
			<Alias>NIKON D800E</Alias>
		</Aliases>
	</Camera>
	<Camera make="NIKON CORPORATION" model="NIKON D800" mode="14bit-uncompressed">
		<CFA width="2" height="2">
			<Color x="0" y="0">RED</Color>
			<Color x="1" y="0">GREEN</Color>
			<Color x="0" y="1">GREEN</Color>
			<Color x="1" y="1">BLUE</Color>
		</CFA>
		<Crop x="0" y="0" width="0" height="0"/>
		<Sensor black="0" white="15520"/>
		<Aliases>
			<Alias>NIKON D800E</Alias>
		</Aliases>
	</Camera>
	<Camera make="NIKON CORPORATION" model="NIKON D800">
		<CFA width="2" height="2">
			<Color x="0" y="0">RED</Color>
			<Color x="1" y="0">GREEN</Color>
			<Color x="0" y="1">GREEN</Color>
			<Color x="1" y="1">BLUE</Color>
		</CFA>
		<Crop x="2" y="0" width="-48" height="0"/>
		<Sensor black="0" white="3880"/>
		<Aliases>
			<Alias>NIKON D800E</Alias>
		</Aliases>
	</Camera>
	<Camera make="NIKON CORPORATION" model="NIKON D810" mode="sNEF-uncompressed">
		<Crop x="0" y="0" width="0" height="0"/>
		<Sensor black="0" white="65535"/>
	</Camera>
	<Camera make="NIKON CORPORATION" model="NIKON D810" mode="12bit-uncompressed">
		<CFA width="2" height="2">
			<Color x="0" y="0">RED</Color>
			<Color x="1" y="0">GREEN</Color>
			<Color x="0" y="1">GREEN</Color>
			<Color x="1" y="1">BLUE</Color>
		</CFA>
		<Crop x="0" y="0" width="0" height="0"/>
		<Sensor black="150" white="3880"/>
		<Hints>
			<Hint name="msb_override" value=""/>
			<Hint name="nikon_override_auto_black" value=""/>
		</Hints>
	</Camera>
	<Camera make="NIKON CORPORATION" model="NIKON D810" mode="12bit-compressed">
		<CFA width="2" height="2">
			<Color x="0" y="0">RED</Color>
			<Color x="1" y="0">GREEN</Color>
			<Color x="0" y="1">GREEN</Color>
			<Color x="1" y="1">BLUE</Color>
		</CFA>
		<Crop x="0" y="0" width="0" height="0"/>
		<Sensor black="150" white="3880"/>
		<Hints>
			<Hint name="nikon_override_auto_black" value=""/>
		</Hints>
	</Camera>
	<Camera make="NIKON CORPORATION" model="NIKON D810" mode="14bit-uncompressed">
		<CFA width="2" height="2">
			<Color x="0" y="0">RED</Color>
			<Color x="1" y="0">GREEN</Color>
			<Color x="0" y="1">GREEN</Color>
			<Color x="1" y="1">BLUE</Color>
		</CFA>
		<Crop x="0" y="0" width="0" height="0"/>
		<Sensor black="600" white="15520"/>
		<Hints>
			<Hint name="msb_override" value=""/>
			<Hint name="nikon_override_auto_black" value=""/>
		</Hints>
	</Camera>
	<Camera make="NIKON CORPORATION" model="NIKON D810" mode="14bit-compressed">
		<CFA width="2" height="2">
			<Color x="0" y="0">RED</Color>
			<Color x="1" y="0">GREEN</Color>
			<Color x="0" y="1">GREEN</Color>
			<Color x="1" y="1">BLUE</Color>
		</CFA>
		<Crop x="0" y="0" width="0" height="0"/>
		<Sensor black="600" white="15520"/>
		<Hints>
			<Hint name="nikon_override_auto_black" value=""/>
		</Hints>
	</Camera>
	<Camera make="NIKON CORPORATION" model="NIKON D4S" mode="sNEF-uncompressed">
		<Crop x="0" y="0" width="0" height="0"/>
		<Sensor black="0" white="65535"/>
	</Camera>
	<Camera make="NIKON CORPORATION" model="NIKON D4S" mode="12bit-compressed">
		<CFA width="2" height="2">
			<Color x="0" y="0">RED</Color>
			<Color x="1" y="0">GREEN</Color>
			<Color x="0" y="1">GREEN</Color>
			<Color x="1" y="1">BLUE</Color>
		</CFA>
		<Crop x="0" y="0" width="0" height="0"/>
		<Sensor black="192" white="3880"/>
		<Hints>
			<Hint name="nikon_override_auto_black" value=""/>
		</Hints>
	</Camera>
	<Camera make="NIKON CORPORATION" model="NIKON D4S" mode="12bit-uncompressed">
		<CFA width="2" height="2">
			<Color x="0" y="0">RED</Color>
			<Color x="1" y="0">GREEN</Color>
			<Color x="0" y="1">GREEN</Color>
			<Color x="1" y="1">BLUE</Color>
		</CFA>
		<Crop x="0" y="0" width="0" height="0"/>
		<Sensor black="192" white="3880"/>
		<Hints>
			<Hint name="msb_override" value=""/>
			<Hint name="nikon_override_auto_black" value=""/>
		</Hints>
	</Camera>
	<Camera make="NIKON CORPORATION" model="NIKON D4S" mode="14bit-uncompressed">
		<CFA width="2" height="2">
			<Color x="0" y="0">RED</Color>
			<Color x="1" y="0">GREEN</Color>
			<Color x="0" y="1">GREEN</Color>
			<Color x="1" y="1">BLUE</Color>
		</CFA>
		<Crop x="0" y="0" width="0" height="0"/>
		<Sensor black="768" white="15520"/>
		<Hints>
			<Hint name="msb_override" value=""/>
			<Hint name="nikon_override_auto_black" value=""/>
		</Hints>
	</Camera>
	<Camera make="NIKON CORPORATION" model="NIKON D4S">
		<CFA width="2" height="2">
			<Color x="0" y="0">RED</Color>
			<Color x="1" y="0">GREEN</Color>
			<Color x="0" y="1">GREEN</Color>
			<Color x="1" y="1">BLUE</Color>
		</CFA>
		<Crop x="0" y="0" width="0" height="0"/>
		<Sensor black="768" white="15520"/>
		<Hints>
			<Hint name="nikon_override_auto_black" value=""/>
		</Hints>
	</Camera>
	<Camera make="NIKON CORPORATION" model="NIKON D90">
		<CFA width="2" height="2">
			<Color x="0" y="0">GREEN</Color>
			<Color x="1" y="0">BLUE</Color>
			<Color x="0" y="1">RED</Color>
			<Color x="1" y="1">GREEN</Color>
		</CFA>
		<Crop x="0" y="0" width="4310" height="2868"/>
		<Sensor black="0" white="3767"/>
	</Camera>
	<Camera make="NIKON CORPORATION" model="NIKON 1 J1" decoder_version="4">
		<CFA width="2" height="2">
			<Color x="0" y="0">RED</Color>
			<Color x="1" y="0">GREEN</Color>
			<Color x="0" y="1">GREEN</Color>
			<Color x="1" y="1">BLUE</Color>
		</CFA>
		<Crop x="0" y="0" width="0" height="-2"/>
		<Sensor black="0" white="0"/>
	</Camera>
	<Camera make="NIKON CORPORATION" model="NIKON 1 J2" decoder_version="4">
		<CFA width="2" height="2">
			<Color x="0" y="0">RED</Color>
			<Color x="1" y="0">GREEN</Color>
			<Color x="0" y="1">GREEN</Color>
			<Color x="1" y="1">BLUE</Color>
		</CFA>
		<Crop x="0" y="0" width="0" height="-2"/>
		<Sensor black="0" white="0"/>
	</Camera>
	<Camera make="NIKON CORPORATION" model="NIKON 1 J3" decoder_version="4">
		<CFA width="2" height="2">
			<Color x="0" y="0">RED</Color>
			<Color x="1" y="0">GREEN</Color>
			<Color x="0" y="1">GREEN</Color>
			<Color x="1" y="1">BLUE</Color>
		</CFA>
		<Crop x="0" y="0" width="0" height="-2"/>
		<Sensor black="0" white="4095"/>
	</Camera>
	<Camera make="NIKON CORPORATION" model="NIKON 1 J4" decoder_version="4">
		<CFA width="2" height="2">
			<Color x="0" y="0">RED</Color>
			<Color x="1" y="0">GREEN</Color>
			<Color x="0" y="1">GREEN</Color>
			<Color x="1" y="1">BLUE</Color>
		</CFA>
		<Crop x="0" y="0" width="0" height="0"/>
		<Sensor black="200" white="4095"/>
		<Hints>
			<Hint name="nikon_override_auto_black" value=""/>
		</Hints>
	</Camera>
	<Camera make="NIKON CORPORATION" model="NIKON 1 S1" decoder_version="4">
		<CFA width="2" height="2">
			<Color x="0" y="0">RED</Color>
			<Color x="1" y="0">GREEN</Color>
			<Color x="0" y="1">GREEN</Color>
			<Color x="1" y="1">BLUE</Color>
		</CFA>
		<Crop x="0" y="0" width="0" height="-2"/>
		<Sensor black="0" white="0"/>
	</Camera>
	<Camera make="NIKON CORPORATION" model="NIKON 1 S2" decoder_version="4">
		<CFA width="2" height="2">
			<Color x="0" y="0">RED</Color>
			<Color x="1" y="0">GREEN</Color>
			<Color x="0" y="1">GREEN</Color>
			<Color x="1" y="1">BLUE</Color>
		</CFA>
		<Crop x="0" y="0" width="0" height="0"/>
		<Sensor black="200" white="4095"/>
		<Hints>
			<Hint name="nikon_override_auto_black" value=""/>
		</Hints>
	</Camera>
	<Camera make="NIKON CORPORATION" model="NIKON 1 V1" decoder_version="4">
		<CFA width="2" height="2">
			<Color x="0" y="0">RED</Color>
			<Color x="1" y="0">GREEN</Color>
			<Color x="0" y="1">GREEN</Color>
			<Color x="1" y="1">BLUE</Color>
		</CFA>
		<Crop x="0" y="0" width="0" height="-2"/>
		<Sensor black="0" white="0"/>
	</Camera>
	<Camera make="NIKON CORPORATION" model="NIKON 1 V2" decoder_version="4">
		<CFA width="2" height="2">
			<Color x="0" y="0">RED</Color>
			<Color x="1" y="0">GREEN</Color>
			<Color x="0" y="1">GREEN</Color>
			<Color x="1" y="1">BLUE</Color>
		</CFA>
		<Crop x="0" y="0" width="0" height="0"/>
		<Sensor black="0" white="4095"/>
	</Camera>
	<Camera make="NIKON CORPORATION" model="NIKON 1 AW1" decoder_version="4">
		<CFA width="2" height="2">
			<Color x="0" y="0">RED</Color>
			<Color x="1" y="0">GREEN</Color>
			<Color x="0" y="1">GREEN</Color>
			<Color x="1" y="1">BLUE</Color>
		</CFA>
		<Crop x="0" y="0" width="0" height="0"/>
		<Sensor black="0" white="4095"/>
	</Camera>
	<Camera make="NIKON" model="E5400" decoder_version="3">
		<CFA width="2" height="2">
			<Color x="0" y="0">BLUE</Color>
			<Color x="1" y="0">GREEN</Color>
			<Color x="0" y="1">GREEN</Color>
			<Color x="1" y="1">RED</Color>
		</CFA>
		<Crop x="0" y="0" width="2608" height="1950"/>
		<Sensor black="0" white="4095"/>
		<Hints>
			<Hint name="coolpixsplit" value=""/>
		</Hints>
	</Camera>
	<Camera make="NIKON" model="E5700" decoder_version="4">
		<CFA width="2" height="2">
			<Color x="0" y="0">BLUE</Color>
			<Color x="1" y="0">GREEN</Color>
			<Color x="0" y="1">GREEN</Color>
			<Color x="1" y="1">RED</Color>
		</CFA>
		<Crop x="0" y="0" width="2576" height="1924"/>
		<Sensor black="0" white="4095"/>
		<Hints>
			<Hint name="coolpixsplit" value=""/>
		</Hints>
	</Camera>
	<Camera make="NIKON" model="E8400" decoder_version="3">
		<CFA width="2" height="2">
			<Color x="0" y="0">BLUE</Color>
			<Color x="1" y="0">GREEN</Color>
			<Color x="0" y="1">GREEN</Color>
			<Color x="1" y="1">RED</Color>
		</CFA>
		<Crop x="0" y="0" width="3280" height="2454"/>
		<Sensor black="0" white="4095"/>
		<Hints>
			<Hint name="coolpixsplit" value=""/>
		</Hints>
	</Camera>
	<Camera make="NIKON" model="COOLPIX P330" supported="yes" decoder_version="5">
		<CFA width="2" height="2">
			<Color x="0" y="0">RED</Color>
			<Color x="1" y="0">GREEN</Color>
			<Color x="0" y="1">GREEN</Color>
			<Color x="1" y="1">BLUE</Color>
		</CFA>
		<Crop x="0" y="0" width="0" height="0"/>
		<Sensor black="3200" white="65535"/>
		<Hints>
			<Hint name="force_uncompressed" value=""/>
			<Hint name="real_bpp" value="16"/>
		</Hints>
	</Camera>
	<Camera make="NIKON CORPORATION" model="COOLPIX A">
		<CFA width="2" height="2">
			<Color x="0" y="0">RED</Color>
			<Color x="1" y="0">GREEN</Color>
			<Color x="0" y="1">GREEN</Color>
			<Color x="1" y="1">BLUE</Color>
		</CFA>
		<Crop x="0" y="0" width="-44" height="0"/>
		<Sensor black="0" white="4095"/>
	</Camera>
	<Camera make="NIKON" model="COOLPIX P6000" supported="yes" decoder_version="1">
		<CFA width="2" height="2">
			<Color x="0" y="0">RED</Color>
			<Color x="1" y="0">GREEN</Color>
			<Color x="0" y="1">GREEN</Color>

			<Color x="1" y="1">BLUE</Color>
		</CFA>
		<Crop x="0" y="0" width="0" height="0"/>
		<Sensor black="0" white="4095"/>
		<Hints>
			<Hint name="coolpixmangled" value=""/>
		</Hints>
	</Camera>
	<Camera make="NIKON" model="COOLPIX P7000" supported="yes" decoder_version="1">
		<CFA width="2" height="2">
			<Color x="0" y="0">RED</Color>
			<Color x="1" y="0">GREEN</Color>
			<Color x="0" y="1">GREEN</Color>
			<Color x="1" y="1">BLUE</Color>
		</CFA>
		<Crop x="0" y="0" width="0" height="0"/>
		<Sensor black="0" white="4095"/>
		<Sensor black="250" white="4095" iso_min="400" iso_max="0"/>
		<!-- In usual Nikon style, ISO 6400 is marked as ISO 0 -->
		<Sensor black="260" white="4095" iso_min="0" iso_max="1"/>
		<Hints>
			<Hint name="coolpixmangled" value=""/>
		</Hints>
	</Camera>
	<Camera make="NIKON" model="COOLPIX P7100" supported="yes" decoder_version="1">
		<CFA width="2" height="2">
			<Color x="0" y="0">RED</Color>
			<Color x="1" y="0">GREEN</Color>
			<Color x="0" y="1">GREEN</Color>
			<Color x="1" y="1">BLUE</Color>
		</CFA>
		<Crop x="0" y="0" width="0" height="0"/>
		<Sensor black="0" white="4095"/>
		<Sensor black="250" white="4095" iso_min="400" iso_max="0"/>
		<!-- In usual Nikon style, ISO 6400 is marked as ISO 0 -->
		<Sensor black="260" white="4095" iso_min="0" iso_max="1"/>
		<Hints>
			<Hint name="coolpixmangled" value=""/>
		</Hints>
	</Camera>
	<Camera make="NIKON" model="COOLPIX P7700" supported="yes" decoder_version="5">
		<CFA width="2" height="2">
			<Color x="0" y="0">RED</Color>
			<Color x="1" y="0">GREEN</Color>
			<Color x="0" y="1">GREEN</Color>
			<Color x="1" y="1">BLUE</Color>
		</CFA>
		<Crop x="0" y="0" width="0" height="0"/>
		<Sensor black="3200" white="65535"/>
		<Hints>
			<Hint name="force_uncompressed" value=""/>
			<Hint name="real_bpp" value="16"/>
		</Hints>
	</Camera>
	<Camera make="NIKON" model="COOLPIX P7800" supported="yes" decoder_version="5">
		<CFA width="2" height="2">
			<Color x="0" y="0">RED</Color>
			<Color x="1" y="0">GREEN</Color>
			<Color x="0" y="1">GREEN</Color>
			<Color x="1" y="1">BLUE</Color>
		</CFA>
		<Crop x="0" y="0" width="0" height="0"/>
		<Sensor black="3200" white="65535"/>
		<Hints>
			<Hint name="force_uncompressed" value=""/>
			<Hint name="real_bpp" value="16"/>
		</Hints>
	</Camera>
	<Camera make="NIKON" model="E8800" decoder_version="3">
		<CFA width="2" height="2">
			<Color x="0" y="0">BLUE</Color>
			<Color x="1" y="0">GREEN</Color>
			<Color x="0" y="1">GREEN</Color>
			<Color x="1" y="1">RED</Color>
		</CFA>
		<Crop x="0" y="0" width="3280" height="2454"/>
		<Sensor black="0" white="4095"/>
		<Hints>
			<Hint name="coolpixsplit" value=""/>
		</Hints>
	</Camera>
	<Camera make="OLYMPUS OPTICAL CO.,LTD" model="C5050Z">
		<CFA width="2" height="2">
			<Color x="0" y="0">BLUE</Color>
			<Color x="1" y="0">GREEN</Color>
			<Color x="0" y="1">GREEN</Color>
			<Color x="1" y="1">RED</Color>
		</CFA>
		<Crop x="0" y="0" width="0" height="0"/>
		<Sensor black="0" white="4095"/>
	</Camera>
	<Camera make="OLYMPUS CORPORATION" model="C5060WZ">
		<CFA width="2" height="2">
			<Color x="0" y="0">RED</Color>
			<Color x="1" y="0">GREEN</Color>
			<Color x="0" y="1">GREEN</Color>
			<Color x="1" y="1">BLUE</Color>
		</CFA>
		<Crop x="0" y="0" width="0" height="0"/>
		<Sensor black="0" white="4095"/>
	</Camera>
	<Camera make="OLYMPUS CORPORATION" model="C8080WZ">
		<CFA width="2" height="2">
			<Color x="0" y="0">BLUE</Color>
			<Color x="1" y="0">GREEN</Color>
			<Color x="0" y="1">GREEN</Color>
			<Color x="1" y="1">RED</Color>
		</CFA>
		<Crop x="0" y="0" width="3280" height="2453"/>
		<Sensor black="0" white="4095"/>
	</Camera>
	<Camera make="OLYMPUS CORPORATION" model="E-1">
		<CFA width="2" height="2">
			<Color x="0" y="0">GREEN</Color>
			<Color x="1" y="0">RED</Color>
			<Color x="0" y="1">BLUE</Color>
			<Color x="1" y="1">GREEN</Color>
		</CFA>
		<Crop x="0" y="0" width="2624" height="1966"/>
		<Sensor black="65" white="4095"/>
	</Camera>
	<Camera make="OLYMPUS IMAGING CORP." model="C7070WZ">
		<CFA width="2" height="2">
			<Color x="0" y="0">RED</Color>
			<Color x="1" y="0">GREEN</Color>
			<Color x="0" y="1">GREEN</Color>
			<Color x="1" y="1">BLUE</Color>
		</CFA>
		<Crop x="0" y="0" width="3088" height="2309"/>
		<Sensor black="0" white="4095"/>
	</Camera>
	<Camera make="OLYMPUS IMAGING CORP." model="E-3">
		<CFA width="2" height="2">
			<Color x="0" y="0">RED</Color>
			<Color x="1" y="0">GREEN</Color>
			<Color x="0" y="1">GREEN</Color>
			<Color x="1" y="1">BLUE</Color>
		</CFA>
		<Crop x="0" y="0" width="3720" height="2800"/>
		<Sensor black="65" white="4015"/>
	</Camera>
	<Camera make="OLYMPUS IMAGING CORP." model="E-30">
		<CFA width="2" height="2">
			<Color x="0" y="0">BLUE</Color>
			<Color x="1" y="0">GREEN</Color>
			<Color x="0" y="1">GREEN</Color>
			<Color x="1" y="1">RED</Color>
		</CFA>
		<Crop x="0" y="0" width="-6" height="-2"/>
		<Sensor black="65" white="4015"/>
	</Camera>
	<Camera make="OLYMPUS IMAGING CORP." model="E-300" decoder_version="3">
		<CFA width="2" height="2">
			<Color x="0" y="0">RED</Color>
			<Color x="1" y="0">GREEN</Color>
			<Color x="0" y="1">GREEN</Color>
			<Color x="1" y="1">BLUE</Color>
		</CFA>
		<Crop x="0" y="0" width="3340" height="2504"/>
		<Sensor black="63" white="4095"/>
		<Hints>
			<Hint name="force_uncompressed" value=""/>
			<Hint name="packed_with_control" value=""/>
		</Hints>
	</Camera>
	<Camera make="OLYMPUS IMAGING CORP." model="E-330" decoder_version="3">
		<CFA width="2" height="2">
			<Color x="0" y="0">RED</Color>
			<Color x="1" y="0">GREEN</Color>
			<Color x="0" y="1">GREEN</Color>
			<Color x="1" y="1">BLUE</Color>
		</CFA>
		<Crop x="0" y="0" width="3250" height="2450"/>
		<Sensor black="77" white="4095"/>
		<Hints>
			<Hint name="force_uncompressed" value=""/>
			<Hint name="packed_with_control" value=""/>
		</Hints>
	</Camera>
	<Camera make="OLYMPUS IMAGING CORP." model="E-400">
		<CFA width="2" height="2">
			<Color x="0" y="0">GREEN</Color>
			<Color x="1" y="0">RED</Color>
			<Color x="0" y="1">BLUE</Color>
			<Color x="1" y="1">GREEN</Color>
		</CFA>
		<Crop x="0" y="0" width="3768" height="2840"/>
		<Sensor black="96" white="4095"/>
	</Camera>
	<Camera make="OLYMPUS IMAGING CORP." model="E-410">
		<CFA width="2" height="2">
			<Color x="0" y="0">RED</Color>
			<Color x="1" y="0">GREEN</Color>
			<Color x="0" y="1">GREEN</Color>
			<Color x="1" y="1">BLUE</Color>
		</CFA>
		<Crop x="0" y="0" width="3720" height="2800"/>
		<Sensor black="72" white="3500"/>
	</Camera>
	<Camera make="OLYMPUS IMAGING CORP." model="E-420">
		<CFA width="2" height="2">
			<Color x="0" y="0">RED</Color>
			<Color x="1" y="0">GREEN</Color>
			<Color x="0" y="1">GREEN</Color>
			<Color x="1" y="1">BLUE</Color>
		</CFA>
		<Crop x="0" y="0" width="3720" height="2800"/>
		<Sensor black="68" white="4015"/>
	</Camera>
	<Camera make="OLYMPUS IMAGING CORP." model="E-450">
		<CFA width="2" height="2">
			<Color x="0" y="0">RED</Color>
			<Color x="1" y="0">GREEN</Color>
			<Color x="0" y="1">GREEN</Color>
			<Color x="1" y="1">BLUE</Color>
		</CFA>
		<Crop x="0" y="0" width="0" height="0"/>
		<Sensor black="69" white="4015"/>
	</Camera>
	<Camera make="OLYMPUS IMAGING CORP." model="E-500" decoder_version="3">
		<CFA width="2" height="2">
			<Color x="0" y="0">RED</Color>
			<Color x="1" y="0">GREEN</Color>
			<Color x="0" y="1">GREEN</Color>
			<Color x="1" y="1">BLUE</Color>
		</CFA>
		<Crop x="0" y="0" width="3340" height="2504"/>
		<Sensor black="63" white="3967"/>
		<Hints>
			<Hint name="force_uncompressed" value=""/>
			<Hint name="packed_with_control" value=""/>
		</Hints>
	</Camera>
	<Camera make="OLYMPUS IMAGING CORP." model="E-510">
		<CFA width="2" height="2">
			<Color x="0" y="0">RED</Color>
			<Color x="1" y="0">GREEN</Color>
			<Color x="0" y="1">GREEN</Color>
			<Color x="1" y="1">BLUE</Color>
		</CFA>
		<Crop x="0" y="0" width="3720" height="2800"/>
		<Sensor black="72" white="3500"/>
	</Camera>
	<Camera make="OLYMPUS IMAGING CORP." model="E-520">
		<CFA width="2" height="2">
			<Color x="0" y="0">RED</Color>
			<Color x="1" y="0">GREEN</Color>
			<Color x="0" y="1">GREEN</Color>
			<Color x="1" y="1">BLUE</Color>
		</CFA>
		<Crop x="0" y="0" width="3720" height="2800"/>
		<Sensor black="69" white="4015"/>
	</Camera>
	<Camera make="OLYMPUS IMAGING CORP." model="E-600">
		<CFA width="2" height="2">
			<Color x="0" y="0">BLUE</Color>
			<Color x="1" y="0">GREEN</Color>
			<Color x="0" y="1">GREEN</Color>
			<Color x="1" y="1">RED</Color>
		</CFA>
		<Crop x="0" y="0" width="4096" height="3072"/>
		<Sensor black="64" white="4095"/>
	</Camera>
	<Camera make="OLYMPUS IMAGING CORP." model="E-620">
		<CFA width="2" height="2">
			<Color x="0" y="0">BLUE</Color>
			<Color x="1" y="0">GREEN</Color>
			<Color x="0" y="1">GREEN</Color>
			<Color x="1" y="1">RED</Color>
		</CFA>
		<Crop x="0" y="0" width="4096" height="3072"/>
		<Sensor black="64" white="4095"/>
	</Camera>
	<Camera make="OLYMPUS IMAGING CORP." model="SP350">
		<CFA width="2" height="2">
			<Color x="0" y="0">RED</Color>
			<Color x="1" y="0">GREEN</Color>
			<Color x="0" y="1">GREEN</Color>
			<Color x="1" y="1">BLUE</Color>
		</CFA>
		<Crop x="0" y="0" width="3280" height="2453"/>
		<Sensor black="0" white="4095"/>
	</Camera>
	<Camera make="OLYMPUS IMAGING CORP." model="SP500UZ">
		<CFA width="2" height="2">
			<Color x="0" y="0">GREEN</Color>
			<Color x="1" y="0">BLUE</Color>
			<Color x="0" y="1">RED</Color>
			<Color x="1" y="1">GREEN</Color>
		</CFA>
		<Crop x="0" y="0" width="2832" height="2117"/>
		<Sensor black="0" white="4095"/>
	</Camera>
	<Camera make="OLYMPUS IMAGING CORP." model="E-5">
		<CFA width="2" height="2">
			<Color x="0" y="0">BLUE</Color>
			<Color x="1" y="0">GREEN</Color>
			<Color x="0" y="1">GREEN</Color>
			<Color x="1" y="1">RED</Color>
		</CFA>
		<Crop x="0" y="0" width="-4" height="0"/>
		<Sensor black="80" white="4095"/>
	</Camera>
	<Camera make="OLYMPUS OPTICAL CO.,LTD" model="E-10">
		<CFA width="2" height="2">
			<Color x="0" y="0">RED</Color>
			<Color x="1" y="0">GREEN</Color>
			<Color x="0" y="1">GREEN</Color>
			<Color x="1" y="1">BLUE</Color>
		</CFA>
		<Crop x="0" y="0" width="2256" height="1684"/>
		<Sensor black="32" white="1023"/>
	</Camera>
	<Camera make="OLYMPUS OPTICAL CO.,LTD" model="E-20,E-20N,E-20P">
		<CFA width="2" height="2">
			<Color x="0" y="0">RED</Color>
			<Color x="1" y="0">GREEN</Color>
			<Color x="0" y="1">GREEN</Color>
			<Color x="1" y="1">BLUE</Color>
		</CFA>
		<Crop x="0" y="0" width="2576" height="1924"/>
		<Sensor black="0" white="4092"/>
	</Camera>
	<Camera make="OLYMPUS IMAGING CORP." model="E-M1">
		<CFA width="2" height="2">
			<Color x="0" y="0">BLUE</Color>
			<Color x="1" y="0">GREEN</Color>
			<Color x="0" y="1">GREEN</Color>
			<Color x="1" y="1">RED</Color>
		</CFA>
		<Crop x="0" y="0" width="0" height="0"/>
		<Sensor black="255" white="4095"/>
	</Camera>
	<Camera make="OLYMPUS IMAGING CORP." model="E-M10">
		<CFA width="2" height="2">
			<Color x="0" y="0">RED</Color>
			<Color x="1" y="0">GREEN</Color>
			<Color x="0" y="1">GREEN</Color>
			<Color x="1" y="1">BLUE</Color>
		</CFA>
		<Crop x="8" y="8" width="-24" height="-8"/>
		<Sensor black="254" white="4000"/>
	</Camera>
	<Camera make="OLYMPUS IMAGING CORP." model="E-M5">
		<CFA width="2" height="2">
			<Color x="0" y="0">RED</Color>
			<Color x="1" y="0">GREEN</Color>
			<Color x="0" y="1">GREEN</Color>
			<Color x="1" y="1">BLUE</Color>
		</CFA>
		<Crop x="8" y="8" width="-24" height="-8"/>
		<Sensor black="255" white="4095"/>
	</Camera>
	<Camera make="OLYMPUS IMAGING CORP." model="E-M5MarkII">
		<CFA width="2" height="2">
			<Color x="0" y="0">RED</Color>
			<Color x="1" y="0">GREEN</Color>
			<Color x="0" y="1">GREEN</Color>
			<Color x="1" y="1">BLUE</Color>
		</CFA>
		<Crop x="0" y="0" width="0" height="0"/>
		<Sensor black="254" white="4000"/>
		<Sensor black="249" white="4000" iso_min="800" iso_max="3199"/>
		<Sensor black="235" white="4000" iso_min="3200" iso_max="6399"/>
		<Sensor black="230" white="4000" iso_min="6400" iso_max="12799"/>
		<Sensor black="220" white="4000" iso_min="12800" iso_max="25599"/>
		<Sensor black="187" white="4000" iso_min="25600" iso_max="25600"/>
	</Camera>
	<Camera make="OLYMPUS IMAGING CORP." model="E-P1">
		<CFA width="2" height="2">
			<Color x="0" y="0">RED</Color>
			<Color x="1" y="0">GREEN</Color>
			<Color x="0" y="1">GREEN</Color>
			<Color x="1" y="1">BLUE</Color>
		</CFA>
		<Crop x="0" y="0" width="4094" height="3082"/>
		<Sensor black="55" white="4095"/>
	</Camera>
	<Camera make="OLYMPUS IMAGING CORP." model="E-PL1">
		<CFA width="2" height="2">
			<Color x="0" y="0">RED</Color>
			<Color x="1" y="0">GREEN</Color>
			<Color x="0" y="1">GREEN</Color>
			<Color x="1" y="1">BLUE</Color>
		</CFA>
		<Crop x="0" y="0" width="4094" height="3082"/>
		<Sensor black="55" white="4095"/>
	</Camera>
	<Camera make="OLYMPUS IMAGING CORP." model="E-PL2">
		<CFA width="2" height="2">
			<Color x="0" y="0">RED</Color>
			<Color x="1" y="0">GREEN</Color>
			<Color x="0" y="1">GREEN</Color>
			<Color x="1" y="1">BLUE</Color>
		</CFA>
		<Crop x="0" y="0" width="-4" height="0"/>
		<Sensor black="45" white="4095"/>
		<BlackAreas>
			<Vertical x="4097" width="2"/>
		</BlackAreas>
	</Camera>
	<Camera make="OLYMPUS IMAGING CORP." model="E-PL3">
		<CFA width="2" height="2">
			<Color x="0" y="0">RED</Color>
			<Color x="1" y="0">GREEN</Color>
			<Color x="0" y="1">GREEN</Color>
			<Color x="1" y="1">BLUE</Color>
		</CFA>
		<Crop x="0" y="0" width="-30" height="0"/>
		<Sensor black="45" white="4095"/>
		<BlackAreas>
			<Vertical x="4064" width="6"/>
		</BlackAreas>
	</Camera>
	<Camera make="OLYMPUS IMAGING CORP." model="E-PL5">
		<CFA width="2" height="2">
			<Color x="0" y="0">RED</Color>
			<Color x="1" y="0">GREEN</Color>
			<Color x="0" y="1">GREEN</Color>
			<Color x="1" y="1">BLUE</Color>
		</CFA>
		<Crop x="8" y="8" width="-24" height="-8"/>
		<Sensor black="0" white="4095"/>
	</Camera>
	<Camera make="OLYMPUS IMAGING CORP." model="E-PL6">
		<CFA width="2" height="2">
			<Color x="0" y="0">RED</Color>
			<Color x="1" y="0">GREEN</Color>
			<Color x="0" y="1">GREEN</Color>
			<Color x="1" y="1">BLUE</Color>
		</CFA>
		<Crop x="8" y="8" width="-24" height="-8"/>
		<Sensor black="0" white="4095"/>
	</Camera>
	<Camera make="OLYMPUS IMAGING CORP." model="E-PL7">
		<CFA width="2" height="2">
			<Color x="0" y="0">RED</Color>
			<Color x="1" y="0">GREEN</Color>
			<Color x="0" y="1">GREEN</Color>
			<Color x="1" y="1">BLUE</Color>
		</CFA>
		<Crop x="8" y="8" width="-24" height="-8"/>
		<Sensor black="0" white="4095"/>
	</Camera>
	<Camera make="OLYMPUS IMAGING CORP." model="E-P5">
		<CFA width="2" height="2">
			<Color x="0" y="0">RED</Color>
			<Color x="1" y="0">GREEN</Color>
			<Color x="0" y="1">GREEN</Color>
			<Color x="1" y="1">BLUE</Color>
		</CFA>
		<Crop x="8" y="8" width="-24" height="-8"/>
		<Sensor black="250" white="4095"/>
	</Camera>
	<Camera make="OLYMPUS IMAGING CORP." model="E-PM1">
		<CFA width="2" height="2">
			<Color x="0" y="0">RED</Color>
			<Color x="1" y="0">GREEN</Color>
			<Color x="0" y="1">GREEN</Color>
			<Color x="1" y="1">BLUE</Color>
		</CFA>
		<Crop x="0" y="0" width="-24" height="0"/>
		<Sensor black="45" white="4095"/>
		<BlackAreas>
			<Vertical x="4064" width="6"/>
		</BlackAreas>
	</Camera>
	<Camera make="OLYMPUS IMAGING CORP." model="E-PM2">
		<CFA width="2" height="2">
			<Color x="0" y="0">RED</Color>
			<Color x="1" y="0">GREEN</Color>
			<Color x="0" y="1">GREEN</Color>
			<Color x="1" y="1">BLUE</Color>
		</CFA>
		<Crop x="8" y="8" width="-24" height="-8"/>
		<Sensor black="250" white="4095"/>
	</Camera>
	<Camera make="OLYMPUS IMAGING CORP." model="E-P2">
		<CFA width="2" height="2">
			<Color x="0" y="0">RED</Color>
			<Color x="1" y="0">GREEN</Color>
			<Color x="0" y="1">GREEN</Color>
			<Color x="1" y="1">BLUE</Color>
		</CFA>
		<Crop x="0" y="0" width="0" height="0"/>
		<Sensor black="55" white="4095"/>
	</Camera>
	<Camera make="OLYMPUS IMAGING CORP." model="E-P3">
		<CFA width="2" height="2">
			<Color x="0" y="0">RED</Color>
			<Color x="1" y="0">GREEN</Color>
			<Color x="0" y="1">GREEN</Color>
			<Color x="1" y="1">BLUE</Color>
		</CFA>
		<Crop x="0" y="0" width="-26" height="0"/>
		<Sensor black="0" white="4095"/>
	</Camera>
	<Camera make="OLYMPUS IMAGING CORP." model="XZ-1">
		<CFA width="2" height="2">
			<Color x="0" y="0">RED</Color>
			<Color x="1" y="0">GREEN</Color>
			<Color x="0" y="1">GREEN</Color>
			<Color x="1" y="1">BLUE</Color>
		</CFA>
		<Crop x="0" y="0" width="0" height="-2"/>
		<Sensor black="55" white="3972"/>
	</Camera>
	<Camera make="OLYMPUS IMAGING CORP." model="XZ-2" decoder_version="3">
		<CFA width="2" height="2">
			<Color x="0" y="0">RED</Color>
			<Color x="1" y="0">GREEN</Color>
			<Color x="0" y="1">GREEN</Color>
			<Color x="1" y="1">BLUE</Color>
		</CFA>
		<Crop x="0" y="0" width="0" height="-2"/>
		<Sensor black="200" white="4092"/>
		<Hints>
			<Hint name="force_uncompressed" value=""/>
			<Hint name="jpeg32_bitorder" value=""/>
		</Hints>
	</Camera>
	<Camera make="OLYMPUS IMAGING CORP." model="STYLUS1">
		<CFA width="2" height="2">
			<Color x="0" y="0">RED</Color>
			<Color x="1" y="0">GREEN</Color>
			<Color x="0" y="1">GREEN</Color>
			<Color x="1" y="1">BLUE</Color>
		</CFA>
		<Crop x="0" y="0" width="-14" height="0"/>
		<Sensor black="200" white="3900"/>
		<Aliases>
			<Alias>STYLUS1,1s</Alias>
		</Aliases>
	</Camera>
	<Camera make="Panasonic" model = "DMC-CM1" supported="no">
		<CFA width="2" height="2">
			<Color x="0" y="0">BLUE</Color>
			<Color x="1" y="0">GREEN</Color>
			<Color x="0" y="1">GREEN</Color>
			<Color x="1" y="1">RED</Color>
		</CFA>
		<Crop x="0" y="0" width="0" height="0"/>
		<Sensor black="15" white="4095"/>
		<Hints>
			<Hint name="zero_is_bad" value=""/>
		</Hints>
	</Camera>
	<Camera make="Panasonic" model = "DMC-CM1" mode="3:2" supported="no">
		<CFA width="2" height="2">
			<Color x="0" y="0">BLUE</Color>
			<Color x="1" y="0">GREEN</Color>
			<Color x="0" y="1">GREEN</Color>
			<Color x="1" y="1">RED</Color>
		</CFA>
		<Crop x="0" y="0" width="0" height="0"/>
		<Sensor black="15" white="4095"/>
		<Hints>
			<Hint name="zero_is_bad" value=""/>
		</Hints>
	</Camera>
	<Camera make="Panasonic" model = "DMC-FX150">
		<CFA width="2" height="2">
			<Color x="0" y="0">BLUE</Color>
			<Color x="1" y="0">GREEN</Color>
			<Color x="0" y="1">GREEN</Color>
			<Color x="1" y="1">RED</Color>
		</CFA>
		<Crop x="0" y="0" width="4429" height="3324"/>
		<Sensor black="15" white="3986"/>
		<Hints>
			<Hint name="zero_is_bad" value=""/>
		</Hints>
	</Camera>
	<Camera make="Panasonic" model = "DMC-FX150" mode = "4:3">
		<CFA width="2" height="2">
			<Color x="0" y="0">BLUE</Color>
			<Color x="1" y="0">GREEN</Color>
			<Color x="0" y="1">GREEN</Color>
			<Color x="1" y="1">RED</Color>
		</CFA>
		<Crop x="0" y="0" width="4429" height="3324"/>
		<Sensor black="15" white="3986"/>
		<Hints>
			<Hint name="zero_is_bad" value=""/>
		</Hints>
	</Camera>
	<Camera make="Panasonic" model = "DMC-FZ28" mode = "4:3">
		<CFA width="2" height="2">
			<Color x="0" y="0">BLUE</Color>
			<Color x="1" y="0">GREEN</Color>
			<Color x="0" y="1">GREEN</Color>
			<Color x="1" y="1">RED</Color>
		</CFA>
		<Crop x="0" y="0" width="3668" height="2754"/>
		<Sensor black="15" white="3986"/>
		<Hints>
			<Hint name="zero_is_bad" value=""/>
		</Hints>
	</Camera>
	<Camera make="Panasonic" model = "DMC-FZ28" mode = "16:9">
		<CFA width="2" height="2">
			<Color x="0" y="0">BLUE</Color>
			<Color x="1" y="0">GREEN</Color>
			<Color x="0" y="1">GREEN</Color>
			<Color x="1" y="1">RED</Color>
		</CFA>
		<Crop x="0" y="0" width="3668" height="2754"/>
		<Sensor black="15" white="3986"/>
		<Hints>
			<Hint name="zero_is_bad" value=""/>
		</Hints>
	</Camera>
	<Camera make="Panasonic" model = "DMC-FZ28">
		<CFA width="2" height="2">
			<Color x="0" y="0">BLUE</Color>
			<Color x="1" y="0">GREEN</Color>
			<Color x="0" y="1">GREEN</Color>
			<Color x="1" y="1">RED</Color>
		</CFA>
		<Crop x="0" y="0" width="-56" height="-4"/>
		<Sensor black="15" white="3986"/>
		<Hints>
			<Hint name="zero_is_bad" value=""/>
		</Hints>
	</Camera>
	<Camera make="Panasonic" model = "DMC-FZ150">
		<CFA width="2" height="2">
			<Color x="0" y="0">GREEN</Color>
			<Color x="1" y="0">BLUE</Color>
			<Color x="0" y="1">RED</Color>
			<Color x="1" y="1">GREEN</Color>
		</CFA>
		<Crop x="0" y="0" width="-128" height="0"/>
		<Sensor black="15" white="3956"/>
		<Hints>
			<Hint name="zero_is_bad" value=""/>
		</Hints>
	</Camera>
	<Camera make="Panasonic" model = "DMC-FZ150" mode="4:3">
		<CFA width="2" height="2">
			<Color x="0" y="0">GREEN</Color>
			<Color x="1" y="0">BLUE</Color>
			<Color x="0" y="1">RED</Color>
			<Color x="1" y="1">GREEN</Color>
		</CFA>
		<Crop x="0" y="0" width="-128" height="0"/>
		<Sensor black="15" white="3956"/>
		<Hints>
			<Hint name="zero_is_bad" value=""/>
		</Hints>
	</Camera>
	<Camera make="Panasonic" model = "DMC-FZ200">
		<CFA width="2" height="2">
			<Color x="0" y="0">GREEN</Color>
			<Color x="1" y="0">BLUE</Color>
			<Color x="0" y="1">RED</Color>
			<Color x="1" y="1">GREEN</Color>
		</CFA>
		<Crop x="0" y="0" width="-128" height="-4"/>
		<Sensor black="150" white="3956"/>
		<Hints>
			<Hint name="zero_is_bad" value=""/>
		</Hints>
	</Camera>
	<Camera make="Panasonic" model = "DMC-FZ200" mode="4:3">
		<CFA width="2" height="2">
			<Color x="0" y="0">GREEN</Color>
			<Color x="1" y="0">BLUE</Color>
			<Color x="0" y="1">RED</Color>
			<Color x="1" y="1">GREEN</Color>
		</CFA>
		<Crop x="0" y="0" width="-128" height="-4"/>
		<Sensor black="150" white="3956"/>
		<Hints>
			<Hint name="zero_is_bad" value=""/>
		</Hints>
	</Camera>
	<Camera make="Panasonic" model = "DMC-G1">
		<CFA width="2" height="2">
			<Color x="0" y="0">GREEN</Color>
			<Color x="1" y="0">BLUE</Color>
			<Color x="0" y="1">RED</Color>
			<Color x="1" y="1">GREEN</Color>
		</CFA>
		<Crop x="0" y="0" width="4018" height="3016" />
		<Sensor black="15" white="3986"/>
		<Hints>
			<Hint name="zero_is_bad" value=""/>
		</Hints>
	</Camera>
	<Camera make="Panasonic" model = "DMC-G1" mode="4:3">
		<CFA width="2" height="2">
			<Color x="0" y="0">GREEN</Color>
			<Color x="1" y="0">BLUE</Color>
			<Color x="0" y="1">RED</Color>
			<Color x="1" y="1">GREEN</Color>
		</CFA>
		<Crop x="0" y="0" width="4018" height="3016" />
		<Sensor black="15" white="3986"/>
		<Hints>
			<Hint name="zero_is_bad" value=""/>
		</Hints>
	</Camera>
	<Camera make="Panasonic" model = "DMC-G1" mode="16:9">
		<CFA width="2" height="2">
			<Color x="0" y="0">GREEN</Color>
			<Color x="1" y="0">BLUE</Color>
			<Color x="0" y="1">RED</Color>
			<Color x="1" y="1">GREEN</Color>
		</CFA>
		<Crop x="0" y="0" width="-32" height="0" />
		<Sensor black="15" white="3986"/>
		<Hints>
			<Hint name="zero_is_bad" value=""/>
		</Hints>
	</Camera>
	<Camera make="Panasonic" model = "DMC-G1" mode="3:2">
		<CFA width="2" height="2">
			<Color x="0" y="0">GREEN</Color>
			<Color x="1" y="0">BLUE</Color>
			<Color x="0" y="1">RED</Color>
			<Color x="1" y="1">GREEN</Color>
		</CFA>
		<Crop x="0" y="0" width="-44" height="0" />
		<Sensor black="15" white="3986"/>
		<Hints>
			<Hint name="zero_is_bad" value=""/>
		</Hints>
	</Camera>
	<Camera make="Panasonic" model = "DMC-G2" mode="4:3">
		<CFA width="2" height="2">
			<Color x="0" y="0">GREEN</Color>
			<Color x="1" y="0">BLUE</Color>
			<Color x="0" y="1">RED</Color>
			<Color x="1" y="1">GREEN</Color>
		</CFA>
		<Crop x="0" y="0" width="-44" height="0" />
		<Sensor black="0" white="3900"/>
		<Hints>
			<Hint name="zero_is_bad" value=""/>
		</Hints>
	</Camera>
	<Camera make="Panasonic" model = "DMC-G2" mode="3:2">
		<CFA width="2" height="2">
			<Color x="0" y="0">GREEN</Color>
			<Color x="1" y="0">BLUE</Color>
			<Color x="0" y="1">RED</Color>
			<Color x="1" y="1">GREEN</Color>
		</CFA>
		<Crop x="0" y="0" width="-44" height="0" />
		<Sensor black="0" white="3900"/>
		<Hints>
			<Hint name="zero_is_bad" value=""/>
		</Hints>
	</Camera>
	<Camera make="Panasonic" model = "DMC-G2" mode="16:9">
		<CFA width="2" height="2">
			<Color x="0" y="0">GREEN</Color>
			<Color x="1" y="0">BLUE</Color>
			<Color x="0" y="1">RED</Color>
			<Color x="1" y="1">GREEN</Color>
		</CFA>
		<Crop x="0" y="0" width="-44" height="0" />
		<Sensor black="0" white="3900"/>
		<Hints>
			<Hint name="zero_is_bad" value=""/>
		</Hints>
	</Camera>
	<Camera make="Panasonic" model = "DMC-G2" mode="1:1">
		<CFA width="2" height="2">
			<Color x="0" y="0">GREEN</Color>
			<Color x="1" y="0">BLUE</Color>
			<Color x="0" y="1">RED</Color>
			<Color x="1" y="1">GREEN</Color>
		</CFA>
		<Crop x="0" y="0" width="0" height="0" />
		<Sensor black="0" white="3900"/>
		<Hints>
			<Hint name="zero_is_bad" value=""/>
		</Hints>
	</Camera>
	<Camera make="Panasonic" model = "DMC-G2">
		<!-- Default Guess -->
		<CFA width="2" height="2">
			<Color x="0" y="0">GREEN</Color>
			<Color x="1" y="0">BLUE</Color>
			<Color x="0" y="1">RED</Color>
			<Color x="1" y="1">GREEN</Color>
		</CFA>
		<Crop x="0" y="0" width="-44" height="0" />
		<Sensor black="0" white="3900"/>
	</Camera>
	<Camera make="Panasonic" model = "DMC-G10">
		<CFA width="2" height="2">
			<Color x="0" y="0">GREEN</Color>
			<Color x="1" y="0">BLUE</Color>
			<Color x="0" y="1">RED</Color>
			<Color x="1" y="1">GREEN</Color>
		</CFA>
		<Crop x="0" y="0" width="-44" height="0" />
		<Sensor black="0" white="3900"/>
	</Camera>
	<Camera make="Panasonic" model = "DMC-G10" mode="4:3">
		<CFA width="2" height="2">
			<Color x="0" y="0">GREEN</Color>
			<Color x="1" y="0">BLUE</Color>
			<Color x="0" y="1">RED</Color>
			<Color x="1" y="1">GREEN</Color>
		</CFA>
		<Crop x="0" y="0" width="-44" height="0" />
		<Sensor black="0" white="3900"/>
	</Camera>
	<Camera make="Panasonic" model = "DMC-GH1" mode="4:3">
		<CFA width="2" height="2">
			<Color x="0" y="0">GREEN</Color>
			<Color x="1" y="0">BLUE</Color>
			<Color x="0" y="1">RED</Color>
			<Color x="1" y="1">GREEN</Color>
		</CFA>
		<Crop x="0" y="0" width="-44" height="0"/>
		<Sensor black="0" white="3986"/>
	</Camera>
	<Camera make="Panasonic" model = "DMC-GH1" mode="3:2">
		<CFA width="2" height="2">
			<Color x="0" y="0">GREEN</Color>
			<Color x="1" y="0">BLUE</Color>
			<Color x="0" y="1">RED</Color>
			<Color x="1" y="1">GREEN</Color>
		</CFA>
		<Crop x="0" y="0" width="-28" height="0"/>
		<Sensor black="0" white="3986"/>
	</Camera>
	<Camera make="Panasonic" model = "DMC-GH1">
		<!-- Default Guess -->
		<CFA width="2" height="2">
			<Color x="0" y="0">GREEN</Color>
			<Color x="1" y="0">BLUE</Color>
			<Color x="0" y="1">RED</Color>
			<Color x="1" y="1">GREEN</Color>
		</CFA>
		<Crop x="0" y="0" width="-44" height="0"/>
		<Sensor black="0" white="3986"/>
	</Camera>
	<Camera make="Panasonic" model = "DMC-GH3" mode="4:3">
		<CFA width="2" height="2">
			<Color x="0" y="0">GREEN</Color>
			<Color x="1" y="0">BLUE</Color>
			<Color x="0" y="1">RED</Color>
			<Color x="1" y="1">GREEN</Color>
		</CFA>
		<Crop x="0" y="0" width="-194" height="0"/>
		<Sensor black="155" white="3956"/>
		<Sensor black="165" white="3941" iso_min="6400"/>
		<Hints>
			<Hint name="zero_is_bad" value=""/>
		</Hints>
	</Camera>
	<Camera make="Panasonic" model = "DMC-GH3" mode="3:2">
		<CFA width="2" height="2">
			<Color x="0" y="0">GREEN</Color>
			<Color x="1" y="0">BLUE</Color>
			<Color x="0" y="1">RED</Color>
			<Color x="1" y="1">GREEN</Color>
		</CFA>
		<Crop x="0" y="0" width="-194" height="0"/>
		<Sensor black="155" white="3956"/>
		<Sensor black="165" white="3941" iso_min="6400"/>
		<Hints>
			<Hint name="zero_is_bad" value=""/>
		</Hints>
	</Camera>
	<Camera make="Panasonic" model = "DMC-GH3" mode="16:9">
		<CFA width="2" height="2">
			<Color x="0" y="0">GREEN</Color>
			<Color x="1" y="0">BLUE</Color>
			<Color x="0" y="1">RED</Color>
			<Color x="1" y="1">GREEN</Color>
		</CFA>
		<Crop x="0" y="0" width="-194" height="0"/>
		<Sensor black="155" white="3956"/>
		<Sensor black="165" white="3941" iso_min="6400"/>
		<Hints>
			<Hint name="zero_is_bad" value=""/>
		</Hints>
	</Camera>
	<Camera make="Panasonic" model = "DMC-GH3" mode="1:1">
		<CFA width="2" height="2">
			<Color x="0" y="0">GREEN</Color>
			<Color x="1" y="0">BLUE</Color>
			<Color x="0" y="1">RED</Color>
			<Color x="1" y="1">GREEN</Color>
		</CFA>
		<Crop x="0" y="0" width="0" height="0"/>
		<Sensor black="155" white="3956"/>
		<Sensor black="165" white="3941" iso_min="6400"/>
		<Hints>
			<Hint name="zero_is_bad" value=""/>
		</Hints>
	</Camera>
	<!-- Default Guess -->
	<Camera make="Panasonic" model = "DMC-GH3">
		<CFA width="2" height="2">
			<Color x="0" y="0">GREEN</Color>
			<Color x="1" y="0">BLUE</Color>
			<Color x="0" y="1">RED</Color>
			<Color x="1" y="1">GREEN</Color>
		</CFA>
		<Crop x="0" y="0" width="-194" height="0"/>
		<Sensor black="155" white="3956"/>
		<Sensor black="165" white="3941" iso_min="6400"/>
		<Hints>
			<Hint name="zero_is_bad" value=""/>
		</Hints>
	</Camera>
	<Camera make="Panasonic" model = "DMC-GH4" mode="4:3">
		<CFA width="2" height="2">
			<Color x="0" y="0">BLUE</Color>
			<Color x="1" y="0">GREEN</Color>
			<Color x="0" y="1">GREEN</Color>
			<Color x="1" y="1">RED</Color>
		</CFA>
		<Crop x="8" y="8" width="-200" height="-8"/>
		<Sensor black="142" white="4095"/>
		<Hints>
			<Hint name="zero_is_bad" value=""/>
		</Hints>
	</Camera>
	<Camera make="Panasonic" model = "DMC-GH4" mode="3:2">
		<CFA width="2" height="2">
			<Color x="0" y="0">BLUE</Color>
			<Color x="1" y="0">GREEN</Color>
			<Color x="0" y="1">GREEN</Color>
			<Color x="1" y="1">RED</Color>
		</CFA>
		<Crop x="8" y="8" width="-200" height="-8"/>
		<Sensor black="142" white="4095"/>
		<Hints>
			<Hint name="zero_is_bad" value=""/>
		</Hints>
	</Camera>
	<Camera make="Panasonic" model = "DMC-GH4" mode="16:9">
		<CFA width="2" height="2">
			<Color x="0" y="0">BLUE</Color>
			<Color x="1" y="0">GREEN</Color>
			<Color x="0" y="1">GREEN</Color>
			<Color x="1" y="1">RED</Color>
		</CFA>
		<Crop x="8" y="8" width="-200" height="-8"/>
		<Sensor black="142" white="4095"/>
		<Hints>
			<Hint name="zero_is_bad" value=""/>
		</Hints>
	</Camera>
	<Camera make="Panasonic" model = "DMC-GH4" mode="1:1">
		<CFA width="2" height="2">
			<Color x="0" y="0">BLUE</Color>
			<Color x="1" y="0">GREEN</Color>
			<Color x="0" y="1">GREEN</Color>
			<Color x="1" y="1">RED</Color>
		</CFA>
		<Crop x="0" y="0" width="0" height="0"/>
		<Sensor black="142" white="4095"/>
		<Hints>
			<Hint name="zero_is_bad" value=""/>
		</Hints>
	</Camera>
	<!-- Default Guess -->
	<Camera make="Panasonic" model = "DMC-GH4">
		<CFA width="2" height="2">
			<Color x="0" y="0">BLUE</Color>
			<Color x="1" y="0">GREEN</Color>
			<Color x="0" y="1">GREEN</Color>
			<Color x="1" y="1">RED</Color>
		</CFA>
		<Crop x="8" y="8" width="-200" height="8"/>
		<Sensor black="142" white="4095"/>
		<Hints>
			<Hint name="zero_is_bad" value=""/>
		</Hints>
	</Camera>
	<Camera make="Panasonic" model = "DMC-GF1">
		<CFA width="2" height="2">
			<Color x="0" y="0">GREEN</Color>
			<Color x="1" y="0">BLUE</Color>
			<Color x="0" y="1">RED</Color>
			<Color x="1" y="1">GREEN</Color>
		</CFA>
		<Crop x="0" y="0" width="-44" height="0"/>
		<Sensor black="15" white="3986"/>
		<Hints>
			<Hint name="zero_is_bad" value=""/>
		</Hints>
	</Camera>
	<Camera make="Panasonic" model = "DMC-GF1" mode="4:3">
		<CFA width="2" height="2">
			<Color x="0" y="0">GREEN</Color>
			<Color x="1" y="0">BLUE</Color>
			<Color x="0" y="1">RED</Color>
			<Color x="1" y="1">GREEN</Color>
		</CFA>
		<Crop x="0" y="0" width="-44" height="0"/>
		<Sensor black="15" white="3986"/>
		<Hints>
			<Hint name="zero_is_bad" value=""/>
		</Hints>
	</Camera>
	<Camera make="Panasonic" model = "DMC-GF1" mode="16:9">
		<CFA width="2" height="2">
			<Color x="0" y="0">GREEN</Color>
			<Color x="1" y="0">BLUE</Color>
			<Color x="0" y="1">RED</Color>
			<Color x="1" y="1">GREEN</Color>
		</CFA>
		<Crop x="0" y="0" width="-44" height="0"/>
		<Sensor black="15" white="3986"/>
		<Hints>
			<Hint name="zero_is_bad" value=""/>
		</Hints>
	</Camera>
	<Camera make="Panasonic" model = "DMC-GF1" mode="3:2">
		<CFA width="2" height="2">
			<Color x="0" y="0">GREEN</Color>
			<Color x="1" y="0">BLUE</Color>
			<Color x="0" y="1">RED</Color>
			<Color x="1" y="1">GREEN</Color>
		</CFA>
		<Crop x="0" y="0" width="-44" height="0"/>
		<Sensor black="15" white="3986"/>
		<Hints>
			<Hint name="zero_is_bad" value=""/>
		</Hints>
	</Camera>
	<Camera make="Panasonic" model = "DMC-GF1" mode="1:1">
		<CFA width="2" height="2">
			<Color x="0" y="0">GREEN</Color>
			<Color x="1" y="0">BLUE</Color>
			<Color x="0" y="1">RED</Color>
			<Color x="1" y="1">GREEN</Color>
		</CFA>
		<Crop x="0" y="0" width="-44" height="0"/>
		<Sensor black="15" white="3986"/>
		<Hints>
			<Hint name="zero_is_bad" value=""/>
		</Hints>
	</Camera>
	<Camera make="Panasonic" model = "DMC-GF2">
		<CFA width="2" height="2">
			<Color x="0" y="0">GREEN</Color>
			<Color x="1" y="0">BLUE</Color>
			<Color x="0" y="1">RED</Color>
			<Color x="1" y="1">GREEN</Color>
		</CFA>
		<Crop x="0" y="0" width="-74" height="0"/>
		<Sensor black="150" white="3956"/>
		<Hints>
			<Hint name="zero_is_bad" value=""/>
		</Hints>
	</Camera>
	<Camera make="Panasonic" model = "DMC-GF2" mode="4:3">
		<CFA width="2" height="2">
			<Color x="0" y="0">GREEN</Color>
			<Color x="1" y="0">BLUE</Color>
			<Color x="0" y="1">RED</Color>
			<Color x="1" y="1">GREEN</Color>
		</CFA>
		<Crop x="0" y="0" width="-74" height="0"/>
		<Sensor black="150" white="3956"/>
		<Hints>
			<Hint name="zero_is_bad" value=""/>
		</Hints>
	</Camera>
	<Camera make="Panasonic" model = "DMC-GF2" mode="16:9">
		<CFA width="2" height="2">
			<Color x="0" y="0">GREEN</Color>
			<Color x="1" y="0">BLUE</Color>
			<Color x="0" y="1">RED</Color>
			<Color x="1" y="1">GREEN</Color>
		</CFA>
		<Crop x="0" y="0" width="-74" height="0"/>
		<Sensor black="150" white="3956"/>
		<Hints>
			<Hint name="zero_is_bad" value=""/>
		</Hints>
	</Camera>
	<Camera make="Panasonic" model = "DMC-GF2" mode="3:2">
		<CFA width="2" height="2">
			<Color x="0" y="0">GREEN</Color>
			<Color x="1" y="0">BLUE</Color>
			<Color x="0" y="1">RED</Color>
			<Color x="1" y="1">GREEN</Color>
		</CFA>
		<Crop x="0" y="0" width="-74" height="0"/>
		<Sensor black="150" white="3956"/>
		<Hints>
			<Hint name="zero_is_bad" value=""/>
		</Hints>
	</Camera>
	<Camera make="Panasonic" model = "DMC-GF2" mode="1:1">
		<CFA width="2" height="2">
			<Color x="0" y="0">GREEN</Color>
			<Color x="1" y="0">BLUE</Color>
			<Color x="0" y="1">RED</Color>
			<Color x="1" y="1">GREEN</Color>
		</CFA>
		<Crop x="0" y="0" width="-74" height="0"/>
		<Sensor black="150" white="3956"/>
	</Camera>
	<Camera make="Panasonic" model = "DMC-GM1" mode="4:3">
		<CFA width="2" height="2">
			<Color x="0" y="0">BLUE</Color>
			<Color x="1" y="0">GREEN</Color>
			<Color x="0" y="1">GREEN</Color>
			<Color x="1" y="1">RED</Color>
		</CFA>
		<Crop x="0" y="0" width="-206" height="0"/>
		<Sensor black="143" white="3971"/>
		<Hints>
			<Hint name="zero_is_bad" value=""/>
		</Hints>
	</Camera>
	<Camera make="Panasonic" model = "DMC-GM1" mode="3:2">
		<CFA width="2" height="2">
			<Color x="0" y="0">BLUE</Color>
			<Color x="1" y="0">GREEN</Color>
			<Color x="0" y="1">GREEN</Color>
			<Color x="1" y="1">RED</Color>
		</CFA>
		<Crop x="0" y="0" width="-206" height="0"/>
		<Sensor black="143" white="3971"/>
		<Hints>
			<Hint name="zero_is_bad" value=""/>
		</Hints>
	</Camera>
	<Camera make="Panasonic" model = "DMC-GM1" mode="16:9">
		<CFA width="2" height="2">
			<Color x="0" y="0">BLUE</Color>
			<Color x="1" y="0">GREEN</Color>
			<Color x="0" y="1">GREEN</Color>
			<Color x="1" y="1">RED</Color>
		</CFA>
		<Crop x="0" y="0" width="-206" height="0"/>
		<Sensor black="143" white="3971"/>
		<Hints>
			<Hint name="zero_is_bad" value=""/>
		</Hints>
	</Camera>
	<Camera make="Panasonic" model = "DMC-GM1" mode="1:1">
		<CFA width="2" height="2">
			<Color x="0" y="0">BLUE</Color>
			<Color x="1" y="0">GREEN</Color>
			<Color x="0" y="1">GREEN</Color>
			<Color x="1" y="1">RED</Color>
		</CFA>
		<Crop x="0" y="0" width="0" height="0"/>
		<Sensor black="143" white="3971"/>
		<Hints>
			<Hint name="zero_is_bad" value=""/>
		</Hints>
	</Camera>
	<!-- Default Guess -->
	<Camera make="Panasonic" model = "DMC-GM1">
		<CFA width="2" height="2">
			<Color x="0" y="0">BLUE</Color>
			<Color x="1" y="0">GREEN</Color>
			<Color x="0" y="1">GREEN</Color>
			<Color x="1" y="1">RED</Color>
		</CFA>
		<Crop x="0" y="0" width="-206" height="0"/>
		<Sensor black="143" white="3971"/>
		<Hints>
			<Hint name="zero_is_bad" value=""/>
		</Hints>
	</Camera>
	<Camera make="Panasonic" model="DMC-GM5">
		<CFA width="2" height="2">
			<Color x="0" y="0">BLUE</Color>
			<Color x="1" y="0">GREEN</Color>
			<Color x="0" y="1">GREEN</Color>
			<Color x="1" y="1">RED</Color>
		</CFA>
		<Crop x="0" y="0" width="0" height="0"/>
		<Sensor black="143" white="4095"/>
	</Camera>
	<Camera make="Panasonic" model="DMC-GM5" mode="4:3">
		<CFA width="2" height="2">
			<Color x="0" y="0">BLUE</Color>
			<Color x="1" y="0">GREEN</Color>
			<Color x="0" y="1">GREEN</Color>
			<Color x="1" y="1">RED</Color>
		</CFA>
		<Crop x="8" y="8" width="4592" height="3448"/>
		<Sensor black="143" white="4095"/>
	</Camera>
	<Camera make="Panasonic" model="DMC-GM5" mode="3:2">
		<CFA width="2" height="2">
			<Color x="0" y="0">BLUE</Color>
			<Color x="1" y="0">GREEN</Color>
			<Color x="0" y="1">GREEN</Color>
			<Color x="1" y="1">RED</Color>
		</CFA>
		<Crop x="8" y="8" width="4592" height="3064"/>
		<Sensor black="143" white="4095"/>
	</Camera>
	<Camera make="Panasonic" model="DMC-GM5" mode="16:9">
		<CFA width="2" height="2">
			<Color x="0" y="0">BLUE</Color>
			<Color x="1" y="0">GREEN</Color>
			<Color x="0" y="1">GREEN</Color>
			<Color x="1" y="1">RED</Color>
		</CFA>
		<Crop x="8" y="8" width="4592" height="2584"/>
		<Sensor black="143" white="4095"/>
	</Camera>
	<Camera make="Panasonic" model="DMC-GM5" mode="1:1">
		<CFA width="2" height="2">
			<Color x="0" y="0">BLUE</Color>
			<Color x="1" y="0">GREEN</Color>
			<Color x="0" y="1">GREEN</Color>
			<Color x="1" y="1">RED</Color>
		</CFA>
		<Crop x="8" y="8" width="3424" height="3424"/>
		<Sensor black="143" white="4095"/>
	</Camera>
	<Camera make="Panasonic" model="DMC-G3" mode="4:3">
		<CFA width="2" height="2">
			<Color x="0" y="0">GREEN</Color>
			<Color x="1" y="0">RED</Color>
			<Color x="0" y="1">BLUE</Color>
			<Color x="1" y="1">GREEN</Color>
		</CFA>
		<Crop x="0" y="0" width="-152" height="0"/>
		<Hints>
			<Hint name="zero_is_bad" value=""/>
		</Hints>
		<Sensor black="143" white="3956"/>
	</Camera>
	<Camera make="Panasonic" model="DMC-G3" mode="1:1">
		<CFA width="2" height="2">
			<Color x="0" y="0">GREEN</Color>
			<Color x="1" y="0">RED</Color>
			<Color x="0" y="1">BLUE</Color>
			<Color x="1" y="1">GREEN</Color>
		</CFA>
		<Crop x="0" y="0" width="-200" height="0"/>
		<Hints>
			<Hint name="zero_is_bad" value=""/>
		</Hints>
		<Sensor black="143" white="3956"/>
	</Camera>
	<Camera make="Panasonic" model="DMC-G3" mode="16:9">
		<CFA width="2" height="2">
			<Color x="0" y="0">GREEN</Color>
			<Color x="1" y="0">RED</Color>
			<Color x="0" y="1">BLUE</Color>
			<Color x="1" y="1">GREEN</Color>
		</CFA>
		<Crop x="0" y="0" width="-168" height="0"/>
		<Hints>
			<Hint name="zero_is_bad" value=""/>
		</Hints>
		<Sensor black="143" white="3956"/>
	</Camera>
	<Camera make="Panasonic" model="DMC-G3" mode="3:2">
		<CFA width="2" height="2">
			<Color x="0" y="0">GREEN</Color>
			<Color x="1" y="0">RED</Color>
			<Color x="0" y="1">BLUE</Color>
			<Color x="1" y="1">GREEN</Color>
		</CFA>
		<Crop x="0" y="0" width="-168" height="0"/>
		<Hints>
			<Hint name="zero_is_bad" value=""/>
		</Hints>
		<Sensor black="143" white="3956"/>
	</Camera>
	<Camera make="Panasonic" model="DMC-G3">
		<CFA width="2" height="2">
			<Color x="0" y="0">GREEN</Color>
			<Color x="1" y="0">RED</Color>
			<Color x="0" y="1">BLUE</Color>
			<Color x="1" y="1">GREEN</Color>
		</CFA>
		<Crop x="0" y="0" width="0" height="0"/>
		<Hints>
			<Hint name="zero_is_bad" value=""/>
		</Hints>
		<Sensor black="143" white="3956"/>
	</Camera>
	<Camera make="Panasonic" model = "DMC-G5" mode="4:3">
		<CFA width="2" height="2">
			<Color x="0" y="0">BLUE</Color>
			<Color x="1" y="0">GREEN</Color>
			<Color x="0" y="1">GREEN</Color>
			<Color x="1" y="1">RED</Color>
		</CFA>
		<Crop x="0" y="0" width="-194" height="0"/>
		<Sensor black="150" white="3956"/>
		<Hints>
			<Hint name="zero_is_bad" value=""/>
		</Hints>
	</Camera>
	<Camera make="Panasonic" model = "DMC-G5" mode="3:2">
		<CFA width="2" height="2">
			<Color x="0" y="0">BLUE</Color>
			<Color x="1" y="0">GREEN</Color>
			<Color x="0" y="1">GREEN</Color>
			<Color x="1" y="1">RED</Color>
		</CFA>
		<Crop x="0" y="0" width="-194" height="0"/>
		<Sensor black="150" white="3956"/>
		<Hints>
			<Hint name="zero_is_bad" value=""/>
		</Hints>
	</Camera>
	<Camera make="Panasonic" model = "DMC-G5">
		<CFA width="2" height="2">
			<Color x="0" y="0">BLUE</Color>
			<Color x="1" y="0">GREEN</Color>
			<Color x="0" y="1">GREEN</Color>
			<Color x="1" y="1">RED</Color>
		</CFA>
		<Crop x="0" y="0" width="-194" height="0"/>
		<Sensor black="150" white="3956"/>
		<Hints>
			<Hint name="zero_is_bad" value=""/>
		</Hints>
	</Camera>
	<Camera make="Panasonic" model = "DMC-G6">
		<CFA width="2" height="2">
			<Color x="0" y="0">BLUE</Color>
			<Color x="1" y="0">GREEN</Color>
			<Color x="0" y="1">GREEN</Color>
			<Color x="1" y="1">RED</Color>
		</CFA>
		<Crop x="0" y="0" width="-194" height="0"/>
		<Sensor black="142" white="3956"/>
		<Hints>
			<Hint name="zero_is_bad" value=""/>
		</Hints>
	</Camera>
	<Camera make="Panasonic" model = "DMC-G6" mode="4:3">
		<CFA width="2" height="2">
			<Color x="0" y="0">BLUE</Color>
			<Color x="1" y="0">GREEN</Color>
			<Color x="0" y="1">GREEN</Color>
			<Color x="1" y="1">RED</Color>
		</CFA>
		<Crop x="0" y="0" width="-194" height="0"/>
		<Sensor black="142" white="3956"/>
		<Hints>
			<Hint name="zero_is_bad" value=""/>
		</Hints>
	</Camera>
	<Camera make="Panasonic" model = "DMC-G6" mode="3:2">
		<CFA width="2" height="2">
			<Color x="0" y="0">BLUE</Color>
			<Color x="1" y="0">GREEN</Color>
			<Color x="0" y="1">GREEN</Color>
			<Color x="1" y="1">RED</Color>
		</CFA>
		<Crop x="0" y="0" width="-194" height="0"/>
		<Sensor black="142" white="3956"/>
		<Hints>
			<Hint name="zero_is_bad" value=""/>
		</Hints>
	</Camera>
	<Camera make="Panasonic" model = "DMC-G6" mode="16:9">
		<CFA width="2" height="2">
			<Color x="0" y="0">BLUE</Color>
			<Color x="1" y="0">GREEN</Color>
			<Color x="0" y="1">GREEN</Color>
			<Color x="1" y="1">RED</Color>
		</CFA>
		<Crop x="0" y="0" width="-194" height="0"/>
		<Sensor black="142" white="3956"/>
		<Hints>
			<Hint name="zero_is_bad" value=""/>
		</Hints>
	</Camera>
	<Camera make="Panasonic" model = "DMC-G6" mode="1:1">
		<CFA width="2" height="2">
			<Color x="0" y="0">BLUE</Color>
			<Color x="1" y="0">GREEN</Color>
			<Color x="0" y="1">GREEN</Color>
			<Color x="1" y="1">RED</Color>
		</CFA>
		<Crop x="0" y="0" width="0" height="0"/>
		<Sensor black="142" white="3956"/>
		<Hints>
			<Hint name="zero_is_bad" value=""/>
		</Hints>
	</Camera>
	<Camera make="Panasonic" model = "DMC-GF3">
		<CFA width="2" height="2">
			<Color x="0" y="0">GREEN</Color>
			<Color x="1" y="0">BLUE</Color>
			<Color x="0" y="1">RED</Color>
			<Color x="1" y="1">GREEN</Color>
		</CFA>
		<Crop x="0" y="0" width="-72" height="0"/>
		<Sensor black="150" white="3956"/>
		<Hints>
			<Hint name="zero_is_bad" value=""/>
		</Hints>
	</Camera>
	<Camera make="Panasonic" model = "DMC-GF3" mode= "4:3">
		<CFA width="2" height="2">
			<Color x="0" y="0">GREEN</Color>
			<Color x="1" y="0">BLUE</Color>
			<Color x="0" y="1">RED</Color>
			<Color x="1" y="1">GREEN</Color>
		</CFA>
		<Crop x="0" y="0" width="-72" height="0"/>
		<Sensor black="150" white="3956"/>
		<Hints>
			<Hint name="zero_is_bad" value=""/>
		</Hints>
	</Camera>
	<Camera make="Panasonic" model = "DMC-GF3" mode= "3:2">
		<CFA width="2" height="2">
			<Color x="0" y="0">GREEN</Color>
			<Color x="1" y="0">BLUE</Color>
			<Color x="0" y="1">RED</Color>
			<Color x="1" y="1">GREEN</Color>
		</CFA>
		<Crop x="0" y="0" width="-72" height="0"/>
		<Sensor black="150" white="3956"/>
		<Hints>
			<Hint name="zero_is_bad" value=""/>
		</Hints>
	</Camera>
	<Camera make="Panasonic" model = "DMC-GF3" mode= "16:9">
		<CFA width="2" height="2">
			<Color x="0" y="0">GREEN</Color>
			<Color x="1" y="0">BLUE</Color>
			<Color x="0" y="1">RED</Color>
			<Color x="1" y="1">GREEN</Color>
		</CFA>
		<Crop x="0" y="0" width="-72" height="0"/>
		<Sensor black="150" white="3956"/>
		<Hints>
			<Hint name="zero_is_bad" value=""/>
		</Hints>
	</Camera>
	<Camera make="Panasonic" model = "DMC-GF3" mode= "1:1">
		<CFA width="2" height="2">
			<Color x="0" y="0">GREEN</Color>
			<Color x="1" y="0">BLUE</Color>
			<Color x="0" y="1">RED</Color>
			<Color x="1" y="1">GREEN</Color>
		</CFA>
		<Crop x="0" y="0" width="-184" height="0"/>
		<Sensor black="150" white="3956"/>
		<Hints>
			<Hint name="zero_is_bad" value=""/>
		</Hints>
	</Camera>
	<Camera make="Panasonic" model = "DMC-GF5">
		<CFA width="2" height="2">
			<Color x="0" y="0">GREEN</Color>
			<Color x="1" y="0">BLUE</Color>
			<Color x="0" y="1">RED</Color>
			<Color x="1" y="1">GREEN</Color>
		</CFA>
		<Crop x="0" y="0" width="-128" height="0"/>
		<Sensor black="150" white="3956"/>
		<Hints>
			<Hint name="zero_is_bad" value=""/>
		</Hints>
	</Camera>
	<Camera make="Panasonic" model = "DMC-GF5" mode= "4:3">
		<CFA width="2" height="2">
			<Color x="0" y="0">GREEN</Color>
			<Color x="1" y="0">BLUE</Color>
			<Color x="0" y="1">RED</Color>
			<Color x="1" y="1">GREEN</Color>
		</CFA>
		<Crop x="0" y="0" width="-128" height="0"/>
		<Sensor black="150" white="3956"/>
		<Hints>
			<Hint name="zero_is_bad" value=""/>
		</Hints>
	</Camera>
	<Camera make="Panasonic" model = "DMC-GF5" mode= "16:9">
		<CFA width="2" height="2">
			<Color x="0" y="0">GREEN</Color>
			<Color x="1" y="0">BLUE</Color>
			<Color x="0" y="1">RED</Color>
			<Color x="1" y="1">GREEN</Color>
		</CFA>
		<Crop x="0" y="0" width="-128" height="0"/>
		<Sensor black="150" white="3956"/>
		<Hints>
			<Hint name="zero_is_bad" value=""/>
		</Hints>
	</Camera>
	<Camera make="Panasonic" model = "DMC-GF5" mode= "3:2">
		<CFA width="2" height="2">
			<Color x="0" y="0">GREEN</Color>
			<Color x="1" y="0">BLUE</Color>
			<Color x="0" y="1">RED</Color>
			<Color x="1" y="1">GREEN</Color>
		</CFA>
		<Crop x="0" y="0" width="-128" height="0"/>
		<Sensor black="150" white="3956"/>
		<Hints>
			<Hint name="zero_is_bad" value=""/>
		</Hints>
	</Camera>
	<Camera make="Panasonic" model = "DMC-GF5" mode= "1:1">
		<CFA width="2" height="2">
			<Color x="0" y="0">GREEN</Color>
			<Color x="1" y="0">BLUE</Color>
			<Color x="0" y="1">RED</Color>
			<Color x="1" y="1">GREEN</Color>
		</CFA>
		<Crop x="0" y="0" width="-16" height="0"/>
		<Sensor black="150" white="3956"/>
		<Hints>
			<Hint name="zero_is_bad" value=""/>
		</Hints>
	</Camera>
	<Camera make="Panasonic" model = "DMC-GF6">
		<CFA width="2" height="2">
			<Color x="0" y="0">GREEN</Color>
			<Color x="1" y="0">RED</Color>
			<Color x="0" y="1">BLUE</Color>
			<Color x="1" y="1">GREEN</Color>
		</CFA>
		<Crop x="0" y="0" width="-208" height="0"/>
		<Sensor black="150" white="3956"/>
		<Hints>
			<Hint name="zero_is_bad" value=""/>
		</Hints>
	</Camera>
	<Camera make="Panasonic" model = "DMC-GF6" mode= "4:3">
		<CFA width="2" height="2">
			<Color x="0" y="0">GREEN</Color>
			<Color x="1" y="0">RED</Color>
			<Color x="0" y="1">BLUE</Color>
			<Color x="1" y="1">GREEN</Color>
		</CFA>
		<Crop x="0" y="0" width="-208" height="0"/>
		<Sensor black="150" white="3956"/>
		<Hints>
			<Hint name="zero_is_bad" value=""/>
		</Hints>
	</Camera>
	<Camera make="Panasonic" model = "DMC-GH2">
		<CFA width="2" height="2">
			<Color x="1" y="0">GREEN</Color>
			<Color x="0" y="0">BLUE</Color>
			<Color x="1" y="1">RED</Color>
			<Color x="0" y="1">GREEN</Color>
		</CFA>
		<Crop x="0" y="0" width="-216" height="0"/>
		<Sensor black="15" white="3800"/>
		<Hints>
			<Hint name="zero_is_bad" value=""/>
		</Hints>
	</Camera>
	<Camera make="Panasonic" model = "DMC-GH2" mode="4:3">
		<CFA width="2" height="2">
			<Color x="1" y="0">GREEN</Color>
			<Color x="0" y="0">BLUE</Color>
			<Color x="1" y="1">RED</Color>
			<Color x="0" y="1">GREEN</Color>
		</CFA>
		<Crop x="0" y="0" width="-136" height="0"/>
		<Sensor black="15" white="3800"/>
		<Hints>
			<Hint name="zero_is_bad" value=""/>
		</Hints>
	</Camera>
	<Camera make="Panasonic" model = "DMC-GH2" mode="16:9">
		<CFA width="2" height="2">
			<Color x="1" y="0">GREEN</Color>
			<Color x="0" y="0">BLUE</Color>
			<Color x="1" y="1">RED</Color>
			<Color x="0" y="1">GREEN</Color>
		</CFA>
		<Crop x="0" y="0" width="-216" height="0"/>
		<Sensor black="15" white="3800"/>
		<Hints>
			<Hint name="zero_is_bad" value=""/>
		</Hints>
	</Camera>
	<Camera make="Panasonic" model = "DMC-GH2" mode="3:2">
		<CFA width="2" height="2">
			<Color x="1" y="0">GREEN</Color>
			<Color x="0" y="0">BLUE</Color>
			<Color x="1" y="1">RED</Color>
			<Color x="0" y="1">GREEN</Color>
		</CFA>
		<Crop x="0" y="0" width="-216" height="0"/>
		<Sensor black="15" white="3800"/>
		<Hints>
			<Hint name="zero_is_bad" value=""/>
		</Hints>
	</Camera>
	<Camera make="Panasonic" model = "DMC-GH2" mode="1:1">
		<CFA width="2" height="2">
			<Color x="1" y="0">GREEN</Color>
			<Color x="0" y="0">BLUE</Color>
			<Color x="1" y="1">RED</Color>
			<Color x="0" y="1">GREEN</Color>
		</CFA>
		<Crop x="0" y="0" width="-168" height="0"/>
		<Sensor black="15" white="3800"/>
		<Hints>
			<Hint name="zero_is_bad" value=""/>
		</Hints>
	</Camera>
	<Camera make="Panasonic" model = "DMC-GH1" mode="16:9">
		<CFA width="2" height="2">
			<Color x="0" y="0">GREEN</Color>
			<Color x="1" y="0">BLUE</Color>
			<Color x="0" y="1">RED</Color>
			<Color x="1" y="1">GREEN</Color>
		</CFA>
		<Crop x="0" y="0" width="-28" height="0"/>
		<Sensor black="0" white="3986"/>
	</Camera>
	<Camera make="Panasonic" model = "DMC-FZ35" mode="4:3">
		<CFA width="2" height="2">
			<Color x="0" y="0">BLUE</Color>
			<Color x="1" y="0">GREEN</Color>
			<Color x="0" y="1">GREEN</Color>
			<Color x="1" y="1">RED</Color>
		</CFA>
		<Crop x="0" y="0" width="-44" height="0"/>
		<Sensor black="150" white="3986"/>
		<Aliases>
			<Alias>DMC-FZ38</Alias>
		</Aliases>
		<Hints>
			<Hint name="zero_is_bad" value=""/>
		</Hints>
	</Camera>
	<Camera make="Panasonic" model = "DMC-FZ35">
		<!-- Default Guess -->
		<CFA width="2" height="2">
			<Color x="0" y="0">BLUE</Color>
			<Color x="1" y="0">GREEN</Color>
			<Color x="0" y="1">GREEN</Color>
			<Color x="1" y="1">RED</Color>
		</CFA>
		<Crop x="0" y="0" width="-44" height="0"/>
		<Sensor black="150" white="3986"/>
		<Aliases>
			<Alias>DMC-FZ38</Alias>
		</Aliases>
		<Hints>
			<Hint name="zero_is_bad" value=""/>
		</Hints>
	</Camera>
	<Camera make="Panasonic" model = "DMC-FZ45">
		<CFA width="2" height="2">
			<Color x="0" y="0">GREEN</Color>
			<Color x="1" y="0">BLUE</Color>
			<Color x="0" y="1">RED</Color>
			<Color x="1" y="1">GREEN</Color>
		</CFA>
		<Crop x="0" y="0" width="-58" height="-10"/>
		<Sensor black="150" white="3986"/>
		<Aliases>
			<Alias>DMC-FZ40</Alias>
		</Aliases>
		<Hints>
			<Hint name="zero_is_bad" value=""/>
		</Hints>
	</Camera>
	<Camera make="Panasonic" model = "DMC-FZ45" mode = "4:3">
		<CFA width="2" height="2">
			<Color x="0" y="0">GREEN</Color>
			<Color x="1" y="0">BLUE</Color>
			<Color x="0" y="1">RED</Color>
			<Color x="1" y="1">GREEN</Color>
		</CFA>
		<Crop x="0" y="0" width="-58" height="-10"/>
		<Sensor black="150" white="3986"/>
		<Aliases>
			<Alias>DMC-FZ40</Alias>
		</Aliases>
		<Hints>
			<Hint name="zero_is_bad" value=""/>
		</Hints>
	</Camera>
	<Camera make="Panasonic" model = "DMC-FZ70">
		<CFA width="2" height="2">
			<Color x="0" y="0">RED</Color>
			<Color x="1" y="0">GREEN</Color>
			<Color x="0" y="1">GREEN</Color>
			<Color x="1" y="1">BLUE</Color>
		</CFA>
		<Crop x="0" y="0" width="-182" height="0"/>
		<Sensor black="120" white="3971"/>
		<Aliases>
			<Alias>DMC-FZ72</Alias>
		</Aliases>
		<Hints>
			<Hint name="zero_is_bad" value=""/>
		</Hints>
	</Camera>
	<Camera make="Panasonic" model = "DMC-FZ70" mode="4:3">
		<CFA width="2" height="2">
			<Color x="0" y="0">RED</Color>
			<Color x="1" y="0">GREEN</Color>
			<Color x="0" y="1">GREEN</Color>
			<Color x="1" y="1">BLUE</Color>
		</CFA>
		<Crop x="0" y="0" width="-182" height="0"/>
		<Sensor black="120" white="3971"/>
		<Aliases>
			<Alias>DMC-FZ72</Alias>
		</Aliases>
		<Hints>
			<Hint name="zero_is_bad" value=""/>
		</Hints>
	</Camera>
	<Camera make="Panasonic" model = "DMC-FZ100">
		<CFA width="2" height="2">
			<Color x="0" y="0">GREEN</Color>
			<Color x="1" y="0">BLUE</Color>
			<Color x="0" y="1">RED</Color>
			<Color x="1" y="1">GREEN</Color>
		</CFA>
		<Crop x="0" y="0" width="-200" height="0"/>
		<Sensor black="120" white="3986"/>
		<Hints>
			<Hint name="zero_is_bad" value=""/>
		</Hints>
	</Camera>
	<Camera make="Panasonic" model = "DMC-FZ100" mode="4:3">
		<CFA width="2" height="2">
			<Color x="0" y="0">GREEN</Color>
			<Color x="1" y="0">BLUE</Color>
			<Color x="0" y="1">RED</Color>
			<Color x="1" y="1">GREEN</Color>
		</CFA>
		<Crop x="0" y="0" width="-200" height="0"/>
		<Sensor black="120" white="3986"/>
		<Hints>
			<Hint name="zero_is_bad" value=""/>
		</Hints>
	</Camera>
	<Camera make="Panasonic" model="DMC-FZ1000">
		<CFA width="2" height="2">
			<Color x="0" y="0">GREEN</Color>
			<Color x="1" y="0">BLUE</Color>
			<Color x="0" y="1">RED</Color>
			<Color x="1" y="1">GREEN</Color>
		</CFA>
		<Crop x="0" y="0" width="0" height="0"/>
		<Sensor black="143" white="4095"/>
	</Camera>
	<Camera make="Panasonic" model="DMC-FZ1000" mode="3:2">
		<CFA width="2" height="2">
			<Color x="0" y="0">GREEN</Color>
			<Color x="1" y="0">BLUE</Color>
			<Color x="0" y="1">RED</Color>
			<Color x="1" y="1">GREEN</Color>
		</CFA>
		<Crop x="0" y="0" width="0" height="0"/>
		<Sensor black="142" white="4095"/>
	</Camera>
	<Camera make="Panasonic" model="DMC-FZ1000" mode="1:1">
		<CFA width="2" height="2">
			<Color x="0" y="0">GREEN</Color>
			<Color x="1" y="0">BLUE</Color>
			<Color x="0" y="1">RED</Color>
			<Color x="1" y="1">GREEN</Color>
		</CFA>
		<Crop x="0" y="0" width="-32" height="0"/>
		<Sensor black="143" white="4095"/>
	</Camera>
	<Camera make="Panasonic" model="DMC-FZ1000" mode="4:3">
		<CFA width="2" height="2">
			<Color x="0" y="0">GREEN</Color>
			<Color x="1" y="0">BLUE</Color>
			<Color x="0" y="1">RED</Color>
			<Color x="1" y="1">GREEN</Color>
		</CFA>
		<Crop x="0" y="0" width="-160" height="0"/>
		<Sensor black="143" white="4095"/>
	</Camera>
	<Camera make="Panasonic" model="DMC-FZ1000" mode="16:9">
		<CFA width="2" height="2">
			<Color x="0" y="0">GREEN</Color>
			<Color x="1" y="0">BLUE</Color>
			<Color x="0" y="1">RED</Color>
			<Color x="1" y="1">GREEN</Color>
		</CFA>
		<Crop x="0" y="0" width="0" height="0"/>
		<Sensor black="143" white="4095"/>
	</Camera>
	<Camera make="Panasonic" model = "DMC-GX1">
		<CFA width="2" height="2">
			<Color x="0" y="0">GREEN</Color>
			<Color x="1" y="0">RED</Color>
			<Color x="0" y="1">BLUE</Color>
			<Color x="1" y="1">GREEN</Color>
		</CFA>
		<Crop x="0" y="0" width="-154" height="0"/>
		<Sensor black="150" white="3956"/>
		<Hints>
			<Hint name="zero_is_bad" value=""/>
		</Hints>
	</Camera>
	<Camera make="Panasonic" model = "DMC-GX1" mode = "4:3">
		<CFA width="2" height="2">
			<Color x="0" y="0">GREEN</Color>
			<Color x="1" y="0">RED</Color>
			<Color x="0" y="1">BLUE</Color>
			<Color x="1" y="1">GREEN</Color>
		</CFA>
		<Crop x="0" y="0" width="-154" height="0"/>
		<Sensor black="150" white="3956"/>
		<Hints>
			<Hint name="zero_is_bad" value=""/>
		</Hints>
	</Camera>
	<Camera make="Panasonic" model = "DMC-GX1" mode = "3:2">
		<CFA width="2" height="2">
			<Color x="0" y="0">GREEN</Color>
			<Color x="1" y="0">RED</Color>
			<Color x="0" y="1">BLUE</Color>
			<Color x="1" y="1">GREEN</Color>
		</CFA>
		<Crop x="0" y="0" width="-170" height="0"/>
		<Sensor black="150" white="3956"/>
		<Hints>
			<Hint name="zero_is_bad" value=""/>
		</Hints>
	</Camera>
	<Camera make="Panasonic" model = "DMC-GX1" mode = "16:9">
		<CFA width="2" height="2">
			<Color x="0" y="0">GREEN</Color>
			<Color x="1" y="0">RED</Color>
			<Color x="0" y="1">BLUE</Color>
			<Color x="1" y="1">GREEN</Color>
		</CFA>
		<Crop x="0" y="0" width="-170" height="0"/>
		<Sensor black="150" white="3956"/>
		<Hints>
			<Hint name="zero_is_bad" value=""/>
		</Hints>
	</Camera>
	<Camera make="Panasonic" model = "DMC-GX1" mode = "1:1">
		<CFA width="2" height="2">
			<Color x="0" y="0">GREEN</Color>
			<Color x="1" y="0">RED</Color>
			<Color x="0" y="1">BLUE</Color>
			<Color x="1" y="1">GREEN</Color>
		</CFA>
		<Crop x="0" y="0" width="-198" height="0"/>
		<Sensor black="150" white="3956"/>
		<Hints>
			<Hint name="zero_is_bad" value=""/>
		</Hints>
	</Camera>
	<Camera make="Panasonic" model = "DMC-GX7">
		<CFA width="2" height="2">
			<Color x="0" y="0">BLUE</Color>
			<Color x="1" y="0">GREEN</Color>
			<Color x="0" y="1">GREEN</Color>
			<Color x="1" y="1">RED</Color>
		</CFA>
		<Crop x="0" y="0" width="-208" height="0"/>
		<Sensor black="150" white="3956"/>
		<Hints>
			<Hint name="zero_is_bad" value=""/>
		</Hints>
	</Camera>
	<Camera make="Panasonic" model = "DMC-GX7" mode = "4:3">
		<CFA width="2" height="2">
			<Color x="0" y="0">BLUE</Color>
			<Color x="1" y="0">GREEN</Color>
			<Color x="0" y="1">GREEN</Color>
			<Color x="1" y="1">RED</Color>
		</CFA>
		<Crop x="0" y="0" width="-208" height="0"/>
		<Sensor black="150" white="3956"/>
		<Hints>
			<Hint name="zero_is_bad" value=""/>
		</Hints>
	</Camera>
	<Camera make="Panasonic" model = "DMC-GX7" mode = "3:2">
		<CFA width="2" height="2">
			<Color x="0" y="0">BLUE</Color>
			<Color x="1" y="0">GREEN</Color>
			<Color x="0" y="1">GREEN</Color>
			<Color x="1" y="1">RED</Color>
		</CFA>
		<Crop x="0" y="0" width="-208" height="0"/>
		<Sensor black="150" white="3956"/>
		<Hints>
			<Hint name="zero_is_bad" value=""/>
		</Hints>
	</Camera>
	<Camera make="Panasonic" model = "DMC-GX7" mode = "16:9">
		<CFA width="2" height="2">
			<Color x="0" y="0">BLUE</Color>
			<Color x="1" y="0">GREEN</Color>
			<Color x="0" y="1">GREEN</Color>
			<Color x="1" y="1">RED</Color>
		</CFA>
		<Crop x="0" y="0" width="-208" height="0"/>
		<Sensor black="150" white="3956"/>
		<Hints>
			<Hint name="zero_is_bad" value=""/>
		</Hints>
	</Camera>
	<Camera make="Panasonic" model = "DMC-GX7" mode = "1:1">
		<CFA width="2" height="2">
			<Color x="0" y="0">BLUE</Color>
			<Color x="1" y="0">GREEN</Color>
			<Color x="0" y="1">GREEN</Color>
			<Color x="1" y="1">RED</Color>
		</CFA>
		<Crop x="0" y="0" width="-32" height="0"/>
		<Sensor black="150" white="3956"/>
		<Hints>
			<Hint name="zero_is_bad" value=""/>
		</Hints>
	</Camera>
	<Camera make="Panasonic" model = "DMC-LF1" mode="4:3">
		<CFA width="2" height="2">
			<Color x="0" y="0">RED</Color>
			<Color x="1" y="0">GREEN</Color>
			<Color x="0" y="1">GREEN</Color>
			<Color x="1" y="1">BLUE</Color>
		</CFA>
		<Crop x="0" y="0" width="-130" height="0"/>
		<Sensor black="150" white="3956"/>
		<Hints>
			<Hint name="zero_is_bad" value=""/>
		</Hints>
	</Camera>
	<!-- Default guess -->
	<Camera make="Panasonic" model = "DMC-LF1">
		<CFA width="2" height="2">
			<Color x="0" y="0">RED</Color>
			<Color x="1" y="0">GREEN</Color>
			<Color x="0" y="1">GREEN</Color>
			<Color x="1" y="1">BLUE</Color>
		</CFA>
		<Crop x="0" y="0" width="-130" height="0"/>
		<Sensor black="150" white="3956"/>
		<Hints>
			<Hint name="zero_is_bad" value=""/>
		</Hints>
	</Camera>
	<Camera make="Panasonic" model = "DMC-LX3">
		<CFA width="2" height="2">
			<Color x="0" y="0">BLUE</Color>
			<Color x="1" y="0">GREEN</Color>
			<Color x="0" y="1">GREEN</Color>
			<Color x="1" y="1">RED</Color>
		</CFA>
		<Crop x="0" y="0" width="-84" height="0"/>
		<Sensor black="15" white="3971"/>
		<Hints>
			<Hint name="zero_is_bad" value=""/>
		</Hints>
	</Camera>
	<Camera make="Panasonic" model = "DMC-LX3" mode="16:9">
		<CFA width="2" height="2">
			<Color x="0" y="0">BLUE</Color>
			<Color x="1" y="0">GREEN</Color>
			<Color x="0" y="1">GREEN</Color>
			<Color x="1" y="1">RED</Color>
		</CFA>
		<Crop x="0" y="0" width="3990" height="2250"/>
		<Sensor black="15" white="3971"/>
		<Hints>
			<Hint name="zero_is_bad" value=""/>
		</Hints>
	</Camera>
	<Camera make="Panasonic" model = "DMC-LX3" mode="4:3">
		<CFA width="2" height="2">
			<Color x="0" y="0">BLUE</Color>
			<Color x="1" y="0">GREEN</Color>
			<Color x="0" y="1">GREEN</Color>
			<Color x="1" y="1">RED</Color>
		</CFA>
		<Crop x="0" y="0" width="3666" height="2754"/>
		<Sensor black="15" white="3971"/>
		<Hints>
			<Hint name="zero_is_bad" value=""/>
		</Hints>
	</Camera>
	<Camera make="Panasonic" model = "DMC-LX3" mode="3:2">
		<CFA width="2" height="2">
			<Color x="0" y="0">BLUE</Color>
			<Color x="1" y="0">GREEN</Color>
			<Color x="0" y="1">GREEN</Color>
			<Color x="1" y="1">RED</Color>
		</CFA>
		<Crop x="0" y="0" width="-44" height="0"/>
		<Sensor black="15" white="3971"/>
		<Hints>
			<Hint name="zero_is_bad" value=""/>
		</Hints>
	</Camera>
	<Camera make="LEICA" model="DIGILUX 2" decoder_version="2">
		<CFA width="2" height="2">
			<Color x="0" y="0">RED</Color>
			<Color x="1" y="0">GREEN</Color>
			<Color x="0" y="1">GREEN</Color>
			<Color x="1" y="1">BLUE</Color>
		</CFA>
		<Crop x="0" y="0" width="0" height="0"/>
		<Sensor black="0" white="4095"/>
	</Camera>
	<Camera make="LEICA" model="DIGILUX 2" mode="4:3" decoder_version="2">
		<CFA width="2" height="2">
			<Color x="0" y="0">RED</Color>
			<Color x="1" y="0">GREEN</Color>
			<Color x="0" y="1">GREEN</Color>
			<Color x="1" y="1">BLUE</Color>
		</CFA>
		<Crop x="0" y="0" width="0" height="0"/>
		<Sensor black="0" white="4095"/>
	</Camera>
	<Camera make="LEICA" model="D-LUX 3" decoder_version="2">
		<CFA width="2" height="2">
			<Color x="0" y="0">BLUE</Color>
			<Color x="1" y="0">GREEN</Color>
			<Color x="0" y="1">GREEN</Color>
			<Color x="1" y="1">RED</Color>
		</CFA>
		<Crop x="0" y="0" width="0" height="0"/>
		<Sensor black="0" white="3986"/>
	</Camera>
	<Camera make="LEICA" model="D-LUX 3" mode="16:9" decoder_version="2">
		<CFA width="2" height="2">
			<Color x="0" y="0">BLUE</Color>
			<Color x="1" y="0">GREEN</Color>
			<Color x="0" y="1">GREEN</Color>
			<Color x="1" y="1">RED</Color>
		</CFA>
		<Crop x="17" y="17" width="-65" height="-24"/>
		<Sensor black="0" white="3986"/>
	</Camera>
	<Camera make="LEICA" model="V-LUX 1" decoder_version="2">
		<CFA width="2" height="2">
			<Color x="0" y="0">BLUE</Color>
			<Color x="1" y="0">GREEN</Color>
			<Color x="0" y="1">GREEN</Color>
			<Color x="1" y="1">RED</Color>
		</CFA>
		<Crop x="0" y="0" width="0" height="0"/>
		<Sensor black="0" white="3986"/>
	</Camera>
	<Camera make="LEICA" model="V-LUX 1" mode="3:2" decoder_version="2">
		<CFA width="2" height="2">
			<Color x="0" y="0">BLUE</Color>
			<Color x="1" y="0">GREEN</Color>
			<Color x="0" y="1">GREEN</Color>
			<Color x="1" y="1">RED</Color>
		</CFA>
		<Crop x="4" y="0" width="-14" height="-3"/>
		<Sensor black="0" white="3986"/>
	</Camera>
	<Camera make="Panasonic" model="DMC-L10" decoder_version="2">
		<CFA width="2" height="2">
			<Color x="0" y="0">GREEN</Color>
			<Color x="1" y="0">BLUE</Color>
			<Color x="0" y="1">RED</Color>
			<Color x="1" y="1">GREEN</Color>
		</CFA>
		<Crop x="0" y="0" width="-28" height="-1"/>
		<Sensor black="0" white="3986"/>
	</Camera>
	<Camera make="Panasonic" model="DMC-L10" mode="4:3" decoder_version="2">
		<CFA width="2" height="2">
			<Color x="0" y="0">GREEN</Color>
			<Color x="1" y="0">BLUE</Color>
			<Color x="0" y="1">RED</Color>
			<Color x="1" y="1">GREEN</Color>
		</CFA>
		<Crop x="0" y="0" width="-28" height="-1"/>
		<Sensor black="0" white="3986"/>
	</Camera>
	<Camera make="Panasonic" model="DMC-FZ30" decoder_version="2">
		<CFA width="2" height="2">
			<Color x="0" y="0">RED</Color>
			<Color x="1" y="0">GREEN</Color>
			<Color x="0" y="1">GREEN</Color>
			<Color x="1" y="1">BLUE</Color>
		</CFA>
		<Crop x="0" y="0" width="0" height="0"/>
		<Sensor black="0" white="3971"/>
	</Camera>
	<Camera make="Panasonic" model="DMC-FZ30" mode="4:3" decoder_version="2">
		<CFA width="2" height="2">
			<Color x="0" y="0">RED</Color>
			<Color x="1" y="0">GREEN</Color>
			<Color x="0" y="1">GREEN</Color>
			<Color x="1" y="1">BLUE</Color>
		</CFA>
		<Crop x="0" y="0" width="-16" height="0"/>
		<Sensor black="0" white="3971"/>
	</Camera>
	<Camera make="Panasonic" model="DMC-FZ50" decoder_version="2">
		<CFA width="2" height="2">
			<Color x="0" y="0">BLUE</Color>
			<Color x="1" y="0">GREEN</Color>
			<Color x="0" y="1">GREEN</Color>
			<Color x="1" y="1">RED</Color>
		</CFA>
		<Crop x="0" y="0" width="0" height="0"/>
		<Sensor black="0" white="3986"/>
	</Camera>
	<Camera make="Panasonic" model = "DMC-FZ50" mode = "4:3" decoder_version="2">
		<CFA width="2" height="2">
			<Color x="0" y="0">BLUE</Color>
			<Color x="1" y="0">GREEN</Color>
			<Color x="0" y="1">GREEN</Color>
			<Color x="1" y="1">RED</Color>
		</CFA>
		<Crop x="20" y="18" width="-14" height="-5"/>
		<Sensor black="0" white="65535"/>
	</Camera>
	<Camera make="Panasonic" model="DMC-FZ8" decoder_version="2">
		<CFA width="2" height="2">
			<Color x="0" y="0">RED</Color>
			<Color x="1" y="0">GREEN</Color>
			<Color x="0" y="1">GREEN</Color>
			<Color x="1" y="1">BLUE</Color>
		</CFA>
		<Crop x="0" y="0" width="0" height="0"/>
		<Sensor black="0" white="3986"/>
	</Camera>
	<Camera make="Panasonic" model="DMC-FZ8" mode="4:3"> decoder_version="2"
		<CFA width="2" height="2">
			<Color x="0" y="0">RED</Color>
			<Color x="1" y="0">GREEN</Color>
			<Color x="0" y="1">GREEN</Color>
			<Color x="1" y="1">BLUE</Color>
		</CFA>
		<Crop x="5" y="0" width="-31" height="-1"/>
		<Sensor black="0" white="3986"/>
	</Camera>
	<Camera make="Panasonic" model="DMC-FZ18" decoder_version="2">
		<CFA width="2" height="2">
			<Color x="0" y="0">BLUE</Color>
			<Color x="1" y="0">GREEN</Color>
			<Color x="0" y="1">GREEN</Color>
			<Color x="1" y="1">RED</Color>
		</CFA>
		<Crop x="0" y="0" width="0" height="0"/>
		<Sensor black="0" white="3986"/>
	</Camera>
	<Camera make="Panasonic" model="DMC-FZ18" mode="4:3" decoder_version="2">
		<CFA width="2" height="2">
			<Color x="0" y="0">BLUE</Color>
			<Color x="1" y="0">GREEN</Color>
			<Color x="0" y="1">GREEN</Color>
			<Color x="1" y="1">RED</Color>
		</CFA>
		<Crop x="10" y="0" width="-30" height="-1"/>
		<Sensor black="0" white="3986"/>
	</Camera>
	<Camera make="Panasonic" model="DMC-L1" decoder_version="2">
		<CFA width="2" height="2">
			<Color x="0" y="0">GREEN</Color>
			<Color x="1" y="0">BLUE</Color>
			<Color x="0" y="1">RED</Color>
			<Color x="1" y="1">GREEN</Color>
		</CFA>
		<Crop x="0" y="0" width="-11" height="-1"/>
		<Sensor black="0" white="3986"/>
	</Camera>
	<Camera make="Panasonic" model="DMC-L1" mode="4:3" decoder_version="2">
		<CFA width="2" height="2">
			<Color x="0" y="0">GREEN</Color>
			<Color x="1" y="0">BLUE</Color>
			<Color x="0" y="1">RED</Color>
			<Color x="1" y="1">GREEN</Color>
		</CFA>
		<Crop x="0" y="0" width="-11" height="-1"/>
		<Sensor black="0" white="3986"/>
	</Camera>
	<Camera make="Panasonic" model="DMC-LX2" decoder_version="2">
		<CFA width="2" height="2">
			<Color x="0" y="0">BLUE</Color>
			<Color x="1" y="0">GREEN</Color>
			<Color x="0" y="1">GREEN</Color>
			<Color x="1" y="1">RED</Color>
		</CFA>
		<Crop x="0" y="0" width="0" height="0"/>
		<Sensor black="0" white="3986"/>
	</Camera>
	<Camera make="Panasonic" model="DMC-LX2" mode="16:9" decoder_version="2">
		<CFA width="2" height="2">
			<Color x="0" y="0">BLUE</Color>
			<Color x="1" y="0">GREEN</Color>
			<Color x="0" y="1">GREEN</Color>
			<Color x="1" y="1">RED</Color>
		</CFA>
		<Crop x="4" y="0" width="-38" height="-3"/>
		<Sensor black="0" white="3986"/>
	</Camera>
	<!-- Leica D-Lux 4 is the same camera as LX-3 -->
	<Camera make="LEICA" model = "D-LUX 4">
		<CFA width="2" height="2">
			<Color x="0" y="0">BLUE</Color>
			<Color x="1" y="0">GREEN</Color>
			<Color x="0" y="1">GREEN</Color>
			<Color x="1" y="1">RED</Color>
		</CFA>
		<Crop x="0" y="0" width="-84" height="0"/>
		<Sensor black="15" white="3971"/>
		<Hints>
			<Hint name="zero_is_bad" value=""/>
		</Hints>
	</Camera>
	<Camera make="LEICA" model = "D-LUX 4" mode="16:9">
		<CFA width="2" height="2">
			<Color x="0" y="0">BLUE</Color>
			<Color x="1" y="0">GREEN</Color>
			<Color x="0" y="1">GREEN</Color>
			<Color x="1" y="1">RED</Color>
		</CFA>
		<Crop x="0" y="0" width="3990" height="2250"/>
		<Sensor black="15" white="3971"/>
		<Hints>
			<Hint name="zero_is_bad" value=""/>
		</Hints>
	</Camera>
	<Camera make="LEICA" model = "D-LUX 4" mode="4:3">
		<CFA width="2" height="2">
			<Color x="0" y="0">BLUE</Color>
			<Color x="1" y="0">GREEN</Color>
			<Color x="0" y="1">GREEN</Color>
			<Color x="1" y="1">RED</Color>
		</CFA>
		<Crop x="0" y="0" width="3666" height="2754"/>
		<Sensor black="15" white="3971"/>
		<Hints>
			<Hint name="zero_is_bad" value=""/>
		</Hints>
	</Camera>
	<Camera make="LEICA" model = "D-LUX 4" mode="3:2">
		<CFA width="2" height="2">
			<Color x="0" y="0">BLUE</Color>
			<Color x="1" y="0">GREEN</Color>
			<Color x="0" y="1">GREEN</Color>
			<Color x="1" y="1">RED</Color>
		</CFA>
		<Crop x="0" y="0" width="-44" height="0"/>
		<Sensor black="15" white="3971"/>
		<Hints>
			<Hint name="zero_is_bad" value=""/>
		</Hints>
	</Camera>

	<Camera make="Panasonic" model = "DMC-LX5">
		<CFA width="2" height="2">
			<Color x="0" y="0">GREEN</Color>
			<Color x="1" y="0">RED</Color>
			<Color x="0" y="1">BLUE</Color>
			<Color x="1" y="1">GREEN</Color>
		</CFA>
		<Crop x="0" y="0" width="-200" height="-4"/>
		<Sensor black="150" white="3986"/>
		<Hints>
			<Hint name="zero_is_bad" value=""/>
		</Hints>
	</Camera>
	<Camera make="Panasonic" model = "DMC-LX5" mode="4:3">
		<CFA width="2" height="2">
			<Color x="0" y="0">GREEN</Color>
			<Color x="1" y="0">RED</Color>
			<Color x="0" y="1">BLUE</Color>
			<Color x="1" y="1">GREEN</Color>
		</CFA>
		<Crop x="0" y="0" width="-200" height="-4"/>
		<Sensor black="150" white="3986"/>
		<Hints>
			<Hint name="zero_is_bad" value=""/>
		</Hints>
	</Camera>
	<Camera make="Panasonic" model = "DMC-LX5" mode="3:2">
		<CFA width="2" height="2">
			<Color x="0" y="0">GREEN</Color>
			<Color x="1" y="0">RED</Color>
			<Color x="0" y="1">BLUE</Color>
			<Color x="1" y="1">GREEN</Color>
		</CFA>
		<Crop x="0" y="0" width="-74" height="-4"/>
		<Sensor black="150" white="3986"/>
		<Hints>
			<Hint name="zero_is_bad" value=""/>
		</Hints>
	</Camera>
	<Camera make="Panasonic" model = "DMC-LX5" mode="16:9">
		<CFA width="2" height="2">
			<Color x="0" y="0">GREEN</Color>
			<Color x="1" y="0">RED</Color>
			<Color x="0" y="1">BLUE</Color>
			<Color x="1" y="1">GREEN</Color>
		</CFA>
		<Crop x="0" y="0" width="-104" height="-4"/>
		<Sensor black="150" white="3986"/>
		<Hints>
			<Hint name="zero_is_bad" value=""/>
		</Hints>
	</Camera>
	<Camera make="Panasonic" model = "DMC-LX5" mode="1:1">
		<CFA width="2" height="2">
			<Color x="0" y="0">GREEN</Color>
			<Color x="1" y="0">RED</Color>
			<Color x="0" y="1">BLUE</Color>
			<Color x="1" y="1">GREEN</Color>
		</CFA>
		<Crop x="0" y="0" width="-220" height="-4"/>
		<Sensor black="150" white="3986"/>
		<Hints>
			<Hint name="zero_is_bad" value=""/>
		</Hints>
	</Camera>
	<!-- Leica D-Lux 5 is the same camera as LX-5 -->
	<Camera make="LEICA" model = "D-LUX 5">
		<CFA width="2" height="2">
			<Color x="0" y="0">GREEN</Color>
			<Color x="1" y="0">RED</Color>
			<Color x="0" y="1">BLUE</Color>
			<Color x="1" y="1">GREEN</Color>
		</CFA>
		<Crop x="0" y="0" width="-200" height="-4"/>
		<Sensor black="150" white="3986"/>
		<Hints>
			<Hint name="zero_is_bad" value=""/>
		</Hints>
	</Camera>
	<Camera make="LEICA" model = "D-LUX 5" mode="4:3">
		<CFA width="2" height="2">
			<Color x="0" y="0">GREEN</Color>
			<Color x="1" y="0">RED</Color>
			<Color x="0" y="1">BLUE</Color>
			<Color x="1" y="1">GREEN</Color>
		</CFA>
		<Crop x="0" y="0" width="-200" height="-4"/>
		<Sensor black="150" white="3986"/>
		<Hints>
			<Hint name="zero_is_bad" value=""/>
		</Hints>
	</Camera>
	<Camera make="LEICA" model = "D-LUX 5" mode="3:2">
		<CFA width="2" height="2">
			<Color x="0" y="0">GREEN</Color>
			<Color x="1" y="0">RED</Color>
			<Color x="0" y="1">BLUE</Color>
			<Color x="1" y="1">GREEN</Color>
		</CFA>
		<Crop x="0" y="0" width="-74" height="-4"/>
		<Sensor black="150" white="3986"/>
		<Hints>
			<Hint name="zero_is_bad" value=""/>
		</Hints>
	</Camera>
	<Camera make="LEICA" model = "D-LUX 5" mode="16:9">
		<CFA width="2" height="2">
			<Color x="0" y="0">GREEN</Color>
			<Color x="1" y="0">RED</Color>
			<Color x="0" y="1">BLUE</Color>
			<Color x="1" y="1">GREEN</Color>
		</CFA>
		<Crop x="0" y="0" width="-104" height="-4"/>
		<Sensor black="150" white="3986"/>
		<Hints>
			<Hint name="zero_is_bad" value=""/>
		</Hints>
	</Camera>
	<Camera make="LEICA" model = "D-LUX 5" mode="1:1">
		<CFA width="2" height="2">
			<Color x="0" y="0">GREEN</Color>
			<Color x="1" y="0">RED</Color>
			<Color x="0" y="1">BLUE</Color>
			<Color x="1" y="1">GREEN</Color>
		</CFA>
		<Crop x="0" y="0" width="-220" height="-4"/>
		<Sensor black="150" white="3986"/>
		<Hints>
			<Hint name="zero_is_bad" value=""/>
		</Hints>
	</Camera>
	<Camera make="Panasonic" model = "DMC-LX7">
		<CFA width="2" height="2">
			<Color x="0" y="0">GREEN</Color>
			<Color x="1" y="0">RED</Color>
			<Color x="0" y="1">BLUE</Color>
			<Color x="1" y="1">GREEN</Color>
		</CFA>
		<Crop x="0" y="0" width="-34" height="0"/>
		<Sensor black="150" white="3971"/>
		<Hints>
			<Hint name="zero_is_bad" value=""/>
		</Hints>
	</Camera>
	<Camera make="Panasonic" model = "DMC-LX7" mode="4:3">
		<CFA width="2" height="2">
			<Color x="0" y="0">GREEN</Color>
			<Color x="1" y="0">RED</Color>
			<Color x="0" y="1">BLUE</Color>
			<Color x="1" y="1">GREEN</Color>
		</CFA>
		<Crop x="0" y="0" width="-34" height="0"/>
		<Sensor black="150" white="3971"/>
		<Hints>
			<Hint name="zero_is_bad" value=""/>
		</Hints>
	</Camera>
	<Camera make="Panasonic" model = "DMC-LX7" mode="3:2">
		<CFA width="2" height="2">
			<Color x="0" y="0">GREEN</Color>
			<Color x="1" y="0">RED</Color>
			<Color x="0" y="1">BLUE</Color>
			<Color x="1" y="1">GREEN</Color>
		</CFA>
		<Crop x="0" y="0" width="-128" height="0"/>
		<Sensor black="150" white="3971"/>
		<Hints>
			<Hint name="zero_is_bad" value=""/>
		</Hints>
	</Camera>
	<Camera make="Panasonic" model = "DMC-LX7" mode="16:9">
		<CFA width="2" height="2">
			<Color x="0" y="0">GREEN</Color>
			<Color x="1" y="0">RED</Color>
			<Color x="0" y="1">BLUE</Color>
			<Color x="1" y="1">GREEN</Color>
		</CFA>
		<Crop x="0" y="0" width="-160" height="0"/>
		<Sensor black="150" white="3971"/>
		<Hints>
			<Hint name="zero_is_bad" value=""/>
		</Hints>
	</Camera>
	<Camera make="Panasonic" model = "DMC-LX7" mode="1:1">
		<CFA width="2" height="2">
			<Color x="0" y="0">GREEN</Color>
			<Color x="1" y="0">RED</Color>
			<Color x="0" y="1">BLUE</Color>
			<Color x="1" y="1">GREEN</Color>
		</CFA>
		<Crop x="0" y="0" width="-48" height="0"/>
		<Sensor black="150" white="3971"/>
		<Hints>
			<Hint name="zero_is_bad" value=""/>
		</Hints>
	</Camera>
	<!-- LEICA D-LUX 6 is the same camera as Panasonic DMC-LX7 -->
	<Camera make="LEICA" model = "D-LUX 6">
		<CFA width="2" height="2">
			<Color x="0" y="0">GREEN</Color>
			<Color x="1" y="0">RED</Color>
			<Color x="0" y="1">BLUE</Color>
			<Color x="1" y="1">GREEN</Color>
		</CFA>
		<Crop x="0" y="0" width="-34" height="0"/>
		<Sensor black="150" white="3971"/>
		<Hints>
			<Hint name="zero_is_bad" value=""/>
		</Hints>
	</Camera>
	<Camera make="LEICA" model = "D-LUX 6" mode="4:3">
		<CFA width="2" height="2">
			<Color x="0" y="0">GREEN</Color>
			<Color x="1" y="0">RED</Color>
			<Color x="0" y="1">BLUE</Color>
			<Color x="1" y="1">GREEN</Color>
		</CFA>
		<Crop x="0" y="0" width="-34" height="0"/>
		<Sensor black="150" white="3971"/>
		<Hints>
			<Hint name="zero_is_bad" value=""/>
		</Hints>
	</Camera>
	<Camera make="LEICA" model = "D-LUX 6" mode="3:2">
		<CFA width="2" height="2">
			<Color x="0" y="0">GREEN</Color>
			<Color x="1" y="0">RED</Color>
			<Color x="0" y="1">BLUE</Color>
			<Color x="1" y="1">GREEN</Color>
		</CFA>
		<Crop x="0" y="0" width="-128" height="0"/>
		<Sensor black="150" white="3971"/>
		<Hints>
			<Hint name="zero_is_bad" value=""/>
		</Hints>
	</Camera>
	<Camera make="LEICA" model = "D-LUX 6" mode="16:9">
		<CFA width="2" height="2">
			<Color x="0" y="0">GREEN</Color>
			<Color x="1" y="0">RED</Color>
			<Color x="0" y="1">BLUE</Color>
			<Color x="1" y="1">GREEN</Color>
		</CFA>
		<Crop x="0" y="0" width="-160" height="0"/>
		<Sensor black="150" white="3971"/>
		<Hints>
			<Hint name="zero_is_bad" value=""/>
		</Hints>
	</Camera>
	<Camera make="LEICA" model = "D-LUX 6" mode="1:1">
		<CFA width="2" height="2">
			<Color x="0" y="0">GREEN</Color>
			<Color x="1" y="0">RED</Color>
			<Color x="0" y="1">BLUE</Color>
			<Color x="1" y="1">GREEN</Color>
		</CFA>
		<Crop x="0" y="0" width="-48" height="0"/>
		<Sensor black="150" white="3971"/>
		<Hints>
			<Hint name="zero_is_bad" value=""/>
		</Hints>
	</Camera>
	<Camera make="Panasonic" model="DMC-LX1" mode="16:9">
		<CFA width="2" height="2">
			<Color x="0" y="0">RED</Color>
			<Color x="1" y="0">GREEN</Color>
			<Color x="0" y="1">GREEN</Color>
			<Color x="1" y="1">BLUE</Color>
		</CFA>
		<Crop x="6" y="0" width="-16" height="0"/>
		<Sensor black="0" white="3971"/>
	</Camera>
	<Camera make="Panasonic" model="DMC-LX1">
		<CFA width="2" height="2">
			<Color x="0" y="0">RED</Color>
			<Color x="1" y="0">GREEN</Color>
			<Color x="0" y="1">GREEN</Color>
			<Color x="1" y="1">BLUE</Color>
		</CFA>
		<Crop x="0" y="0" width="0" height="0"/>
		<Sensor black="0" white="3971"/>
	</Camera>
	<Camera make="Panasonic" model="DMC-LX100">
		<CFA width="2" height="2">
			<Color x="0" y="0">BLUE</Color>
			<Color x="1" y="0">GREEN</Color>
			<Color x="0" y="1">GREEN</Color>
			<Color x="1" y="1">RED</Color>
		</CFA>
		<Crop x="0" y="0" width="0" height="0"/>
		<Sensor black="143" white="4095"/>
	</Camera>
	<Camera make="Panasonic" model="DMC-LX100" mode="4:3">
		<CFA width="2" height="2">
			<Color x="0" y="0">BLUE</Color>
			<Color x="1" y="0">GREEN</Color>
			<Color x="0" y="1">GREEN</Color>
			<Color x="1" y="1">RED</Color>
		</CFA>
		<Crop x="0" y="0" width="-16" height="0"/>
		<Sensor black="143" white="4095"/>
	</Camera>
	<Camera make="Panasonic" model="DMC-LX100" mode="16:9">
		<CFA width="2" height="2">
			<Color x="0" y="0">BLUE</Color>
			<Color x="1" y="0">GREEN</Color>
			<Color x="0" y="1">GREEN</Color>
			<Color x="1" y="1">RED</Color>
		</CFA>
		<Crop x="0" y="0" width="-96" height="0"/>
		<Sensor black="143" white="4095"/>
	</Camera>
	<Camera make="Panasonic" model="DMC-LX100" mode="3:2">
		<CFA width="2" height="2">
			<Color x="0" y="0">BLUE</Color>
			<Color x="1" y="0">GREEN</Color>
			<Color x="0" y="1">GREEN</Color>
			<Color x="1" y="1">RED</Color>
		</CFA>
		<Crop x="0" y="0" width="-80" height="0"/>
		<Sensor black="143" white="4095"/>
	</Camera>
	<Camera make="Panasonic" model="DMC-LX100" mode="1:1">
		<CFA width="2" height="2">
			<Color x="0" y="0">BLUE</Color>
			<Color x="1" y="0">GREEN</Color>
			<Color x="0" y="1">GREEN</Color>
			<Color x="1" y="1">RED</Color>
		</CFA>
		<Crop x="0" y="0" width="-144" height="0"/>
		<Sensor black="143" white="4095"/>
	</Camera>
	<Camera make="Panasonic" model="DMC-TZ60">
		<CFA width="2" height="2">
			<Color x="0" y="0">RED</Color>
			<Color x="1" y="0">GREEN</Color>
			<Color x="0" y="1">GREEN</Color>
			<Color x="1" y="1">BLUE</Color>
		</CFA>
		<Crop x="0" y="0" width="0" height="0"/>
		<Sensor black="145" white="3971"/>
	</Camera>
	<Camera make="Panasonic" model="DMC-TZ60" mode="3:2">
		<CFA width="2" height="2">
			<Color x="0" y="0">RED</Color>
			<Color x="1" y="0">GREEN</Color>
			<Color x="0" y="1">GREEN</Color>
			<Color x="1" y="1">BLUE</Color>
		</CFA>
		<Crop x="0" y="0" width="-128" height="0"/>
		<Sensor black="145" white="3971"/>
	</Camera>
	<Camera make="Panasonic" model="DMC-TZ60" mode="16:9">
		<CFA width="2" height="2">
			<Color x="0" y="0">RED</Color>
			<Color x="1" y="0">GREEN</Color>
			<Color x="0" y="1">GREEN</Color>
			<Color x="1" y="1">BLUE</Color>
		</CFA>
		<Crop x="0" y="0" width="-128" height="0"/>
		<Sensor black="145" white="3956"/>
	</Camera>
	<Camera make="Panasonic" model="DMC-TZ60" mode="1:1">
		<CFA width="2" height="2">
			<Color x="0" y="0">RED</Color>
			<Color x="1" y="0">GREEN</Color>
			<Color x="0" y="1">GREEN</Color>
			<Color x="1" y="1">BLUE</Color>
		</CFA>
		<Crop x="0" y="0" width="-8" height="0"/>
		<Sensor black="145" white="3956"/>
	</Camera>
	<Camera make="Panasonic" model="DMC-TZ60" mode="4:3">
		<CFA width="2" height="2">
			<Color x="0" y="0">RED</Color>
			<Color x="1" y="0">GREEN</Color>
			<Color x="0" y="1">GREEN</Color>
			<Color x="1" y="1">BLUE</Color>
		</CFA>
		<Crop x="0" y="0" width="-128" height="0"/>
		<Sensor black="145" white="3956"/>
	</Camera>
	<Camera make="PENTAX Corporation" model="PENTAX K100D">
		<CFA width="2" height="2">
			<Color x="0" y="0">RED</Color>
			<Color x="1" y="0">GREEN</Color>
			<Color x="0" y="1">GREEN</Color>
			<Color x="1" y="1">BLUE</Color>
		</CFA>
		<Crop x="0" y="0" width="3040" height="2024"/>
		<Sensor black="127" white="3950"/>
	</Camera>
	<Camera make="PENTAX Corporation" model="PENTAX K110D">
		<CFA width="2" height="2">
			<Color x="0" y="0">RED</Color>
			<Color x="1" y="0">GREEN</Color>
			<Color x="0" y="1">GREEN</Color>
			<Color x="1" y="1">BLUE</Color>
		</CFA>
		<Crop x="0" y="0" width="0" height="0"/>
		<Sensor black="127" white="4095"/>
	</Camera>
	<Camera make="PENTAX Corporation" model="PENTAX K100D Super">
		<CFA width="2" height="2">
			<Color x="0" y="0">RED</Color>
			<Color x="1" y="0">GREEN</Color>
			<Color x="0" y="1">GREEN</Color>
			<Color x="1" y="1">BLUE</Color>
		</CFA>
		<Crop x="0" y="0" width="0" height="0"/>
		<Sensor black="127" white="4095"/>
	</Camera>
	<Camera make="PENTAX" model="PENTAX K100D">
		<CFA width="2" height="2">
			<Color x="0" y="0">RED</Color>
			<Color x="1" y="0">GREEN</Color>
			<Color x="0" y="1">GREEN</Color>
			<Color x="1" y="1">BLUE</Color>
		</CFA>
		<Crop x="0" y="0" width="3040" height="2024"/>
		<Sensor black="127" white="3950"/>
	</Camera>
	<Camera make="PENTAX" model="PENTAX K110D">
		<CFA width="2" height="2">
			<Color x="0" y="0">RED</Color>
			<Color x="1" y="0">GREEN</Color>
			<Color x="0" y="1">GREEN</Color>
			<Color x="1" y="1">BLUE</Color>
		</CFA>
		<Crop x="0" y="0" width="0" height="0"/>
		<Sensor black="127" white="4095"/>
	</Camera>
	<Camera make="PENTAX Corporation" model="PENTAX *ist D">
		<CFA width="2" height="2">
			<Color x="0" y="0">RED</Color>
			<Color x="1" y="0">GREEN</Color>
			<Color x="0" y="1">GREEN</Color>
			<Color x="1" y="1">BLUE</Color>
		</CFA>
		<Crop x="0" y="0" width="0" height="0"/>
		<Sensor black="128" white="4095"/>
	</Camera>
	<Camera make="PENTAX Corporation" model="PENTAX *ist DL">
		<CFA width="2" height="2">
			<Color x="0" y="0">RED</Color>
			<Color x="1" y="0">GREEN</Color>
			<Color x="0" y="1">GREEN</Color>
			<Color x="1" y="1">BLUE</Color>
		</CFA>
		<Crop x="0" y="0" width="0" height="0"/>
		<Sensor black="128" white="4095"/>
	</Camera>
	<Camera make="PENTAX Corporation" model="PENTAX *ist DL2">
		<CFA width="2" height="2">
			<Color x="0" y="0">RED</Color>
			<Color x="1" y="0">GREEN</Color>
			<Color x="0" y="1">GREEN</Color>
			<Color x="1" y="1">BLUE</Color>
		</CFA>
		<Crop x="0" y="0" width="0" height="0"/>
		<Sensor black="127" white="3950"/>
	</Camera>
	<Camera make="PENTAX Corporation" model="PENTAX *ist DS">
		<CFA width="2" height="2">
			<Color x="0" y="0">RED</Color>
			<Color x="1" y="0">GREEN</Color>
			<Color x="0" y="1">GREEN</Color>
			<Color x="1" y="1">BLUE</Color>
		</CFA>
		<Crop x="0" y="0" width="0" height="-2"/>
		<Sensor black="128" white="3950"/>
	</Camera>
	<Camera make="PENTAX Corporation" model="PENTAX K10D">
		<CFA width="2" height="2">
			<Color x="0" y="0">RED</Color>
			<Color x="1" y="0">GREEN</Color>
			<Color x="0" y="1">GREEN</Color>
			<Color x="1" y="1">BLUE</Color>
		</CFA>
		<Crop x="0" y="0" width="3888" height="2608"/>
		<Sensor black="0" white="4095"/>
	</Camera>
	<Camera make="PENTAX Corporation" model="PENTAX K20D">
		<CFA width="2" height="2">
			<Color x="0" y="0">BLUE</Color>
			<Color x="1" y="0">GREEN</Color>
			<Color x="0" y="1">GREEN</Color>
			<Color x="1" y="1">RED</Color>
		</CFA>
		<Crop x="0" y="0" width="4688" height="3124"/>
		<Sensor black="0" white="4095"/>
	</Camera>
	<Camera make="PENTAX" model="PENTAX K20D">
		<CFA width="2" height="2">
			<Color x="0" y="0">BLUE</Color>
			<Color x="1" y="0">GREEN</Color>
			<Color x="0" y="1">GREEN</Color>
			<Color x="1" y="1">RED</Color>
		</CFA>
		<Crop x="0" y="0" width="4688" height="3124"/>
		<Sensor black="0" white="4095"/>
	</Camera>
	<Camera make="PENTAX Corporation" model="PENTAX K200D">
		<CFA width="2" height="2">
			<Color x="0" y="0">RED</Color>
			<Color x="1" y="0">GREEN</Color>
			<Color x="0" y="1">GREEN</Color>
			<Color x="1" y="1">BLUE</Color>
		</CFA>
		<Crop x="0" y="0" width="3880" height="2604"/>
		<Sensor black="0" white="4095"/>
	</Camera>
	<Camera make="RICOH IMAGING COMPANY, LTD." model="PENTAX K-3">
		<CFA width="2" height="2">
			<Color x="0" y="0">RED</Color>
			<Color x="1" y="0">GREEN</Color>
			<Color x="0" y="1">GREEN</Color>
			<Color x="1" y="1">BLUE</Color>
		</CFA>
		<Crop x="4" y="0" width="-36" height="0"/>
		<Sensor black="1" white="15868"/>
	</Camera>
	<Camera make="PENTAX" model="PENTAX K-5" decoder_version="2">
		<CFA width="2" height="2">
			<Color x="0" y="0">BLUE</Color>
			<Color x="1" y="0">GREEN</Color>
			<Color x="0" y="1">GREEN</Color>
			<Color x="1" y="1">RED</Color>
		</CFA>
		<Crop x="12" y="0" width="-34" height="0"/>
		<Sensor black="512" white="16383"/>
		<BlackAreas>
			<Vertical x="0" width="8"/>
		</BlackAreas>
	</Camera>
	<Camera make="PENTAX" model="PENTAX K-5 II" decoder_version="2">
		<CFA width="2" height="2">
			<Color x="0" y="0">BLUE</Color>
			<Color x="1" y="0">GREEN</Color>
			<Color x="0" y="1">GREEN</Color>
			<Color x="1" y="1">RED</Color>
		</CFA>
		<Crop x="12" y="0" width="-34" height="0"/>
		<Sensor black="512" white="16383"/>
		<BlackAreas>
			<Vertical x="0" width="8"/>
		</BlackAreas>
	</Camera>
	<Camera make="PENTAX" model="PENTAX K-5 II s" decoder_version="2">
		<CFA width="2" height="2">
			<Color x="0" y="0">BLUE</Color>
			<Color x="1" y="0">GREEN</Color>
			<Color x="0" y="1">GREEN</Color>
			<Color x="1" y="1">RED</Color>
		</CFA>
		<Crop x="12" y="0" width="-34" height="0"/>
		<Sensor black="512" white="15863"/>
		<BlackAreas>
			<Vertical x="0" width="8"/>
		</BlackAreas>
	</Camera>
	<Camera make="PENTAX" model="PENTAX K-7">
		<CFA width="2" height="2">
			<Color x="0" y="0">BLUE</Color>
			<Color x="1" y="0">GREEN</Color>
			<Color x="0" y="1">GREEN</Color>
			<Color x="1" y="1">RED</Color>
		</CFA>
		<Crop x="0" y="0" width="4672" height="3104"/>
		<Sensor black="0" white="4095"/>
	</Camera>
	<Camera make="PENTAX" model="PENTAX K-m">
		<CFA width="2" height="2">
			<Color x="0" y="0">RED</Color>
			<Color x="1" y="0">GREEN</Color>
			<Color x="0" y="1">GREEN</Color>
			<Color x="1" y="1">BLUE</Color>
		</CFA>
		<Crop x="0" y="0" width="3900" height="2616"/>
		<Sensor black="0" white="4095"/>
	</Camera>
	<Camera make="PENTAX" model="PENTAX K-x">
		<CFA width="2" height="2">
			<Color x="0" y="0">BLUE</Color>
			<Color x="1" y="0">GREEN</Color>
			<Color x="0" y="1">GREEN</Color>
			<Color x="1" y="1">RED</Color>
		</CFA>
		<Crop x="0" y="0" width="-44" height="-2"/>
		<Sensor black="41" white="4095"/>
		<BlackAreas>
			<Vertical x="4310" width="40"/>
		</BlackAreas>
	</Camera>
	<Camera make="PENTAX" model="PENTAX K-r" decoder_version="3">
		<CFA width="2" height="2">
			<Color x="0" y="0">BLUE</Color>
			<Color x="1" y="0">GREEN</Color>
			<Color x="0" y="1">GREEN</Color>
			<Color x="1" y="1">RED</Color>
		</CFA>
		<Crop x="2" y="2" width="-44" height="0"/>
		<Sensor black="64" white="4000"/>
	</Camera>
	<Camera make="PENTAX" model="PENTAX K200D">
		<CFA width="2" height="2">
			<Color x="0" y="0">RED</Color>
			<Color x="1" y="0">GREEN</Color>
			<Color x="0" y="1">GREEN</Color>
			<Color x="1" y="1">BLUE</Color>
		</CFA>
		<Crop x="0" y="0" width="-42" height="-10"/>
		<Sensor black="0" white="4095"/>
	</Camera>
	<Camera make="PENTAX" model="PENTAX K2000">
		<CFA width="2" height="2">
			<Color x="0" y="0">RED</Color>
			<Color x="1" y="0">GREEN</Color>
			<Color x="0" y="1">GREEN</Color>
			<Color x="1" y="1">BLUE</Color>
		</CFA>
		<Crop x="0" y="0" width="3900" height="2616"/>
		<Sensor black="0" white="4095"/>
	</Camera>
	<Camera make="SAMSUNG" model="EX2F">
		<CFA width="2" height="2">
			<Color x="0" y="0">RED</Color>
			<Color x="1" y="0">GREEN</Color>
			<Color x="0" y="1">GREEN</Color>
			<Color x="1" y="1">BLUE</Color>
		</CFA>
		<Crop x="22" y="12" width="-148" height="-18"/>
		<Sensor black="0" white="4095"/>
	</Camera>
	<Camera make="SAMSUNG" model="EX1">
		<CFA width="2" height="2">
			<Color x="0" y="0">RED</Color>
			<Color x="1" y="0">GREEN</Color>
			<Color x="0" y="1">GREEN</Color>
			<Color x="1" y="1">BLUE</Color>
		</CFA>
		<Crop x="0" y="2" width="-8" height="-22"/>
		<Sensor black="0" white="16383"/>
	</Camera>
	<Camera make="SAMSUNG" model="NX1">
		<CFA width="2" height="2">
			<Color x="0" y="0">GREEN</Color>
			<Color x="1" y="0">RED</Color>
			<Color x="0" y="1">BLUE</Color>
			<Color x="1" y="1">GREEN</Color>
		</CFA>
		<Crop x="0" y="0" width="0" height="0"/>
		<Sensor black="1024" white="16100" iso_list="51200"/>
		<Sensor black="512" white="16100" iso_list="12800 25600"/>
		<Sensor black="128" white="16100"/>
	</Camera>
	<Camera make="SAMSUNG" model="NX5">
		<CFA width="2" height="2">
			<Color x="0" y="0">BLUE</Color>
			<Color x="1" y="0">GREEN</Color>
			<Color x="0" y="1">GREEN</Color>
			<Color x="1" y="1">RED</Color>
		</CFA>
		<Crop x="17" y="8" width="4602" height="3068"/>
		<Sensor black="0" white="4095"/>
		<BlackAreas>
			<Vertical x="0" width="8"/>
		</BlackAreas>
	</Camera>
	<Camera make="SAMSUNG" model="NX10">
		<CFA width="2" height="2">
			<Color x="0" y="0">BLUE</Color>
			<Color x="1" y="0">GREEN</Color>
			<Color x="0" y="1">GREEN</Color>
			<Color x="1" y="1">RED</Color>
		</CFA>
		<Crop x="17" y="8" width="4602" height="3068"/>
		<Sensor black="0" white="4095"/>
		<BlackAreas>
			<Vertical x="0" width="8"/>
			<Horizontal y="0" height="2"/>
		</BlackAreas>
	</Camera>
	<Camera make="SAMSUNG" model="NX11">
		<CFA width="2" height="2">
			<Color x="0" y="0">BLUE</Color>
			<Color x="1" y="0">GREEN</Color>
			<Color x="0" y="1">GREEN</Color>
			<Color x="1" y="1">RED</Color>
		</CFA>
		<Crop x="17" y="8" width="4602" height="3068"/>
		<Sensor black="0" white="4095"/>
		<BlackAreas>
			<Vertical x="0" width="8"/>
		</BlackAreas>
	</Camera>
	<Camera make="SAMSUNG" model="NX100">
		<CFA width="2" height="2">
			<Color x="0" y="0">BLUE</Color>
			<Color x="1" y="0">GREEN</Color>
			<Color x="0" y="1">GREEN</Color>
			<Color x="1" y="1">RED</Color>
		</CFA>
		<Crop x="17" y="8" width="4602" height="3068"/>
		<Sensor black="0" white="4095"/>
		<BlackAreas>
			<Vertical x="0" width="8"/>
			<Horizontal y="0" height="2"/>
		</BlackAreas>
	</Camera>
	<Camera make="SAMSUNG" model="NX1000" decoder_version="2">
		<CFA width="2" height="2">
			<Color x="0" y="0">GREEN</Color>
			<Color x="1" y="0">RED</Color>
			<Color x="0" y="1">BLUE</Color>
			<Color x="1" y="1">GREEN</Color>
		</CFA>
		<Crop x="89" y="17" width="-71" height="-55"/>
		<Sensor black="0" white="4095"/>
		<Hints>
			<Hint name="msb_override" value="false"/>
		</Hints>
	</Camera>
	<Camera make="SAMSUNG" model="NX1100" decoder_version="2">
		<CFA width="2" height="2">
			<Color x="0" y="0">GREEN</Color>
			<Color x="1" y="0">RED</Color>
			<Color x="0" y="1">BLUE</Color>
			<Color x="1" y="1">GREEN</Color>
		</CFA>
		<Crop x="89" y="17" width="-71" height="-55"/>
		<Sensor black="0" white="4095"/>
		<Hints>
			<Hint name="msb_override" value="false"/>
		</Hints>
	</Camera>
	<Camera make="SAMSUNG" model="NX20" decoder_version="2">
		<CFA width="2" height="2">
			<Color x="0" y="0">GREEN</Color>
			<Color x="1" y="0">RED</Color>
			<Color x="0" y="1">BLUE</Color>
			<Color x="1" y="1">GREEN</Color>
		</CFA>
		<Crop x="89" y="17" width="-71" height="-55"/>
		<Sensor black="0" white="4095"/>
		<Hints>
			<Hint name="msb_override" value="false"/>
		</Hints>
	</Camera>
	<Camera make="SAMSUNG" model="NX200" decoder_version="2">
		<CFA width="2" height="2">
			<Color x="0" y="0">GREEN</Color>
			<Color x="1" y="0">RED</Color>
			<Color x="0" y="1">BLUE</Color>
			<Color x="1" y="1">GREEN</Color>
		</CFA>
		<Crop x="89" y="17" width="-71" height="-55"/>
		<Sensor black="0" white="4095"/>
		<Hints>
			<Hint name="msb_override" value="false"/>
		</Hints>
	</Camera>
	<Camera make="SAMSUNG" model="NX210" decoder_version="2">
		<CFA width="2" height="2">
			<Color x="0" y="0">GREEN</Color>
			<Color x="1" y="0">RED</Color>
			<Color x="0" y="1">BLUE</Color>
			<Color x="1" y="1">GREEN</Color>
		</CFA>
		<Crop x="89" y="17" width="-71" height="-55"/>
		<Sensor black="0" white="4095"/>
		<Hints>
			<Hint name="msb_override" value="false"/>
		</Hints>
	</Camera>
	<Camera make="SAMSUNG" model="NX2000" decoder_version="3">
		<CFA width="2" height="2">
			<Color x="0" y="0">GREEN</Color>
			<Color x="1" y="0">RED</Color>
			<Color x="0" y="1">BLUE</Color>
			<Color x="1" y="1">GREEN</Color>
		</CFA>
		<Crop x="45" y="25" width="-11" height="-29"/>
		<Sensor black="0" white="4095"/>
	</Camera>
	<Camera make="SAMSUNG" model="NX30" decoder_version="3">
		<CFA width="2" height="2">
			<Color x="0" y="0">GREEN</Color>
			<Color x="1" y="0">RED</Color>
			<Color x="0" y="1">BLUE</Color>
			<Color x="1" y="1">GREEN</Color>
		</CFA>
		<Crop x="45" y="25" width="-11" height="-29"/>
		<Sensor black="0" white="4095"/>
	</Camera>
	<Camera make="SAMSUNG" model="NX300" decoder_version="3">
		<CFA width="2" height="2">
			<Color x="0" y="0">GREEN</Color>
			<Color x="1" y="0">RED</Color>
			<Color x="0" y="1">BLUE</Color>
			<Color x="1" y="1">GREEN</Color>
		</CFA>
		<Crop x="45" y="25" width="-11" height="-29"/>
		<Sensor black="0" white="4095"/>
		<Aliases>
			<Alias>NX300M</Alias>
		</Aliases>
	</Camera>
	<Camera make="SAMSUNG" model="NX3000">
		<CFA width="2" height="2">
			<Color x="0" y="0">GREEN</Color>
			<Color x="1" y="0">RED</Color>
			<Color x="0" y="1">BLUE</Color>
			<Color x="1" y="1">GREEN</Color>
		</CFA>
		<Crop x="96" y="42" width="-32" height="-24"/>
		<Sensor black="0" white="4095"/>
	</Camera>
	<Camera make="SAMSUNG" model="NX500">
		<CFA width="2" height="2">
			<Color x="0" y="0">GREEN</Color>
			<Color x="1" y="0">RED</Color>
			<Color x="0" y="1">BLUE</Color>
			<Color x="1" y="1">GREEN</Color>
		</CFA>
		<Crop x="0" y="0" width="0" height="0"/>
		<Sensor black="1024" white="16100" iso_list="51200"/>
		<Sensor black="512" white="16100" iso_list="12800 25600"/>
		<Sensor black="128" white="16100"/>
	</Camera>
	<Camera make="SAMSUNG" model="EK-GN120" decoder_version="3">
		<CFA width="2" height="2">
			<Color x="0" y="0">GREEN</Color>
			<Color x="1" y="0">BLUE</Color>
			<Color x="0" y="1">RED</Color>
			<Color x="1" y="1">GREEN</Color>
		</CFA>
		<Crop x="45" y="25" width="-11" height="-29"/>
		<Sensor black="0" white="4095"/>
	</Camera>
	<Camera make="SAMSUNG" model="WB2000">
		<CFA width="2" height="2">
			<Color x="0" y="0">RED</Color>
			<Color x="1" y="0">GREEN</Color>
			<Color x="0" y="1">GREEN</Color>
			<Color x="1" y="1">BLUE</Color>
		</CFA>
		<Crop x="0" y="2" width="-10" height="-2"/>
		<Sensor black="0" white="4095"/>
	</Camera>
	<Camera make="SONY" model="DSC-RX10">
		<CFA width="2" height="2">
			<Color x="0" y="0">RED</Color>
			<Color x="1" y="0">GREEN</Color>
			<Color x="0" y="1">GREEN</Color>
			<Color x="1" y="1">BLUE</Color>
		</CFA>
		<Crop x="0" y="0" width="-8" height="0"/>
		<Sensor black="800" white="16300"/>
	</Camera>
	<!-- Still needs to interpolate/upscale some pixels -->
	<Camera make="SIGMA" model="SIGMA dp2 Quattro" supported="no">
		<Crop x="204" y="24" width="-236" height="-24"/>
		<Sensor black="1245" white="16384"/>
	</Camera>
	<Camera make="SONY" model="DSC-RX100">
		<CFA width="2" height="2">
			<Color x="0" y="0">RED</Color>
			<Color x="1" y="0">GREEN</Color>
			<Color x="0" y="1">GREEN</Color>
			<Color x="1" y="1">BLUE</Color>
		</CFA>
		<Crop x="0" y="0" width="-12" height="0"/>
		<Sensor black="800" white="16620"/>
	</Camera>
	<Camera make="SONY" model="DSC-RX100M2">
		<CFA width="2" height="2">
			<Color x="0" y="0">RED</Color>
			<Color x="1" y="0">GREEN</Color>
			<Color x="0" y="1">GREEN</Color>
			<Color x="1" y="1">BLUE</Color>
		</CFA>
		<Crop x="0" y="0" width="-12" height="0"/>
		<Sensor black="800" white="16300"/>
	</Camera>
	<Camera make="SONY" model="DSC-RX100M3">
		<CFA width="2" height="2">
			<Color x="0" y="0">RED</Color>
			<Color x="1" y="0">GREEN</Color>
			<Color x="0" y="1">GREEN</Color>
			<Color x="1" y="1">BLUE</Color>
		</CFA>
		<Crop x="0" y="0" width="-12" height="0"/>
		<Sensor black="800" white="16300"/>
	</Camera>
	<Camera make="SONY" model="DSC-RX1R">
		<CFA width="2" height="2">
			<Color x="0" y="0">RED</Color>
			<Color x="1" y="0">GREEN</Color>
			<Color x="0" y="1">GREEN</Color>
			<Color x="1" y="1">BLUE</Color>
		</CFA>
		<Crop x="0" y="0" width="-16" height="0"/>
		<Sensor black="512" white="33192" iso_list="50"/>
		<Sensor black="512" white="16596"/>
		<BlackAreas>
			<Vertical x="6032" width="14"/>
		</BlackAreas>
	</Camera>
	<Camera make="SONY" model="DSLR-A100" decoder_version="1">
		<CFA width="2" height="2">
			<Color x="0" y="0">GREEN</Color>
			<Color x="1" y="0">RED</Color>
			<Color x="0" y="1">BLUE</Color>
			<Color x="1" y="1">GREEN</Color>
		</CFA>
		<Crop x="0" y="0" width="-1" height="-2"/>
		<Sensor black="0" white="4095"/>
	</Camera>
	<Camera make="SONY" model="DSLR-A200">
		<CFA width="2" height="2">
			<Color x="0" y="0">RED</Color>
			<Color x="1" y="0">GREEN</Color>
			<Color x="0" y="1">GREEN</Color>
			<Color x="1" y="1">BLUE</Color>
		</CFA>
		<Crop x="0" y="0" width="3878" height="2600"/>
		<Sensor black="0" white="4095"/>
	</Camera>
	<Camera make="SONY" model="DSLR-A230">
		<CFA width="2" height="2">
			<Color x="0" y="0">RED</Color>
			<Color x="1" y="0">GREEN</Color>
			<Color x="0" y="1">GREEN</Color>
			<Color x="1" y="1">BLUE</Color>
		</CFA>
		<Crop x="0" y="0" width="0" height="0"/>
		<Sensor black="0" white="4095"/>
	</Camera>
	<Camera make="SONY" model="DSLR-A290">
		<CFA width="2" height="2">
			<Color x="0" y="0">RED</Color>
			<Color x="1" y="0">GREEN</Color>
			<Color x="0" y="1">GREEN</Color>
			<Color x="1" y="1">BLUE</Color>
		</CFA>
		<Crop x="0" y="0" width="0" height="0"/>
		<Sensor black="0" white="4095"/>
	</Camera>
	<Camera make="SONY" model="DSLR-A300">
		<CFA width="2" height="2">
			<Color x="0" y="0">RED</Color>
			<Color x="1" y="0">GREEN</Color>
			<Color x="0" y="1">GREEN</Color>
			<Color x="1" y="1">BLUE</Color>
		</CFA>
		<Crop x="0" y="0" width="3878" height="2600"/>
		<Sensor black="0" white="4095"/>
	</Camera>
	<Camera make="SONY" model="DSLR-A330">
		<CFA width="2" height="2">
			<Color x="0" y="0">RED</Color>
			<Color x="1" y="0">GREEN</Color>
			<Color x="0" y="1">GREEN</Color>
			<Color x="1" y="1">BLUE</Color>
		</CFA>
		<Crop x="0" y="0" width="3878" height="2600"/>
		<Sensor black="0" white="4095"/>
	</Camera>
	<Camera make="SONY" model="DSLR-A350">
		<CFA width="2" height="2">
			<Color x="0" y="0">RED</Color>
			<Color x="1" y="0">GREEN</Color>
			<Color x="0" y="1">GREEN</Color>
			<Color x="1" y="1">BLUE</Color>
		</CFA>
		<Crop x="0" y="0" width="4599" height="3064"/>
		<Sensor black="0" white="4095"/>
	</Camera>
	<Camera make="SONY" model="DSLR-A390">
		<CFA width="2" height="2">
			<Color x="0" y="0">RED</Color>
			<Color x="1" y="0">GREEN</Color>
			<Color x="0" y="1">GREEN</Color>
			<Color x="1" y="1">BLUE</Color>
		</CFA>
		<Crop x="0" y="0" width="0" height="0"/>
		<Sensor black="0" white="4095"/>
	</Camera>
	<Camera make="SONY" model="DSLR-A450" supported="yes">
		<CFA width="2" height="2">
			<Color x="0" y="0">RED</Color>
			<Color x="1" y="0">GREEN</Color>
			<Color x="0" y="1">GREEN</Color>
			<Color x="1" y="1">BLUE</Color>
		</CFA>
		<Crop x="0" y="0" width="0" height="0"/>
		<Sensor black="500" white="16000"/>
	</Camera>
	<Camera make="SONY" model="DSLR-A500">
		<CFA width="2" height="2">
			<Color x="1" y="1">BLUE</Color>
			<Color x="1" y="0">GREEN</Color>
			<Color x="0" y="1">GREEN</Color>
			<Color x="0" y="0">RED</Color>
		</CFA>
		<Crop x="0" y="0" width="0" height="0"/>
		<Sensor black="500" white="16600"/>
	</Camera>
	<Camera make="SONY" model="DSLR-A550">
		<CFA width="2" height="2">
			<Color x="1" y="1">BLUE</Color>
			<Color x="1" y="0">GREEN</Color>
			<Color x="0" y="1">GREEN</Color>
			<Color x="0" y="0">RED</Color>
		</CFA>
		<Crop x="0" y="0" width="0" height="0"/>
		<Sensor black="512" white="16372"/>
	</Camera>
	<Camera make="SONY" model="DSLR-A560">
		<CFA width="2" height="2">
			<Color x="1" y="1">BLUE</Color>
			<Color x="1" y="0">GREEN</Color>
			<Color x="0" y="1">GREEN</Color>
			<Color x="0" y="0">RED</Color>
		</CFA>
		<Crop x="0" y="0" width="0" height="0"/>
		<Sensor black="476" white="16596"/>
	</Camera>
	<Camera make="SONY" model="DSLR-A580">
		<CFA width="2" height="2">
			<Color x="1" y="1">BLUE</Color>
			<Color x="1" y="0">GREEN</Color>
			<Color x="0" y="1">GREEN</Color>
			<Color x="0" y="0">RED</Color>
		</CFA>
		<Crop x="0" y="0" width="-2" height="-2"/>
		<Sensor black="520" white="16596"/>
	</Camera>
	<Camera make="SONY" model="DSLR-A700" supported="yes">
		<CFA width="2" height="2">
			<Color x="1" y="1">BLUE</Color>
			<Color x="1" y="0">GREEN</Color>
			<Color x="0" y="1">GREEN</Color>
			<Color x="0" y="0">RED</Color>
		</CFA>
		<Crop x="0" y="0" width="4288" height="2856"/>
		<Sensor black="520" white="16383"/>
	</Camera>
	<Camera make="SONY" model="DSLR-A850" supported="yes">
		<CFA width="2" height="2">
			<Color x="1" y="1">BLUE</Color>
			<Color x="1" y="0">GREEN</Color>
			<Color x="0" y="1">GREEN</Color>
			<Color x="0" y="0">RED</Color>
		</CFA>
		<Crop x="0" y="0" width="6080" height="4048"/>
		<Sensor black="500" white="15000"/>
	</Camera>
	<Camera make="SONY" model="DSLR-A900" supported="yes">
		<CFA width="2" height="2">
			<Color x="0" y="0">RED</Color>
			<Color x="1" y="0">GREEN</Color>
			<Color x="0" y="1">GREEN</Color>
			<Color x="1" y="1">BLUE</Color>
		</CFA>
		<Crop x="0" y="0" width="6080" height="4048"/>
		<Sensor black="520" white="16383"/>
	</Camera>
	<Camera make="SONY" model="NEX-3" supported="yes">
		<CFA width="2" height="2">
			<Color x="0" y="0">RED</Color>
			<Color x="1" y="0">GREEN</Color>
			<Color x="0" y="1">GREEN</Color>
			<Color x="1" y="1">BLUE</Color>
		</CFA>
		<Crop x="0" y="0" width="0" height="0"/>
		<Sensor black="520" white="16360"/>
	</Camera>
	<Camera make="SONY" model="NEX-3N">
		<CFA width="2" height="2">
			<Color x="0" y="0">RED</Color>
			<Color x="1" y="0">GREEN</Color>
			<Color x="0" y="1">GREEN</Color>
			<Color x="1" y="1">BLUE</Color>
		</CFA>
		<Crop x="0" y="0" width="-10" height="0"/>
		<Sensor black="520" white="16596"/>
	</Camera>
	<Camera make="SONY" model="NEX-5" supported="yes">
		<CFA width="2" height="2">
			<Color x="0" y="0">RED</Color>
			<Color x="1" y="0">GREEN</Color>
			<Color x="0" y="1">GREEN</Color>
			<Color x="1" y="1">BLUE</Color>
		</CFA>
		<Crop x="0" y="0" width="0" height="0"/>
		<Sensor black="520" white="16383"/>
	</Camera>
	<Camera make="SONY" model="NEX-5N" supported="yes">
		<CFA width="2" height="2">
			<Color x="0" y="0">RED</Color>
			<Color x="1" y="0">GREEN</Color>
			<Color x="0" y="1">GREEN</Color>
			<Color x="1" y="1">BLUE</Color>
		</CFA>
		<Crop x="0" y="0" width="-12" height="0"/>
		<Sensor black="520" white="16596"/>
	</Camera>
	<Camera make="SONY" model="NEX-5R" supported="yes">
		<CFA width="2" height="2">
			<Color x="0" y="0">RED</Color>
			<Color x="1" y="0">GREEN</Color>
			<Color x="0" y="1">GREEN</Color>
			<Color x="1" y="1">BLUE</Color>
		</CFA>
		<Crop x="0" y="0" width="-12" height="0"/>
		<Sensor black="520" white="16596"/>
	</Camera>
	<Camera make="SONY" model="NEX-5T" supported="yes">
		<CFA width="2" height="2">
			<Color x="0" y="0">RED</Color>
			<Color x="1" y="0">GREEN</Color>
			<Color x="0" y="1">GREEN</Color>
			<Color x="1" y="1">BLUE</Color>
		</CFA>
		<Crop x="0" y="0" width="-12" height="0"/>
		<Sensor black="512" white="16300"/>
	</Camera>
	<Camera make="SONY" model="NEX-6" supported="yes">
		<CFA width="2" height="2">
			<Color x="0" y="0">RED</Color>
			<Color x="1" y="0">GREEN</Color>
			<Color x="0" y="1">GREEN</Color>
			<Color x="1" y="1">BLUE</Color>
		</CFA>
		<Crop x="0" y="0" width="-16" height="0"/>
		<Sensor black="520" white="16596"/>
	</Camera>
	<!-- Measured on images from https://github.com/klauspost/rawspeed/issues/78 -->
	<Camera make="SONY" model="NEX-7" supported="yes">
		<CFA width="2" height="2">
			<Color x="0" y="0">RED</Color>
			<Color x="1" y="0">GREEN</Color>
			<Color x="0" y="1">GREEN</Color>
			<Color x="1" y="1">BLUE</Color>
		</CFA>
		<Crop x="0" y="0" width="-26" height="0"/>
		<Sensor black="512" white="16300"/>
	</Camera>
	<Camera make="SONY" model="NEX-C3" supported="yes">
		<CFA width="2" height="2">
			<Color x="0" y="0">RED</Color>
			<Color x="1" y="0">GREEN</Color>
			<Color x="0" y="1">GREEN</Color>
			<Color x="1" y="1">BLUE</Color>
		</CFA>
		<Crop x="0" y="0" width="0" height="0"/>
		<Sensor black="520" white="16596"/>
	</Camera>
	<Camera make="SONY" model="NEX-F3" supported="yes">
		<CFA width="2" height="2">
			<Color x="0" y="0">RED</Color>
			<Color x="1" y="0">GREEN</Color>
			<Color x="0" y="1">GREEN</Color>
			<Color x="1" y="1">BLUE</Color>
		</CFA>
		<Crop x="0" y="0" width="0" height="0"/>
		<Sensor black="520" white="16360"/>
	</Camera>
	<Camera make="SONY" model="ILCE-3000" supported="yes">
		<CFA width="2" height="2">
			<Color x="0" y="0">RED</Color>
			<Color x="1" y="0">GREEN</Color>
			<Color x="0" y="1">GREEN</Color>
			<Color x="1" y="1">BLUE</Color>
		</CFA>
		<Crop x="0" y="0" width="-34" height="0"/>
		<Sensor black="512" white="16300"/>
	</Camera>
	<Camera make="SONY" model="ILCE-3500" supported="yes">
		<CFA width="2" height="2">
			<Color x="0" y="0">RED</Color>
			<Color x="1" y="0">GREEN</Color>
			<Color x="0" y="1">GREEN</Color>
			<Color x="1" y="1">BLUE</Color>
		</CFA>
		<Crop x="0" y="0" width="-34" height="0"/>
		<Sensor black="512" white="16300"/>
	</Camera>
	<Camera make="SONY" model="ILCE-5000" supported="yes">
		<CFA width="2" height="2">
			<Color x="0" y="0">RED</Color>
			<Color x="1" y="0">GREEN</Color>
			<Color x="0" y="1">GREEN</Color>
			<Color x="1" y="1">BLUE</Color>
		</CFA>
		<Crop x="0" y="0" width="-34" height="0"/>
		<Sensor black="512" white="16300"/>
	</Camera>
	<Camera make="SONY" model="ILCE-5100">
		<CFA width="2" height="2">
			<Color x="0" y="0">RED</Color>
			<Color x="1" y="0">GREEN</Color>
			<Color x="0" y="1">GREEN</Color>
			<Color x="1" y="1">BLUE</Color>
		</CFA>
		<Crop x="0" y="0" width="-26" height="0"/>
		<Sensor black="512" white="16300"/>
	</Camera>
	<Camera make="SONY" model="ILCE-6000" supported="yes">
		<CFA width="2" height="2">
			<Color x="0" y="0">RED</Color>
			<Color x="1" y="0">GREEN</Color>
			<Color x="0" y="1">GREEN</Color>
			<Color x="1" y="1">BLUE</Color>
		</CFA>
		<Crop x="0" y="0" width="-28" height="0"/>
		<Sensor black="512" white="16300"/>
	</Camera>
	<Camera make="SONY" model="ILCE-7" supported="yes">
		<CFA width="2" height="2">
			<Color x="0" y="0">RED</Color>
			<Color x="1" y="0">GREEN</Color>
			<Color x="0" y="1">GREEN</Color>
			<Color x="1" y="1">BLUE</Color>
		</CFA>
		<Crop x="0" y="0" width="-26" height="0"/>
		<Sensor black="512" white="16300"/>
	</Camera>
	<Camera make="SONY" model="ILCE-7M2">
		<CFA width="2" height="2">
			<Color x="0" y="0">RED</Color>
			<Color x="1" y="0">GREEN</Color>
			<Color x="0" y="1">GREEN</Color>
			<Color x="1" y="1">BLUE</Color>
		</CFA>
		<Crop x="0" y="0" width="-26" height="0"/>
		<Sensor black="512" white="16300"/>
	</Camera>
	<Camera make="SONY" model="ILCE-7R" supported="yes">
		<CFA width="2" height="2">
			<Color x="0" y="0">RED</Color>
			<Color x="1" y="0">GREEN</Color>
			<Color x="0" y="1">GREEN</Color>
			<Color x="1" y="1">BLUE</Color>
		</CFA>
		<Crop x="0" y="0" width="-26" height="0"/>
		<Sensor black="512" white="16300"/>
	</Camera>
	<Camera make="SONY" model="ILCE-7S" supported="yes">
		<CFA width="2" height="2">
			<Color x="0" y="0">RED</Color>
			<Color x="1" y="0">GREEN</Color>
			<Color x="0" y="1">GREEN</Color>
			<Color x="1" y="1">BLUE</Color>
		</CFA>
		<Crop x="0" y="0" width="-26" height="0"/>
		<Sensor black="512" white="16300"/>
	</Camera>
	<Camera make="SONY" model="DSC-RX1">
		<CFA width="2" height="2">
			<Color x="0" y="0">RED</Color>
			<Color x="1" y="0">GREEN</Color>
			<Color x="0" y="1">GREEN</Color>
			<Color x="1" y="1">BLUE</Color>
		</CFA>
		<Crop x="0" y="0" width="-18" height="0"/>
		<Sensor black="520" white="16628"/>
	</Camera>
	<Camera make="SONY" model="SLT-A33">
		<CFA width="2" height="2">
			<Color x="0" y="0">RED</Color>
			<Color x="1" y="0">GREEN</Color>
			<Color x="0" y="1">GREEN</Color>
			<Color x="1" y="1">BLUE</Color>
		</CFA>
		<Crop x="0" y="0" width="0" height="0"/>
		<Sensor black="520" white="16596"/>
	</Camera>
	<Camera make="SONY" model="SLT-A35">
		<CFA width="2" height="2">
			<Color x="0" y="0">RED</Color>
			<Color x="1" y="0">GREEN</Color>
			<Color x="0" y="1">GREEN</Color>
			<Color x="1" y="1">BLUE</Color>
		</CFA>
		<Crop x="0" y="0" width="0" height="0"/>
		<Sensor black="545" white="16596"/>
	</Camera>
	<Camera make="SONY" model="SLT-A37">
		<CFA width="2" height="2">
			<Color x="0" y="0">RED</Color>
			<Color x="1" y="0">GREEN</Color>
			<Color x="0" y="1">GREEN</Color>
			<Color x="1" y="1">BLUE</Color>
		</CFA>
		<Crop x="0" y="0" width="0" height="0"/>
		<Sensor black="520" white="16500"/>
	</Camera>
	<Camera make="SONY" model="SLT-A55">
		<CFA width="2" height="2">
			<Color x="0" y="0">RED</Color>
			<Color x="1" y="0">GREEN</Color>
			<Color x="0" y="1">GREEN</Color>
			<Color x="1" y="1">BLUE</Color>
		</CFA>
		<Crop x="0" y="0" width="0" height="0"/>
		<Sensor black="520" white="16596"/>
		<Aliases>
			<Alias>SLT-A55V</Alias>
		</Aliases>
	</Camera>
	<Camera make="SONY" model="SLT-A57">
		<CFA width="2" height="2">
			<Color x="0" y="0">RED</Color>
			<Color x="1" y="0">GREEN</Color>
			<Color x="0" y="1">GREEN</Color>
			<Color x="1" y="1">BLUE</Color>
		</CFA>
		<Crop x="0" y="0" width="0" height="0"/>
		<Sensor black="512" white="16596"/>
	</Camera>
	<Camera make="SONY" model="SLT-A58">
		<CFA width="2" height="2">
			<Color x="0" y="0">RED</Color>
			<Color x="1" y="0">GREEN</Color>
			<Color x="0" y="1">GREEN</Color>
			<Color x="1" y="1">BLUE</Color>
		</CFA>
		<Crop x="0" y="0" width="-36" height="0"/>
		<Sensor black="520" white="16596"/>
	</Camera>
	<Camera make="SONY" model="SLT-A65">
		<CFA width="2" height="2">
			<Color x="0" y="0">RED</Color>
			<Color x="1" y="0">GREEN</Color>
			<Color x="0" y="1">GREEN</Color>
			<Color x="1" y="1">BLUE</Color>
		</CFA>
		<Crop x="0" y="0" width="-30" height="0"/>
		<Sensor black="520" white="16596"/>
		<Aliases>
			<Alias>SLT-A65V</Alias>
		</Aliases>
	</Camera>
	<Camera make="SONY" model="SLT-A77">
		<CFA width="2" height="2">
			<Color x="0" y="0">RED</Color>
			<Color x="1" y="0">GREEN</Color>
			<Color x="0" y="1">GREEN</Color>
			<Color x="1" y="1">BLUE</Color>
		</CFA>
		<Crop x="0" y="0" width="-28" height="0"/>
		<Sensor black="520" white="16596"/>
		<Aliases>
			<Alias>SLT-A77V</Alias>
		</Aliases>
	</Camera>
	<Camera make="SONY" model="ILCA-77M2">
		<CFA width="2" height="2">
			<Color x="0" y="0">RED</Color>
			<Color x="1" y="0">GREEN</Color>
			<Color x="0" y="1">GREEN</Color>
			<Color x="1" y="1">BLUE</Color>
		</CFA>
		<Crop x="0" y="0" width="-26" height="0"/>
		<Sensor black="512" white="16300"/>
	</Camera>
	<Camera make="SONY" model="SLT-A99">
		<CFA width="2" height="2">
			<Color x="0" y="0">RED</Color>
			<Color x="1" y="0">GREEN</Color>
			<Color x="0" y="1">GREEN</Color>
			<Color x="1" y="1">BLUE</Color>
		</CFA>
		<Crop x="0" y="0" width="-28" height="0"/>
		<Sensor black="520" white="16596"/>
		<Aliases>
			<Alias>SLT-A99V</Alias>
		</Aliases>
	</Camera>
	<Camera make="Sinar Photography AG" model="Sinar Hy6/ Sinarback eXact" mode="dng">
		<CFA width="2" height="2">
			<Color x="0" y="0">RED</Color>
			<Color x="1" y="0">GREEN</Color>
			<Color x="0" y="1">GREEN</Color>
			<Color x="1" y="1">BLUE</Color>
		</CFA>
		<Crop x="0" y="0" width="0" height="0"/>
		<Sensor black="0" white="0"/>
		<Hints>
			<Hint name="ignore_bytecount" value=""/>
		</Hints>
	</Camera>
	<Camera make="FUJIFILM" model="FinePix S6000fd">
		<CFA2 width="2" height="2">
			<ColorRow y="0">GB</ColorRow>
			<ColorRow y="1">RG</ColorRow>
		</CFA2>
		<Sensor black="0" white="15872"/>
		<Hints>
			<Hint name="fuji_rotate" value=""/>
		</Hints>
	</Camera>
	<Camera make="FUJIFILM" model="FinePix S200EXR">
		<CFA width="2" height="2">
			<Color x="0" y="0">RED</Color>
			<Color x="1" y="0">GREEN</Color>
			<Color x="0" y="1">GREEN</Color>
			<Color x="1" y="1">BLUE</Color>
		</CFA>
		<Crop x="28" y="0" width="-28" height="0"/>
		<Sensor black="519" white="16250"/>
	</Camera>
	<Camera make="FUJIFILM" model="FinePix F700">
		<CFA2 width="2" height="2">
			<ColorRow y="0">GB</ColorRow>
			<ColorRow y="1">RG</ColorRow>
		</CFA2>
		<Crop x="16" y="0" width="-16" height="0"/>
		<Sensor black="0" white="16383"/>
	  <Hints>
			<Hint name="fuji_rotate" value=""/>
			<Hint name="double_width_unpacked" value=""/>
		</Hints>
	</Camera>
	<Camera make="FUJIFILM" model="FinePix F900EXR">
		<CFA width="2" height="2">
			<Color x="0" y="0">BLUE</Color>
			<Color x="1" y="0">GREEN</Color>
			<Color x="0" y="1">GREEN</Color>
			<Color x="1" y="1">RED</Color>
		</CFA>
		<Crop x="0" y="0" width="-64" height="0"/>
		<Sensor black="256" white="3900"/>
	</Camera>
	<Camera make="FUJIFILM" model="FinePix E550">
		<CFA2 width="2" height="2">
			<ColorRow y="0">GB</ColorRow>
			<ColorRow y="1">RG</ColorRow>
		</CFA2>
		<Crop x="0" y="0" width="0" height="0"/>
		<Sensor black="0" white="15875"/>
	  <Hints>
			<Hint name="fuji_rotate" value=""/>
		</Hints>
	</Camera>
	<Camera make="FUJIFILM" model="IS-1">
		<CFA2 width="2" height="2">
			<ColorRow y="0">GB</ColorRow>
			<ColorRow y="1">RG</ColorRow>
		</CFA2>
		<Crop x="32" y="0" width="-32" height="0"/>
		<Sensor black="0" white="15872"/>
		<Hints>
			<Hint name="fuji_rotate" value=""/>
		</Hints>
	</Camera>
	<Camera make="FUJIFILM" model="FinePix S3Pro">
		<CFA2 width="2" height="2">
			<ColorRow y="0">GB</ColorRow>
			<ColorRow y="1">RG</ColorRow>
		</CFA2>
		<Crop x="32" y="2" width="-32" height="-2"/>
		<Sensor black="0" white="15872"/>
		<Hints>
			<Hint name="fuji_rotate" value=""/>
		</Hints>
	</Camera>
	<Camera make="FUJIFILM" model="FinePix S5Pro">
		<CFA2 width="2" height="2">
			<ColorRow y="0">GB</ColorRow>
			<ColorRow y="1">RG</ColorRow>
		</CFA2>
		<Crop x="32" y="2" width="-32" height="-2"/>
		<Sensor black="0" white="15872"/>
		<Hints>
			<Hint name="fuji_rotate" value=""/>
		</Hints>
	</Camera>
	<Camera make="FUJIFILM" model="FinePix S5600">
		<CFA2 width="2" height="2">
			<ColorRow y="0">GB</ColorRow>
			<ColorRow y="1">RG</ColorRow>
		</CFA2>
		<Crop x="30" y="0" width="-30" height="0"/>
		<Sensor black="0" white="15872"/>
		<Hints>
			<Hint name="fuji_rotate" value=""/>
		</Hints>
	</Camera>
	<Camera make="FUJIFILM" model="FinePix E900">
		<CFA2 width="2" height="2">
			<ColorRow y="0">GB</ColorRow>
			<ColorRow y="1">RG</ColorRow>
		</CFA2>
		<Crop x="32" y="0" width="-32" height="0"/>
		<Sensor black="0" white="15872"/>
		<Hints>
			<Hint name="fuji_rotate" value=""/>
		</Hints>
	</Camera>
	<Camera make="FUJIFILM" model="FinePixS2Pro">
		<CFA2 width="2" height="2">
			<ColorRow y="0">GB</ColorRow>
			<ColorRow y="1">RG</ColorRow>
		</CFA2>
		<Sensor black="128" white="4095"/>
		<Crop x="32" y="32" width="-32" height="-32"/>
		<Hints>
			<Hint name="fuji_rotate" value=""/>
		</Hints>
	</Camera>
	<Camera make="FUJIFILM" model="FinePix S5000">
		<CFA2 width="2" height="2">
			<ColorRow y="0">GB</ColorRow>
			<ColorRow y="1">RG</ColorRow>
		</CFA2>
		<Crop x="24" y="4" width="-24" height="-4"/>
		<Sensor black="0" white="15872"/>
		<Hints>
			<Hint name="fuji_rotate" value=""/>
		</Hints>
	</Camera>
	<Camera make="FUJIFILM" model="FinePix S5200">
		<CFA2 width="2" height="2">
			<ColorRow y="0">GB</ColorRow>
			<ColorRow y="1">RG</ColorRow>
		</CFA2>
		<Crop x="30" y="4" width="-30" height="-4"/>
		<Sensor black="0" white="15872"/>
		<Hints>
			<Hint name="fuji_rotate" value=""/>
		</Hints>
	</Camera>
	<Camera make="FUJIFILM" model="FinePix S5500">
		<CFA2 width="2" height="2">
			<ColorRow y="0">RG</ColorRow>
			<ColorRow y="1">GB</ColorRow>
		</CFA2>
		<Crop x="0" y="0" width="0" height="0"/>
		<Sensor black="0" white="15872"/>
	</Camera>
	<Camera make="FUJIFILM" model="FinePix S6500fd">
		<CFA2 width="2" height="2">
			<ColorRow y="0">GB</ColorRow>
			<ColorRow y="1">RG</ColorRow>
		</CFA2>
		<Crop x="64" y="0" width="-64" height="0"/>
		<Sensor black="0" white="15872"/>
		<Hints>
			<Hint name="fuji_rotate" value=""/>
		</Hints>
	</Camera>
	<Camera make="FUJIFILM" model="FinePix S9500">
		<CFA2 width="2" height="2">
			<ColorRow y="0">GB</ColorRow>
			<ColorRow y="1">RG</ColorRow>
		</CFA2>
		<Sensor black="0" white="15872"/>
		<Crop x="32" y="0" width="-32" height="0"/>
		<Hints>
			<Hint name="fuji_rotate" value=""/>
		</Hints>
		<Aliases>
			<Alias>FinePix S9000</Alias>
		</Aliases>
	</Camera>
	<Camera make="FUJIFILM" model="FinePix S9600">
		<CFA2 width="2" height="2">
			<ColorRow y="0">GB</ColorRow>
			<ColorRow y="1">RG</ColorRow>
		</CFA2>
		<Sensor black="0" white="15872"/>
		<Crop x="32" y="0" width="-32" height="0"/>
		<Hints>
			<Hint name="fuji_rotate" value=""/>
		</Hints>
	</Camera>
	<Camera make="FUJIFILM" model="FinePix S9600fd">
		<CFA2 width="2" height="2">
			<ColorRow y="0">GB</ColorRow>
			<ColorRow y="1">RG</ColorRow>
		</CFA2>
		<Sensor black="0" white="15872"/>
		<Crop x="64" y="0" width="-64" height="0"/>
		<Hints>
			<Hint name="fuji_rotate" value=""/>
		</Hints>
	</Camera>
	<Camera make="FUJIFILM" model="FinePix HS10 HS11">
		<CFA width="2" height="2">
			<Color x="0" y="0">BLUE</Color>
			<Color x="1" y="0">GREEN</Color>
			<Color x="0" y="1">GREEN</Color>
			<Color x="1" y="1">RED</Color>
		</CFA>
		<Crop x="0" y="0" width="0" height="0"/>
		<Sensor black="50" white="3900"/>
		<Hints>
			<Hint name="jpeg32_bitorder" value=""/>
		</Hints>
	</Camera>
	<Camera make="FUJIFILM" model="FinePix HS20EXR">
		<CFA width="2" height="2">
			<Color x="0" y="0">RED</Color>
			<Color x="1" y="0">GREEN</Color>
			<Color x="0" y="1">GREEN</Color>
			<Color x="1" y="1">BLUE</Color>
		</CFA>
		<Crop x="34" y="0" width="-32" height="0"/>
		<Sensor black="256" white="3900"/>
	</Camera>
	<Camera make="FUJIFILM" model="FinePix HS30EXR">
		<CFA width="2" height="2">
			<Color x="0" y="0">RED</Color>
			<Color x="1" y="0">GREEN</Color>
			<Color x="0" y="1">GREEN</Color>
			<Color x="1" y="1">BLUE</Color>
		</CFA>
		<Crop x="34" y="0" width="-32" height="0"/>
		<Sensor black="258" white="3900"/>
	</Camera>
	<Camera make="FUJIFILM" model="FinePix HS50EXR">
		<CFA width="2" height="2">
			<Color x="0" y="0">BLUE</Color>
			<Color x="1" y="0">GREEN</Color>
			<Color x="0" y="1">GREEN</Color>
			<Color x="1" y="1">RED</Color>
		</CFA>
		<Crop x="0" y="0" width="-64" height="0"/>
		<Sensor black="256" white="3900"/>
	</Camera>
	<Camera make="FUJIFILM" model="FinePix X100">
		<CFA width="2" height="2">
			<Color x="0" y="0">BLUE</Color>
			<Color x="1" y="0">GREEN</Color>
			<Color x="0" y="1">GREEN</Color>
			<Color x="1" y="1">RED</Color>
		</CFA>
		<Crop x="73" y="1" width="-73" height="-1"/>
		<Sensor black="254" white="4000"/>
	</Camera>
	<Camera make="FUJIFILM" model="X10">
		<CFA width="2" height="2">
			<Color x="0" y="0">BLUE</Color>
			<Color x="1" y="0">GREEN</Color>
			<Color x="0" y="1">GREEN</Color>
			<Color x="1" y="1">RED</Color>
		</CFA>
		<Crop x="48" y="0" width="-48" height="0"/>
		<Sensor black="256" white="4000"/>
	</Camera>
	<Camera make="FUJIFILM" model="X-S1">
		<CFA width="2" height="2">
			<Color x="0" y="0">BLUE</Color>
			<Color x="1" y="0">GREEN</Color>
			<Color x="0" y="1">GREEN</Color>
			<Color x="1" y="1">RED</Color>
		</CFA>
		<Crop x="48" y="0" width="-48" height="0"/>
		<Sensor black="260" white="4000"/>
	</Camera>
	<Camera make="FUJIFILM" model="X-Pro1">
		<CFA2 width="6" height="6">
			<ColorRow y="0">GGRGGB</ColorRow>
			<ColorRow y="1">GGBGGR</ColorRow>
			<ColorRow y="2">BRGRBG</ColorRow>
			<ColorRow y="3">GGBGGR</ColorRow>
			<ColorRow y="4">GGRGGB</ColorRow>
			<ColorRow y="5">RBGBRG</ColorRow>
		</CFA2>
		<Crop x="0" y="0" width="-168" height="0"/>
		<Sensor black="256" white="4094"/>
	</Camera>
	<Camera make="FUJIFILM" model="XF1">
		<CFA width="2" height="2">
			<Color x="0" y="0">BLUE</Color>
			<Color x="1" y="0">GREEN</Color>
			<Color x="0" y="1">GREEN</Color>
			<Color x="1" y="1">RED</Color>
		</CFA>
		<Crop x="48" y="0" width="-48" height="0"/>
		<Sensor black="257" white="4000"/>
	</Camera>
	<Camera make="FUJIFILM" model="X-E1">
		<CFA2 width="6" height="6">
			<ColorRow y="0">GGRGGB</ColorRow>
			<ColorRow y="1">GGBGGR</ColorRow>
			<ColorRow y="2">BRGRBG</ColorRow>
			<ColorRow y="3">GGBGGR</ColorRow>
			<ColorRow y="4">GGRGGB</ColorRow>
			<ColorRow y="5">RBGBRG</ColorRow>
		</CFA2>
		<Crop x="0" y="0" width="-168" height="0"/>
		<Sensor black="255" white="4094"/>
	</Camera>
	<Camera make="FUJIFILM" model="X20">
		<CFA2 width="6" height="6">
			<ColorRow y="0">GBGGRG</ColorRow>
			<ColorRow y="1">RGRBGB</ColorRow>
			<ColorRow y="2">GBGGRG</ColorRow>
			<ColorRow y="3">GRGGBG</ColorRow>
			<ColorRow y="4">BGBRGR</ColorRow>
			<ColorRow y="5">GRGGBG</ColorRow>
		</CFA2>
		<Crop x="0" y="0" width="-64" height="0"/>
		<Sensor black="257" white="4094"/>
	</Camera>
	<Camera make="FUJIFILM" model="X30">
		<CFA2 width="6" height="6">
			<ColorRow y="0">GBGGRG</ColorRow>
			<ColorRow y="1">RGRBGB</ColorRow>
			<ColorRow y="2">GBGGRG</ColorRow>
			<ColorRow y="3">GRGGBG</ColorRow>
			<ColorRow y="4">BGBRGR</ColorRow>
			<ColorRow y="5">GRGGBG</ColorRow>
		</CFA2>
		<Crop x="0" y="0" width="-64" height="0"/>
		<Sensor black="257" white="4094"/>
	</Camera>
	<Camera make="FUJIFILM" model="X100S">
		<CFA2 width="6" height="6">
			<ColorRow y="0">RBGBRG</ColorRow>
			<ColorRow y="1">GGRGGB</ColorRow>
			<ColorRow y="2">GGBGGR</ColorRow>
			<ColorRow y="3">BRGRBG</ColorRow>
			<ColorRow y="4">GGBGGR</ColorRow>
			<ColorRow y="5">GGRGGB</ColorRow>
		</CFA2>
		<Crop x="4" y="0" width="-52" height="0"/>
		<Sensor black="1024" white="16383"/>
	</Camera>
	<Camera make="FUJIFILM" model="X100T">
		<CFA2 width="6" height="6">
			<ColorRow y="0">RBGBRG</ColorRow>
			<ColorRow y="1">GGRGGB</ColorRow>
			<ColorRow y="2">GGBGGR</ColorRow>
			<ColorRow y="3">BRGRBG</ColorRow>
			<ColorRow y="4">GGBGGR</ColorRow>
			<ColorRow y="5">GGRGGB</ColorRow>
		</CFA2>
		<Crop x="4" y="0" width="-52" height="0"/>
		<Sensor black="1024" white="16383"/>
	</Camera>
	<Camera make="FUJIFILM" model="X-M1">
		<CFA2 width="6" height="6">
			<ColorRow y="0">GGRGGB</ColorRow>
			<ColorRow y="1">GGBGGR</ColorRow>
			<ColorRow y="2">BRGRBG</ColorRow>
			<ColorRow y="3">GGBGGR</ColorRow>
			<ColorRow y="4">GGRGGB</ColorRow>
			<ColorRow y="5">RBGBRG</ColorRow>
		</CFA2>
		<Crop x="0" y="0" width="-168" height="0"/>
		<Sensor black="256" white="4094"/>
	</Camera>
	<Camera make="FUJIFILM" model="X-A1">
		<CFA width="2" height="2">
			<Color x="0" y="0">RED</Color>
			<Color x="1" y="0">GREEN</Color>
			<Color x="0" y="1">GREEN</Color>
			<Color x="1" y="1">BLUE</Color>
		</CFA>
		<Crop x="0" y="0" width="-168" height="0"/>
		<Sensor black="256" white="4094"/>
	</Camera>
	<Camera make="FUJIFILM" model="XQ1">
		<CFA2 width="6" height="6">
			<ColorRow y="0">GBGGRG</ColorRow>
			<ColorRow y="1">RGRBGB</ColorRow>
			<ColorRow y="2">GBGGRG</ColorRow>
			<ColorRow y="3">GRGGBG</ColorRow>
			<ColorRow y="4">BGBRGR</ColorRow>
			<ColorRow y="5">GRGGBG</ColorRow>
		</CFA2>
		<Crop x="0" y="0" width="-64" height="0"/>
		<Sensor black="257" white="4094"/>
	</Camera>
	<Camera make="FUJIFILM" model="X-E2">
		<CFA2 width="6" height="6">
			<ColorRow y="0">RBGBRG</ColorRow>
			<ColorRow y="1">GGRGGB</ColorRow>
			<ColorRow y="2">GGBGGR</ColorRow>
			<ColorRow y="3">BRGRBG</ColorRow>
			<ColorRow y="4">GGBGGR</ColorRow>
			<ColorRow y="5">GGRGGB</ColorRow>
		</CFA2>
		<Crop x="4" y="0" width="-52" height="0"/>
		<Sensor black="1024" white="16383"/>
	</Camera>
	<Camera make="FUJIFILM" model="X-T1">
		<CFA2 width="6" height="6">
			<ColorRow y="0">RBGBRG</ColorRow>
			<ColorRow y="1">GGRGGB</ColorRow>
			<ColorRow y="2">GGBGGR</ColorRow>
			<ColorRow y="3">BRGRBG</ColorRow>
			<ColorRow y="4">GGBGGR</ColorRow>
			<ColorRow y="5">GGRGGB</ColorRow>
		</CFA2>
		<Crop x="4" y="0" width="-52" height="0"/>
		<Sensor black="1024" white="16383"/>
	</Camera>
	<Camera make="MINOLTA" model="DYNAX 5D">
		<CFA width="2" height="2">
			<Color x="0" y="0">RED</Color>
			<Color x="1" y="0">GREEN</Color>
			<Color x="0" y="1">GREEN</Color>
			<Color x="1" y="1">BLUE</Color>
		</CFA>
		<Crop x="0" y="0" width="0" height="0"/>
		<Sensor black="0" white="4095"/>
	</Camera>
  <Camera make="MINOLTA" model="DYNAX 7D">
		<CFA width="2" height="2">
			<Color x="0" y="0">RED</Color>
			<Color x="1" y="0">GREEN</Color>
			<Color x="0" y="1">GREEN</Color>
			<Color x="1" y="1">BLUE</Color>
		</CFA>
		<Crop x="0" y="0" width="0" height="0"/>
		<Sensor black="0" white="4095"/>
	</Camera>
	<Camera make="MINOLTA" model="DIMAGE A1">
		<CFA width="2" height="2">
			<Color x="0" y="0">RED</Color>
			<Color x="1" y="0">GREEN</Color>
			<Color x="0" y="1">GREEN</Color>
			<Color x="1" y="1">BLUE</Color>
		</CFA>
		<Crop x="0" y="0" width="0" height="0"/>
		<Sensor black="0" white="3965"/>
	</Camera>
	<Camera make="MINOLTA" model="DIMAGE A2">
		<CFA width="2" height="2">
			<Color x="0" y="0">RED</Color>
			<Color x="1" y="0">GREEN</Color>
			<Color x="0" y="1">GREEN</Color>
			<Color x="1" y="1">BLUE</Color>
		</CFA>
		<Crop x="0" y="0" width="0" height="0"/>
		<Sensor black="0" white="3965"/>
	</Camera>
	<Camera make="MINOLTA" model="DIMAGE A200">
		<CFA width="2" height="2">
			<Color x="0" y="0">GREEN</Color>
			<Color x="1" y="0">BLUE</Color>
			<Color x="0" y="1">RED</Color>
			<Color x="1" y="1">GREEN</Color>
		</CFA>
		<Crop x="0" y="0" width="0" height="0"/>
		<Sensor black="0" white="3965"/>
	</Camera>
	<Camera make="MINOLTA" model="DIMAGE 5">
		<CFA width="2" height="2">
			<Color x="0" y="0">RED</Color>
			<Color x="1" y="0">GREEN</Color>
			<Color x="0" y="1">GREEN</Color>
			<Color x="1" y="1">BLUE</Color>
		</CFA>
		<Crop x="0" y="0" width="0" height="0"/>
		<Sensor black="0" white="3965"/>
	</Camera>
	<Camera make="MINOLTA" model="DIMAGE 7">
		<CFA width="2" height="2">
			<Color x="0" y="0">RED</Color>
			<Color x="1" y="0">GREEN</Color>
			<Color x="0" y="1">GREEN</Color>
			<Color x="1" y="1">BLUE</Color>
		</CFA>
		<Crop x="0" y="0" width="0" height="0"/>
		<Sensor black="0" white="3965"/>
	</Camera>
	<Camera make="MINOLTA" model="DIMAGE 7I">
		<CFA width="2" height="2">
			<Color x="0" y="0">RED</Color>
			<Color x="1" y="0">GREEN</Color>
			<Color x="0" y="1">GREEN</Color>
			<Color x="1" y="1">BLUE</Color>
		</CFA>
		<Crop x="0" y="0" width="0" height="0"/>
		<Sensor black="0" white="3965"/>
	</Camera>
	<Camera make="MINOLTA" model="DIMAGE 7HI">
		<CFA width="2" height="2">
			<Color x="0" y="0">RED</Color>
			<Color x="1" y="0">GREEN</Color>
			<Color x="0" y="1">GREEN</Color>
			<Color x="1" y="1">BLUE</Color>
		</CFA>
		<Crop x="0" y="0" width="0" height="0"/>
		<Sensor black="0" white="3965"/>
	</Camera>
	<Camera make="SONY" model="DSC-R1">
		<CFA width="2" height="2">
			<Color x="0" y="0">GREEN</Color>
			<Color x="1" y="0">RED</Color>
			<Color x="0" y="1">BLUE</Color>
			<Color x="1" y="1">GREEN</Color>
		</CFA>
		<Crop x="0" y="0" width="-60" height="0"/>
		<Sensor black="511" white="16383"/>
	</Camera>
	<Camera make="Mamiya-OP Co.,Ltd." model="MAMIYA ZD">
		<CFA width="2" height="2">
			<Color x="0" y="0">RED</Color>
			<Color x="1" y="0">GREEN</Color>
			<Color x="0" y="1">GREEN</Color>
			<Color x="1" y="1">BLUE</Color>
		</CFA>
		<Crop x="0" y="0" width="0" height="0"/>
		<Sensor black="0" white="4000"/>
		<Hints>
			<Hint name="override_whitebalance" value="12740092,10000000,11964914"/>
		</Hints>
	</Camera>
	<Camera make="Creo/Leaf" model="Leaf Aptus 22(LF3779     )/Hasselblad H1">
		<CFA width="2" height="2">
			<Color x="0" y="0">RED</Color>
			<Color x="1" y="0">GREEN</Color>
			<Color x="0" y="1">GREEN</Color>
			<Color x="1" y="1">BLUE</Color>
		</CFA>
		<Crop x="0" y="0" width="0" height="0"/>
		<Sensor black="0" white="16191"/>
	</Camera>
	<Camera make="Leaf" model="Leaf Aptus 75(LI400146   )/Large Format" supported="no">
		<CFA width="2" height="2">
			<Color x="0" y="0">RED</Color>
			<Color x="1" y="0">GREEN</Color>
			<Color x="0" y="1">GREEN</Color>
			<Color x="1" y="1">BLUE</Color>
		</CFA>
		<Crop x="0" y="0" width="0" height="0"/>
		<Sensor black="0" white="16191"/>
	</Camera>
	<Camera make="Leaf" model="Credo 40" supported="no">
		<CFA width="2" height="2">
			<Color x="0" y="0">RED</Color>
			<Color x="1" y="0">GREEN</Color>
			<Color x="0" y="1">GREEN</Color>
			<Color x="1" y="1">BLUE</Color>
		</CFA>
		<Crop x="0" y="0" width="0" height="0"/>
		<Sensor black="" white="65535"/>
	</Camera>
	<Camera make="Leaf" model="Credo 60" supported="no">
		<CFA width="2" height="2">
			<Color x="0" y="0">RED</Color>
			<Color x="1" y="0">GREEN</Color>
			<Color x="0" y="1">GREEN</Color>
			<Color x="1" y="1">BLUE</Color>
		</CFA>
		<Crop x="0" y="0" width="0" height="0"/>
		<Sensor black="" white="65535"/>
	</Camera>
	<Camera make="Leaf" model="Credo 80" supported="no">
		<CFA width="2" height="2">
			<Color x="0" y="0">RED</Color>
			<Color x="1" y="0">GREEN</Color>
			<Color x="0" y="1">GREEN</Color>
			<Color x="1" y="1">BLUE</Color>
		</CFA>
		<Crop x="0" y="0" width="0" height="0"/>
		<Sensor black="" white="65535"/>
	</Camera>
	<Camera make="Leaf" model="Leaf Aptus-II 5(LI300059   )/Mamiya 645 AFD">
		<CFA width="2" height="2">
			<Color x="0" y="0">GREEN</Color>
			<Color x="1" y="0">RED</Color>
			<Color x="0" y="1">BLUE</Color>
			<Color x="1" y="1">GREEN</Color>
		</CFA>
		<Crop x="0" y="0" width="0" height="0"/>
		<Sensor black="0" white="15000"/>
	</Camera>
	<Camera make="Leaf" model="Leaf Aptus-II 8(LI300247   )/Mamiya 645 AFD" supported="no">
		<CFA width="2" height="2">
			<Color x="0" y="0">GREEN</Color>
			<Color x="1" y="0">BLUE</Color>
			<Color x="0" y="1">RED</Color>
			<Color x="1" y="1">GREEN</Color>
		</CFA>
		<Crop x="0" y="0" width="0" height="0"/>
		<Sensor black="0" white="15000"/>
	</Camera>
	<Camera make="Leaf" model="Leaf AFi-II 7(BT12701    )/Leaf AFi" supported="no">
		<CFA width="2" height="2">
			<Color x="0" y="0">RED</Color>
			<Color x="1" y="0">GREEN</Color>
			<Color x="0" y="1">GREEN</Color>
			<Color x="1" y="1">BLUE</Color>
		</CFA>
		<Crop x="0" y="0" width="0" height="0"/>
		<Sensor black="0" white="15000"/>
	</Camera>
	<Camera make="Leaf" model="Leaf Aptus-II 10(LI300019   )/Phase One 645DF" supported="no">
		<CFA width="2" height="2">
			<Color x="0" y="0">RED</Color>
			<Color x="1" y="0">GREEN</Color>
			<Color x="0" y="1">GREEN</Color>
			<Color x="1" y="1">BLUE</Color>
		</CFA>
		<Crop x="0" y="0" width="0" height="0"/>
		<Sensor black="0" white="15000"/>
	</Camera>
	<Camera make="Leaf" model="Leaf Aptus-II 10R(           )/Large Format" supported="no">
		<CFA width="2" height="2">
			<Color x="0" y="0">RED</Color>
			<Color x="1" y="0">GREEN</Color>
			<Color x="0" y="1">GREEN</Color>
			<Color x="1" y="1">BLUE</Color>
		</CFA>
		<Crop x="0" y="0" width="0" height="0"/>
		<Sensor black="0" white="15000"/>
	</Camera>
	<Camera make="Leaf" model="Leaf Aptus-II 12(LI301306   )/Phase One 645DF/645AF" supported="no">
		<CFA width="2" height="2">
			<Color x="0" y="0">RED</Color>
			<Color x="1" y="0">GREEN</Color>
			<Color x="0" y="1">GREEN</Color>
			<Color x="1" y="1">BLUE</Color>
		</CFA>
		<Crop x="0" y="0" width="0" height="0"/>
		<Sensor black="0" white="15000"/>
	</Camera>
	<Camera make="Kodak" model="DCS Pro SLR/n">
		<CFA width="2" height="2">
			<Color x="0" y="0">GREEN</Color>
			<Color x="1" y="0">RED</Color>
			<Color x="0" y="1">BLUE</Color>
			<Color x="1" y="1">GREEN</Color>
		</CFA>
		<Crop x="0" y="0" width="0" height="0"/>
		<Sensor black="0" white="3700"/>
	</Camera>
	<Camera make="EASTMAN KODAK COMPANY" model="KODAK P880 ZOOM DIGITAL CAMERA">
		<CFA width="2" height="2">
			<Color x="0" y="0">BLUE</Color>
			<Color x="1" y="0">GREEN</Color>
			<Color x="0" y="1">GREEN</Color>
			<Color x="1" y="1">RED</Color>
		</CFA>
		<Crop x="0" y="0" width="0" height="0"/>
		<Sensor black="0" white="4095"/>
	</Camera>
	<Camera make="EASTMAN KODAK COMPANY" model="KODAK EASYSHARE Z1015 IS DIGITAL CAMERA">
		<CFA width="2" height="2">
			<Color x="0" y="0">BLUE</Color>
			<Color x="1" y="0">GREEN</Color>
			<Color x="0" y="1">GREEN</Color>
			<Color x="1" y="1">RED</Color>
		</CFA>
		<Crop x="0" y="0" width="0" height="0"/>
		<Sensor black="0" white="4095"/>
		<Hints>
			<Hint name="easyshare_offset_hack" value=""/>
		</Hints>
	</Camera>
	<Camera make="SEIKO EPSON CORP." model="R-D1">
		<CFA width="2" height="2">
			<Color x="0" y="0">RED</Color>
			<Color x="1" y="0">GREEN</Color>
			<Color x="0" y="1">GREEN</Color>
			<Color x="1" y="1">BLUE</Color>
		</CFA>
		<Crop x="0" y="0" width="0" height="0"/>
		<Sensor black="63" white="4095"/>
	</Camera>
	<Camera make="Hasselblad" model="Hasselblad 500 mech.">
		<CFA width="2" height="2">
			<Color x="0" y="0">RED</Color>
			<Color x="1" y="0">GREEN</Color>
			<Color x="0" y="1">GREEN</Color>
			<Color x="1" y="1">BLUE</Color>
		</CFA>
		<Crop x="0" y="0" width="0" height="0"/>
		<Sensor black="" white="32767"/>
	</Camera>
	<Camera make="Hasselblad" model="Hasselblad H3D">
		<CFA width="2" height="2">
			<Color x="0" y="0">RED</Color>
			<Color x="1" y="0">GREEN</Color>
			<Color x="0" y="1">GREEN</Color>
			<Color x="1" y="1">BLUE</Color>
		</CFA>
		<Crop x="0" y="0" width="0" height="0"/>
		<Sensor black="0" white="31456"/>
	</Camera>
	<!-- CHDK Cameras -->
	<Camera make="AVT" model="F-080C" mode="chdk">
		<CFA2 width="2" height="2">
			<ColorRow y="0">RG</ColorRow>
			<ColorRow y="1">GB</ColorRow>
		</CFA2>
		<Crop x="0" y="0" width="0" height="0"/>
		<Sensor black="0" white="255"/>
		<Hints>
			<Hint name="filesize" value="786432"/>
			<Hint name="full_width" value="1024"/>
			<Hint name="full_height" value="768"/>
		</Hints>
	</Camera>
	<Camera make="AVT" model="F-145C" mode="chdk">
		<CFA2 width="2" height="2">
			<ColorRow y="0">RG</ColorRow>
			<ColorRow y="1">GB</ColorRow>
		</CFA2>
		<Crop x="0" y="0" width="0" height="0"/>
		<Sensor black="0" white="255"/>
		<Hints>
			<Hint name="filesize" value="1447680"/>
			<Hint name="full_width" value="1392"/>
			<Hint name="full_height" value="1040"/>
		</Hints>
	</Camera>
	<Camera make="AVT" model="F-201C" mode="chdk">
		<CFA2 width="2" height="2">
			<ColorRow y="0">RG</ColorRow>
			<ColorRow y="1">GB</ColorRow>
		</CFA2>
		<Crop x="0" y="0" width="0" height="0"/>
		<Sensor black="0" white="255"/>
		<Hints>
			<Hint name="filesize" value="1920000"/>
			<Hint name="full_width" value="1600"/>
			<Hint name="full_height" value="1200"/>
		</Hints>
	</Camera>
	<Camera make="AVT" model="F-510C" mode="chdk-a">
		<CFA2 width="2" height="2">
			<ColorRow y="0">RG</ColorRow>
			<ColorRow y="1">GB</ColorRow>
		</CFA2>
		<Crop x="0" y="0" width="0" height="0"/>
		<Sensor black="0" white="255"/>
		<Hints>
			<Hint name="filesize" value="5067304"/>
			<Hint name="full_width" value="2588"/>
			<Hint name="full_height" value="1958"/>
		</Hints>
	</Camera>
	<Camera make="AVT" model="F-510C" mode="chdk-b">
		<CFA2 width="2" height="2">
			<ColorRow y="0">RG</ColorRow>
			<ColorRow y="1">GB</ColorRow>
		</CFA2>
		<Crop x="0" y="0" width="0" height="0"/>
		<Sensor black="0" white="255"/>
		<Hints>
			<Hint name="filesize" value="5067316"/>
			<Hint name="full_width" value="2588"/>
			<Hint name="full_height" value="1958"/>
			<Hint name="offset" value="12"/>
		</Hints>
	</Camera>
	<Camera make="AVT" model="F-510C" mode="chdk-c">
		<CFA2 width="2" height="2">
			<ColorRow y="0">RG</ColorRow>
			<ColorRow y="1">GB</ColorRow>
		</CFA2>
		<Crop x="0" y="0" width="0" height="0"/>
		<Sensor black="0" white="65535"/>
		<Hints>
			<Hint name="filesize" value="10134608"/>
			<Hint name="full_width" value="2588"/>
			<Hint name="full_height" value="1958"/>
		</Hints>
	</Camera>
	<Camera make="AVT" model="F-510C" mode="chdk-d">
		<CFA2 width="2" height="2">
			<ColorRow y="0">RG</ColorRow>
			<ColorRow y="1">GB</ColorRow>
		</CFA2>
		<Crop x="0" y="0" width="0" height="0"/>
		<Sensor black="0" white="65535"/>
		<Hints>
			<Hint name="filesize" value="10134620"/>
			<Hint name="full_width" value="2588"/>
			<Hint name="full_height" value="1958"/>
			<Hint name="offset" value="12"/>
		</Hints>
	</Camera>
	<Camera make="AVT" model="F-810C" mode="chdk">
		<CFA2 width="2" height="2">
			<ColorRow y="0">RG</ColorRow>
			<ColorRow y="1">GB</ColorRow>
		</CFA2>
		<Crop x="0" y="0" width="0" height="0"/>
		<Sensor black="0" white="65535"/>
		<Hints>
			<Hint name="filesize" value="16157136"/>
			<Hint name="full_width" value="3272"/>
			<Hint name="full_height" value="2469"/>
		</Hints>
	</Camera>
	<Camera make="AgfaPhoto" model="DC-833m" mode="chdk">
		<CFA2 width="2" height="2">
			<ColorRow y="0">GB</ColorRow>
			<ColorRow y="1">RG</ColorRow>
		</CFA2>
		<Crop x="0" y="0" width="0" height="0"/>
		<Sensor black="0" white="65535"/>
		<Hints>
			<Hint name="filesize" value="15980544"/>
			<Hint name="full_width" value="3264"/>
			<Hint name="full_height" value="2448"/>
		</Hints>
	</Camera>
	<Camera make="Alcatel" model="5035D" mode="chdk">
		<CFA2 width="2" height="2">
			<ColorRow y="0">GB</ColorRow>
			<ColorRow y="1">RG</ColorRow>
		</CFA2>
		<Crop x="0" y="0" width="0" height="0"/>
		<Sensor black="0" white="65535"/>
		<Hints>
			<Hint name="filesize" value="9631728"/>
			<Hint name="full_width" value="2532"/>
			<Hint name="full_height" value="1902"/>
		</Hints>
	</Camera>
	<Camera make="Baumer" model="TXG14" mode="chdk">
		<CFA2 width="2" height="2">
			<ColorRow y="0">GR</ColorRow>
			<ColorRow y="1">BG</ColorRow>
		</CFA2>
		<Crop x="0" y="0" width="0" height="0"/>
		<Sensor black="0" white="65535"/>
		<Hints>
			<Hint name="filesize" value="2868726"/>
			<Hint name="full_width" value="1384"/>
			<Hint name="full_height" value="1036"/>
			<Hint name="offset" value="1078"/>
		</Hints>
	</Camera>
	<Camera make="Canon" model="PowerShot SD300" mode="chdk">
		<CFA2 width="2" height="2">
			<ColorRow y="0">RG</ColorRow>
			<ColorRow y="1">GB</ColorRow>
		</CFA2>
		<Crop x="12" y="12" width="-44" height="-2"/>
		<Sensor black="0" white="1023"/>
		<Hints>
			<Hint name="filesize" value="5298000"/>
			<Hint name="full_width" value="2400"/>
			<Hint name="full_height" value="1766"/>
		</Hints>
	</Camera>
	<Camera make="Canon" model="PowerShot A460" mode="chdk">
		<CFA2 width="2" height="2">
			<ColorRow y="0">RG</ColorRow>
			<ColorRow y="1">GB</ColorRow>
		</CFA2>
		<Crop x="4" y="4" width="-44" height="-4"/>
		<Sensor black="0" white="1023"/>
		<Hints>
			<Hint name="filesize" value="6553440"/>
			<Hint name="full_width" value="2664"/>
			<Hint name="full_height" value="1968"/>
		</Hints>
	</Camera>
	<Camera make="Canon" model="PowerShot A610" mode="chdk">
		<CFA2 width="2" height="2">
			<ColorRow y="0">RG</ColorRow>
			<ColorRow y="1">GB</ColorRow>
		</CFA2>
		<Crop x="12" y="8" width="-44" height="0"/>
		<Sensor black="0" white="1023"/>
		<Hints>
			<Hint name="filesize" value="6573120"/>
			<Hint name="full_width" value="2672"/>
			<Hint name="full_height" value="1968"/>
			<Hint name="override_whitebalance" value="1564987,1000000,1710746"/>
		</Hints>
		<BlackAreas>
			<Vertical x="2632" width="40"/>
		</BlackAreas>
	</Camera>
	<Camera make="Canon" model="PowerShot A530" mode="chdk">
		<CFA2 width="2" height="2">
			<ColorRow y="0">RG</ColorRow>
			<ColorRow y="1">GB</ColorRow>
		</CFA2>
		<Crop x="10" y="6" width="-42" height="-2"/>
		<Sensor black="0" white="1023"/>
		<Hints>
			<Hint name="filesize" value="6653280"/>
			<Hint name="full_width" value="2672"/>
			<Hint name="full_height" value="1992"/>
		</Hints>
	</Camera>
	<Camera make="Canon" model="PowerShot S3 IS" mode="chdk">
		<CFA2 width="2" height="2">
			<ColorRow y="0">RG</ColorRow>
			<ColorRow y="1">GB</ColorRow>
		</CFA2>
		<Crop x="44" y="8" width="-4" height="0"/>
		<Sensor black="0" white="1023"/>
		<Hints>
			<Hint name="filesize" value="7710960"/>
			<Hint name="full_width" value="2888"/>
			<Hint name="full_height" value="2136"/>
			<Hint name="override_whitebalance" value="1582762,1000000,1718605"/>
		</Hints>
		<BlackAreas>
			<Vertical x="0" width="40"/>
		</BlackAreas>
	</Camera>
	<Camera make="Canon" model="PowerShot A620" mode="chdk">
		<CFA2 width="2" height="2">
			<ColorRow y="0">RG</ColorRow>
			<ColorRow y="1">GB</ColorRow>
		</CFA2>
		<Crop x="36" y="12" width="-4" height="0"/>
		<Sensor black="0" white="1023"/>
		<Hints>
			<Hint name="filesize" value="9219600"/>
			<Hint name="full_width" value="3152"/>
			<Hint name="full_height" value="2340"/>
			<Hint name="override_whitebalance" value="1568679,1000000,1602855"/>
		</Hints>
		<BlackAreas>
			<Vertical x="0" width="30"/>
		</BlackAreas>
	</Camera>
	<Camera make="Canon" model="PowerShot A470" mode="chdk">
		<CFA2 width="2" height="2">
			<ColorRow y="0">GR</ColorRow>
			<ColorRow y="1">BG</ColorRow>
		</CFA2>
		<Crop x="12" y="7" width="-44" height="-13"/>
		<Sensor black="0" white="1023"/>
		<Hints>
			<Hint name="filesize" value="9243240"/>
			<Hint name="full_width" value="3152"/>
			<Hint name="full_height" value="2346"/>
		</Hints>
	</Camera>
	<Camera make="Canon" model="PowerShot A720 IS" mode="chdk">
		<CFA2 width="2" height="2">
			<ColorRow y="0">GB</ColorRow>
			<ColorRow y="1">RG</ColorRow>
		</CFA2>
		<Crop x="6" y="5" width="-32" height="-3"/>
		<Sensor black="0" white="1023"/>
		<Hints>
			<Hint name="filesize" value="10341600"/>
			<Hint name="full_width" value="3336"/>
			<Hint name="full_height" value="2480"/>
			<Hint name="override_whitebalance" value="1524730,1000000,2009988"/>
		</Hints>
		<BlackAreas>
			<Vertical x="3306" width="30"/>
		</BlackAreas>
	</Camera>
	<Camera make="Canon" model="PowerShot A630" mode="chdk">
		<CFA2 width="2" height="2">
			<ColorRow y="0">RG</ColorRow>
			<ColorRow y="1">GB</ColorRow>
		</CFA2>
		<Crop x="12" y="6" width="-44" height="-6"/>
		<Sensor black="0" white="1023"/>
		<Hints>
			<Hint name="filesize" value="10383120"/>
			<Hint name="full_width" value="3344"/>
			<Hint name="full_height" value="2484"/>
			<Hint name="override_whitebalance" value="1593248,957204,1460876"/>
		</Hints>
		<BlackAreas>
			<Vertical x="0" width="30"/>
		</BlackAreas>
	</Camera>
	<Camera make="Canon" model="PowerShot A640" mode="chdk">
		<CFA2 width="2" height="2">
			<ColorRow y="0">RG</ColorRow>
			<ColorRow y="1">GB</ColorRow>
		</CFA2>
		<Crop x="12" y="6" width="-52" height="-6"/>
		<Sensor black="0" white="1023"/>
		<Hints>
			<Hint name="filesize" value="12945240"/>
			<Hint name="full_width" value="3736"/>
			<Hint name="full_height" value="2772"/>
			<Hint name="override_whitebalance" value="1838080,1000000,1556674"/>
		</Hints>
		<BlackAreas>
			<Vertical x="3686" width="50"/>
		</BlackAreas>
	</Camera>
	<Camera make="Canon" model="PowerShot A650" mode="chdk">
		<CFA2 width="2" height="2">
			<ColorRow y="0">RG</ColorRow>
			<ColorRow y="1">GB</ColorRow>
		</CFA2>
		<Crop x="48" y="12" width="-24" height="-12"/>
		<Sensor black="0" white="1023"/>
		<Hints>
			<Hint name="filesize" value="15636240"/>
			<Hint name="full_width" value="4104"/>
			<Hint name="full_height" value="3048"/>
			<Hint name="override_whitebalance" value="2110416,1000000,1770211"/>
		</Hints>
		<BlackAreas>
			<Vertical x="0" width="45"/>
		</BlackAreas>
	</Camera>
	<Camera make="Canon" model="PowerShot SX110 IS" mode="chdk">
		<CFA2 width="2" height="2">
			<ColorRow y="0">RG</ColorRow>
			<ColorRow y="1">GB</ColorRow>
		</CFA2>
		<Crop x="6" y="12" width="-30" height="0"/>
		<Sensor black="0" white="4095"/>
		<Hints>
			<Hint name="filesize" value="15467760"/>
			<Hint name="full_width" value="3720"/>
			<Hint name="full_height" value="2772"/>
			<Hint name="override_whitebalance" value="1614148,979180,2115417"/>
		</Hints>
		<BlackAreas>
			<Vertical x="3690" width="30"/>
		</BlackAreas>
	</Camera>
	<Camera make="Canon" model="PowerShot SX120 IS" mode="chdk">
		<CFA2 width="2" height="2">
			<ColorRow y="0">RG</ColorRow>
			<ColorRow y="1">GB</ColorRow>
		</CFA2>
		<Crop x="12" y="9" width="-44" height="-9"/>
		<Sensor black="0" white="4095"/>
		<Hints>
			<Hint name="filesize" value="15534576"/>
			<Hint name="full_width" value="3728"/>
			<Hint name="full_height" value="2778"/>
		</Hints>
	</Camera>
	<Camera make="Canon" model="PowerShot SX20 IS" mode="chdk">
		<CFA2 width="2" height="2">
			<ColorRow y="0">RG</ColorRow>
			<ColorRow y="1">GB</ColorRow>
		</CFA2>
		<Crop x="24" y="12" width="-24" height="-12"/>
		<Sensor black="0" white="4095"/>
		<Hints>
			<Hint name="filesize" value="18653760"/>
			<Hint name="full_width" value="4080"/>
			<Hint name="full_height" value="3048"/>
		</Hints>
	</Camera>
	<Camera make="Canon" model="PowerShot SX220 HS" mode="chdk">
		<CFA2 width="2" height="2">
			<ColorRow y="0">RG</ColorRow>
			<ColorRow y="1">GB</ColorRow>
		</CFA2>
		<Crop x="92" y="16" width="-4" height="-1"/>
		<Sensor black="0" white="4095"/>
		<Hints>
			<Hint name="filesize" value="19131120"/>
			<Hint name="full_width" value="4168"/>
			<Hint name="full_height" value="3060"/>
		</Hints>
	</Camera>
	<Camera make="Canon" model="PowerShot SX30 IS" mode="chdk">
		<CFA2 width="2" height="2">
			<ColorRow y="0">BG</ColorRow>
			<ColorRow y="1">GR</ColorRow>
		</CFA2>
		<Crop x="25" y="10" width="-73" height="-12"/>
		<Sensor black="0" white="4095"/>
		<Hints>
			<Hint name="filesize" value="21936096"/>
			<Hint name="full_width" value="4464"/>
			<Hint name="full_height" value="3276"/>
		</Hints>
	</Camera>
	<Camera make="Canon" model="PowerShot A3300 IS" mode="chdk">
		<CFA2 width="2" height="2">
			<ColorRow y="0">RG</ColorRow>
			<ColorRow y="1">GB</ColorRow>
		</CFA2>
		<Crop x="8" y="16" width="-56" height="-8"/>
		<Sensor black="0" white="4095"/>
		<Hints>
			<Hint name="filesize" value="24724224"/>
			<Hint name="full_width" value="4704"/>
			<Hint name="full_height" value="3504"/>
		</Hints>
	</Camera>
	<Camera make="Casio" model="QV-2000UX" mode="chdk">
		<CFA2 width="2" height="2">
			<ColorRow y="0">RG</ColorRow>
			<ColorRow y="1">GB</ColorRow>
		</CFA2>
		<Crop x="0" y="2" width="0" height="-1"/>
		<Sensor black="0" white="255"/>
		<Hints>
			<Hint name="filesize" value="1976352"/>
			<Hint name="full_width" value="1632"/>
			<Hint name="full_height" value="1211"/>
		</Hints>
	</Camera>
	<Camera make="Casio" model="QV-3*00EX" mode="chdk">
		<CFA2 width="2" height="2">
			<ColorRow y="0">RG</ColorRow>
			<ColorRow y="1">GB</ColorRow>
		</CFA2>
		<Crop x="0" y="0" width="-10" height="-1"/>
		<Sensor black="0" white="255"/>
		<Hints>
			<Hint name="filesize" value="3217760"/>
			<Hint name="full_width" value="2080"/>
			<Hint name="full_height" value="1547"/>
		</Hints>
	</Camera>
	<Camera make="Casio" model="QV-5700" mode="chdk">
		<CFA2 width="2" height="2">
			<ColorRow y="0">RG</ColorRow>
			<ColorRow y="1">GB</ColorRow>
		</CFA2>
		<Crop x="0" y="0" width="-9" height="0"/>
		<Sensor black="0" white="1023"/>
		<Hints>
			<Hint name="filesize" value="6218368"/>
			<Hint name="full_width" value="2585"/>
			<Hint name="full_height" value="1924"/>
		</Hints>
	</Camera>
	<Camera make="Casio" model="EX-Z60" mode="chdk">
		<CFA2 width="2" height="2">
			<ColorRow y="0">BG</ColorRow>
			<ColorRow y="1">GR</ColorRow>
		</CFA2>
		<Crop x="0" y="0" width="-34" height="-36"/>
		<Sensor black="0" white="1023"/>
		<Hints>
			<Hint name="filesize" value="7816704"/>
			<Hint name="full_width" value="2867"/>
			<Hint name="full_height" value="2181"/>
		</Hints>
	</Camera>
	<Camera make="Casio" model="EX-S20" mode="chdk">
		<CFA2 width="2" height="2">
			<ColorRow y="0">RG</ColorRow>
			<ColorRow y="1">GB</ColorRow>
		</CFA2>
		<Crop x="0" y="0" width="-1" height="0"/>
		<Sensor black="0" white="3968"/>
		<Hints>
			<Hint name="filesize" value="2937856"/>
			<Hint name="full_width" value="1621"/>
			<Hint name="full_height" value="1208"/>
		</Hints>
	</Camera>
	<Camera make="Casio" model="EX-S100" mode="chdk">
		<CFA2 width="2" height="2">
			<ColorRow y="0">RG</ColorRow>
			<ColorRow y="1">GB</ColorRow>
		</CFA2>
		<Crop x="0" y="0" width="-32" height="-34"/>
		<Sensor black="0" white="3968"/>
		<Hints>
			<Hint name="filesize" value="4948608"/>
			<Hint name="full_width" value="2090"/>
			<Hint name="full_height" value="1578"/>
		</Hints>
	</Camera>
	<Camera make="Casio" model="QV-R41" mode="chdk">
		<CFA2 width="2" height="2">
			<ColorRow y="0">RG</ColorRow>
			<ColorRow y="1">GB</ColorRow>
		</CFA2>
		<Crop x="2" y="0" width="-32" height="0"/>
		<Sensor black="0" white="3968"/>
		<Hints>
			<Hint name="filesize" value="6054400"/>
			<Hint name="full_width" value="2346"/>
			<Hint name="full_height" value="1720"/>
		</Hints>
	</Camera>
	<Camera make="Casio" model="EX-P505" mode="chdk">
		<CFA2 width="2" height="2">
			<ColorRow y="0">RG</ColorRow>
			<ColorRow y="1">GB</ColorRow>
		</CFA2>
		<Crop x="0" y="0" width="0" height="0"/>
		<Sensor black="0" white="4095"/>
		<Hints>
			<Hint name="filesize" value="7426656"/>
			<Hint name="full_width" value="2568"/>
			<Hint name="full_height" value="1928"/>
		</Hints>
	</Camera>
	<Camera make="Casio" model="QV-R51" mode="chdk">
		<CFA2 width="2" height="2">
			<ColorRow y="0">RG</ColorRow>
			<ColorRow y="1">GB</ColorRow>
		</CFA2>
		<Crop x="0" y="0" width="-22" height="0"/>
		<Sensor black="0" white="3968"/>
		<Hints>
			<Hint name="filesize" value="7530816"/>
			<Hint name="full_width" value="2602"/>
			<Hint name="full_height" value="1929"/>
		</Hints>
	</Camera>
	<Camera make="Casio" model="EX-Z50" mode="chdk">
		<CFA2 width="2" height="2">
			<ColorRow y="0">RG</ColorRow>
			<ColorRow y="1">GB</ColorRow>
		</CFA2>
		<Crop x="0" y="0" width="-32" height="0"/>
		<Sensor black="0" white="3968"/>
		<Hints>
			<Hint name="filesize" value="7542528"/>
			<Hint name="full_width" value="2602"/>
			<Hint name="full_height" value="1932"/>
		</Hints>
	</Camera>
	<Camera make="Casio" model="EX-Z500" mode="chdk">
		<CFA2 width="2" height="2">
			<ColorRow y="0">BG</ColorRow>
			<ColorRow y="1">GR</ColorRow>
		</CFA2>
		<Crop x="0" y="0" width="-25" height="0"/>
		<Sensor black="0" white="3968"/>
		<Hints>
			<Hint name="filesize" value="7562048"/>
			<Hint name="full_width" value="2602"/>
			<Hint name="full_height" value="1937"/>
		</Hints>
	</Camera>
	<Camera make="Casio" model="EX-Z55" mode="chdk">
		<CFA2 width="2" height="2">
			<ColorRow y="0">RG</ColorRow>
			<ColorRow y="1">GB</ColorRow>
		</CFA2>
		<Crop x="0" y="0" width="-32" height="-26"/>
		<Sensor black="0" white="3968"/>
		<Hints>
			<Hint name="filesize" value="7753344"/>
			<Hint name="full_width" value="2602"/>
			<Hint name="full_height" value="1986"/>
		</Hints>
	</Camera>
	<Camera make="Casio" model="EX-P600" mode="chdk">
		<CFA2 width="2" height="2">
			<ColorRow y="0">RG</ColorRow>
			<ColorRow y="1">GB</ColorRow>
		</CFA2>
		<Crop x="0" y="0" width="-14" height="-30"/>
		<Sensor black="0" white="3968"/>
		<Hints>
			<Hint name="filesize" value="9313536"/>
			<Hint name="full_width" value="2858"/>
			<Hint name="full_height" value="2172"/>
		</Hints>
	</Camera>
	<Camera make="Casio" model="EX-Z750" mode="chdk">
		<CFA2 width="2" height="2">
			<ColorRow y="0">RG</ColorRow>
			<ColorRow y="1">GB</ColorRow>
		</CFA2>
		<Crop x="0" y="0" width="-27" height="0"/>
		<Sensor black="0" white="4095"/>
		<Hints>
			<Hint name="filesize" value="10834368"/>
			<Hint name="full_width" value="3114"/>
			<Hint name="full_height" value="2319"/>
		</Hints>
	</Camera>
	<Camera make="Casio" model="EX-Z75" mode="chdk">
		<CFA2 width="2" height="2">
			<ColorRow y="0">RG</ColorRow>
			<ColorRow y="1">GB</ColorRow>
		</CFA2>
		<Crop x="0" y="0" width="-25" height="0"/>
		<Sensor black="0" white="4095"/>
		<Hints>
			<Hint name="filesize" value="10843712"/>
			<Hint name="full_width" value="3114"/>
			<Hint name="full_height" value="2321"/>
		</Hints>
	</Camera>
	<Camera make="Casio" model="EX-P700" mode="chdk">
		<CFA2 width="2" height="2">
			<ColorRow y="0">RG</ColorRow>
			<ColorRow y="1">GB</ColorRow>
		</CFA2>
		<Crop x="0" y="0" width="-32" height="-32"/>
		<Sensor black="0" white="3968"/>
		<Hints>
			<Hint name="filesize" value="10979200"/>
			<Hint name="full_width" value="3114"/>
			<Hint name="full_height" value="2350"/>
		</Hints>
	</Camera>
	<Camera make="Casio" model="EX-Z850" mode="chdk">
		<CFA2 width="2" height="2">
			<ColorRow y="0">RG</ColorRow>
			<ColorRow y="1">GB</ColorRow>
		</CFA2>
		<Crop x="0" y="0" width="-6" height="-30"/>
		<Sensor black="0" white="4095"/>
		<Hints>
			<Hint name="filesize" value="12310144"/>
			<Hint name="full_width" value="3285"/>
			<Hint name="full_height" value="2498"/>
		</Hints>
	</Camera>
	<Camera make="Casio" model="EX-Z8" mode="chdk">
		<CFA2 width="2" height="2">
			<ColorRow y="0">RG</ColorRow>
			<ColorRow y="1">GB</ColorRow>
		</CFA2>
		<Crop x="0" y="0" width="-47" height="-35"/>
		<Sensor black="0" white="4095"/>
		<Hints>
			<Hint name="filesize" value="12489984"/>
			<Hint name="full_width" value="3328"/>
			<Hint name="full_height" value="2502"/>
		</Hints>
	</Camera>
	<Camera make="Casio" model="EX-Z1050" mode="chdk">
		<CFA2 width="2" height="2">
			<ColorRow y="0">RG</ColorRow>
			<ColorRow y="1">GB</ColorRow>
		</CFA2>
		<Crop x="0" y="0" width="-82" height="0"/>
		<Sensor black="0" white="4095"/>
		<Hints>
			<Hint name="filesize" value="15499264"/>
			<Hint name="full_width" value="3754"/>
			<Hint name="full_height" value="2752"/>
		</Hints>
	</Camera>
	<Camera make="Casio" model="EX-ZR100" mode="chdk">
		<CFA2 width="2" height="2">
			<ColorRow y="0">RG</ColorRow>
			<ColorRow y="1">GB</ColorRow>
		</CFA2>
		<Crop x="0" y="0" width="-24" height="0"/>
		<Sensor black="0" white="3968"/>
		<Hints>
			<Hint name="filesize" value="18702336"/>
			<Hint name="full_width" value="4096"/>
			<Hint name="full_height" value="3044"/>
		</Hints>
	</Camera>
	<Camera make="Casio" model="QV-4000" mode="chdk">
		<CFA2 width="2" height="2">
			<ColorRow y="0">RG</ColorRow>
			<ColorRow y="1">GB</ColorRow>
		</CFA2>
		<Crop x="0" y="0" width="0" height="0"/>
		<Sensor black="0" white="65535"/>
		<Hints>
			<Hint name="filesize" value="7684000"/>
			<Hint name="full_width" value="2260"/>
			<Hint name="full_height" value="1700"/>
		</Hints>
	</Camera>
	<Camera make="Creative" model="PC-CAM 600" mode="chdk">
		<CFA2 width="2" height="2">
			<ColorRow y="0">GR</ColorRow>
			<ColorRow y="1">BG</ColorRow>
		</CFA2>
		<Crop x="0" y="1" width="0" height="0"/>
		<Sensor black="0" white="255"/>
		<Hints>
			<Hint name="filesize" value="787456"/>
			<Hint name="full_width" value="1024"/>
			<Hint name="full_height" value="769"/>
		</Hints>
	</Camera>
	<Camera make="DJI" model="" mode="chdk">
		<CFA2 width="2" height="2">
			<ColorRow y="0">GB</ColorRow>
			<ColorRow y="1">RG</ColorRow>
		</CFA2>
		<Crop x="0" y="0" width="0" height="0"/>
		<Sensor black="0" white="65535"/>
		<Hints>
			<Hint name="filesize" value="28829184"/>
			<Hint name="full_width" value="4384"/>
			<Hint name="full_height" value="3288"/>
		</Hints>
	</Camera>
	<Camera make="Matrix" model="" mode="chdk">
		<CFA2 width="2" height="2">
			<ColorRow y="0">RG</ColorRow>
			<ColorRow y="1">GB</ColorRow>
		</CFA2>
		<Crop x="0" y="0" width="0" height="0"/>
		<Sensor black="0" white="255"/>
		<Hints>
			<Hint name="filesize" value="15151104"/>
			<Hint name="full_width" value="4608"/>
			<Hint name="full_height" value="3288"/>
		</Hints>
	</Camera>
	<Camera make="Foculus" model="531C" mode="chdk">
		<CFA2 width="2" height="2">
			<ColorRow y="0">GR</ColorRow>
			<ColorRow y="1">BG</ColorRow>
		</CFA2>
		<Crop x="0" y="0" width="0" height="0"/>
		<Sensor black="0" white="65535"/>
		<Hints>
			<Hint name="filesize" value="3840000"/>
			<Hint name="full_width" value="1600"/>
			<Hint name="full_height" value="1200"/>
		</Hints>
	</Camera>
	<Camera make="Generic" model="" mode="chdk">
		<CFA2 width="2" height="2">
			<ColorRow y="0">RG</ColorRow>
			<ColorRow y="1">GB</ColorRow>
		</CFA2>
		<Crop x="0" y="0" width="0" height="0"/>
		<Sensor black="0" white="255"/>
		<Hints>
			<Hint name="filesize" value="307200"/>
			<Hint name="full_width" value="640"/>
			<Hint name="full_height" value="480"/>
		</Hints>
	</Camera>
	<Camera make="Kodak" model="DC20" mode="chdk-a">
		<CFA2 width="2" height="2">
			<ColorRow y="0">GR</ColorRow>
			<ColorRow y="1">GB</ColorRow>
		</CFA2>
		<Crop x="1" y="1" width="-6" height="-1"/>
		<Sensor black="0" white="255"/>
		<Hints>
			<Hint name="filesize" value="62464"/>
			<Hint name="full_width" value="256"/>
			<Hint name="full_height" value="244"/>
		</Hints>
	</Camera>
	<Camera make="Kodak" model="DC20" mode="chdk-b">
		<CFA2 width="2" height="2">
			<ColorRow y="0">GR</ColorRow>
			<ColorRow y="1">GB</ColorRow>
		</CFA2>
		<Crop x="1" y="1" width="-10" height="-1"/>
		<Sensor black="0" white="255"/>
		<Hints>
			<Hint name="filesize" value="124928"/>
			<Hint name="full_width" value="512"/>
			<Hint name="full_height" value="244"/>
		</Hints>
	</Camera>
	<Camera make="Kodak" model="DCS200" mode="chdk">
		<CFA2 width="2" height="2">
			<ColorRow y="0">GB</ColorRow>
			<ColorRow y="1">RG</ColorRow>
		</CFA2>
		<Crop x="0" y="52" width="0" height="0"/>
		<Sensor black="0" white="255"/>
		<Hints>
			<Hint name="filesize" value="1652736"/>
			<Hint name="full_width" value="1536"/>
			<Hint name="full_height" value="1076"/>
		</Hints>
	</Camera>
	<Camera make="Kodak" model="C330" mode="chdk-a">
		<CFA2 width="2" height="2">
			<ColorRow y="0">RG</ColorRow>
			<ColorRow y="1">GB</ColorRow>
		</CFA2>
		<Crop x="1" y="33" width="-1" height="-2"/>
		<Sensor black="0" white="255"/>
		<Hints>
			<Hint name="filesize" value="4159302"/>
			<Hint name="full_width" value="2338"/>
			<Hint name="full_height" value="1779"/>
		</Hints>
	</Camera>
	<Camera make="Kodak" model="C330" mode="chdk-b">
		<CFA2 width="2" height="2">
			<ColorRow y="0">RG</ColorRow>
			<ColorRow y="1">GB</ColorRow>
		</CFA2>
		<Crop x="1" y="33" width="-1" height="-2"/>
		<Sensor black="0" white="255"/>
		<Hints>
			<Hint name="filesize" value="4162462"/>
			<Hint name="full_width" value="2338"/>
			<Hint name="full_height" value="1779"/>
			<Hint name="offset" value="3160"/>
		</Hints>
	</Camera>
	<Camera make="Kodak" model="C603" mode="chdk-a">
		<CFA2 width="2" height="2">
			<ColorRow y="0">RG</ColorRow>
			<ColorRow y="1">GB</ColorRow>
		</CFA2>
		<Crop x="0" y="0" width="0" height="0"/>
		<Sensor black="0" white="255"/>
		<Hints>
			<Hint name="filesize" value="6163328"/>
			<Hint name="full_width" value="2864"/>
			<Hint name="full_height" value="2152"/>
		</Hints>
	</Camera>
	<Camera make="Kodak" model="C603" mode="chdk-b">
		<CFA2 width="2" height="2">
			<ColorRow y="0">RG</ColorRow>
			<ColorRow y="1">GB</ColorRow>
		</CFA2>
		<Crop x="0" y="0" width="0" height="0"/>
		<Sensor black="0" white="255"/>
		<Hints>
			<Hint name="filesize" value="6166488"/>
			<Hint name="full_width" value="2864"/>
			<Hint name="full_height" value="2152"/>
			<Hint name="offset" value="3160"/>
		</Hints>
	</Camera>
	<Camera make="Kodak" model="C603" mode="chdk-c">
		<Crop x="0" y="0" width="0" height="0"/>
		<Sensor black="0" white="4095"/>
		<Hints>
			<Hint name="filesize" value="460800"/>
			<Hint name="full_width" value="640"/>
			<Hint name="full_height" value="480"/>
		</Hints>
	</Camera>
	<Camera make="Kodak" model="C603" mode="chdk-d">
		<Crop x="0" y="0" width="0" height="0"/>
		<Sensor black="0" white="4095"/>
		<Hints>
			<Hint name="filesize" value="9116448"/>
			<Hint name="full_width" value="2848"/>
			<Hint name="full_height" value="2134"/>
		</Hints>
	</Camera>
	<Camera make="Kodak" model="12MP" mode="chdk-a">
		<CFA2 width="2" height="2">
			<ColorRow y="0">GR</ColorRow>
			<ColorRow y="1">BG</ColorRow>
		</CFA2>
		<Crop x="2" y="0" width="0" height="-13"/>
		<Sensor black="0" white="255"/>
		<Hints>
			<Hint name="filesize" value="12241200"/>
			<Hint name="full_width" value="4040"/>
			<Hint name="full_height" value="3030"/>
		</Hints>
	</Camera>
	<Camera make="Kodak" model="12MP" mode="chdk-b">
		<CFA2 width="2" height="2">
			<ColorRow y="0">GR</ColorRow>
			<ColorRow y="1">BG</ColorRow>
		</CFA2>
		<Crop x="2" y="0" width="0" height="-13"/>
		<Sensor black="0" white="255"/>
		<Hints>
			<Hint name="filesize" value="12272756"/>
			<Hint name="full_width" value="4040"/>
			<Hint name="full_height" value="3030"/>
			<Hint name="offset" value="31556"/>
		</Hints>
	</Camera>
	<Camera make="Kodak" model="12MP" mode="chdk-c">
		<Crop x="0" y="0" width="0" height="0"/>
		<Sensor black="0" white="4095"/>
		<Hints>
			<Hint name="filesize" value="18000000"/>
			<Hint name="full_width" value="4000"/>
			<Hint name="full_height" value="3000"/>
		</Hints>
	</Camera>
	<Camera make="Kodak" model="KAI-0340" mode="chdk">
		<CFA2 width="2" height="2">
			<ColorRow y="0">RG</ColorRow>
			<ColorRow y="1">GB</ColorRow>
		</CFA2>
		<Crop x="0" y="3" width="0" height="0"/>
		<Sensor black="0" white="65535"/>
		<Hints>
			<Hint name="filesize" value="614400"/>
			<Hint name="full_width" value="640"/>
			<Hint name="full_height" value="480"/>
		</Hints>
	</Camera>
	<Camera make="Micron" model="2010" mode="chdk">
		<CFA2 width="2" height="2">
			<ColorRow y="0">BG</ColorRow>
			<ColorRow y="1">GR</ColorRow>
		</CFA2>
		<Crop x="0" y="0" width="0" height="0"/>
		<Sensor black="0" white="65535"/>
		<Hints>
			<Hint name="filesize" value="3884928"/>
			<Hint name="full_width" value="1608"/>
			<Hint name="full_height" value="1207"/>
			<Hint name="offset" value="3212"/>
		</Hints>
	</Camera>
	<Camera make="Minolta" model="RD175" mode="chdk">
		<CFA2 width="2" height="2">
			<ColorRow y="0">GB</ColorRow>
			<ColorRow y="1">RG</ColorRow>
		</CFA2>
		<Crop x="0" y="0" width="0" height="0"/>
		<Sensor black="0" white="63"/>
		<Hints>
			<Hint name="filesize" value="1138688"/>
			<Hint name="full_width" value="1534"/>
			<Hint name="full_height" value="986"/>
			<Hint name="offset" value="513"/>
		</Hints>
	</Camera>
	<Camera make="Nikon" model="E900" mode="chdk">
		<CFA2 width="2" height="2">
			<ColorRow y="0">BG</ColorRow>
			<ColorRow y="1">GR</ColorRow>
		</CFA2>
		<Crop x="0" y="0" width="-18" height="-6"/>
		<Sensor black="0" white="1008"/>
		<Hints>
			<Hint name="filesize" value="1581060"/>
			<Hint name="full_width" value="1305"/>
			<Hint name="full_height" value="969"/>
		</Hints>
	</Camera>
	<Camera make="Nikon" model="E950" mode="chdk">
		<CFA2 width="2" height="2">
			<ColorRow y="0">GR</ColorRow>
			<ColorRow y="1">BG</ColorRow>
		</CFA2>
		<Crop x="0" y="0" width="-22" height="-1"/>
		<Sensor black="0" white="992"/>
		<Hints>
			<Hint name="filesize" value="2465792"/>
			<Hint name="full_width" value="1638"/>
			<Hint name="full_height" value="1204"/>
		</Hints>
	</Camera>
	<Camera make="Nikon" model="E2100" mode="chdk">
		<CFA2 width="2" height="2">
			<ColorRow y="0">RG</ColorRow>
			<ColorRow y="1">GB</ColorRow>
		</CFA2>
		<Crop x="0" y="0" width="0" height="-7"/>
		<Sensor black="0" white="4095"/>
		<Hints>
			<Hint name="filesize" value="2940928"/>
			<Hint name="full_width" value="1616"/>
			<Hint name="full_height" value="1213"/>
		</Hints>
	</Camera>
	<Camera make="Nikon" model="E990" mode="chdk">
		<CFA2 width="2" height="2">
			<ColorRow y="0">GB</ColorRow>
			<ColorRow y="1">RG</ColorRow>
		</CFA2>
		<Crop x="0" y="0" width="0" height="-1"/>
		<Sensor black="0" white="4095"/>
		<Hints>
			<Hint name="filesize" value="4771840"/>
			<Hint name="full_width" value="2064"/>
			<Hint name="full_height" value="1541"/>
		</Hints>
	</Camera>
	<Camera make="Nikon" model="E3700" mode="chdk">
		<CFA2 width="2" height="2">
			<ColorRow y="0">RG</ColorRow>
			<ColorRow y="1">GB</ColorRow>
		</CFA2>
		<Crop x="0" y="0" width="0" height="0"/>
		<Sensor black="0" white="4095"/>
		<Hints>
			<Hint name="filesize" value="4775936"/>
			<Hint name="full_width" value="2064"/>
			<Hint name="full_height" value="1542"/>
		</Hints>
	</Camera>
	<Camera make="Nikon" model="E4500" mode="chdk">
		<CFA2 width="2" height="2">
			<ColorRow y="0">RG</ColorRow>
			<ColorRow y="1">GB</ColorRow>
		</CFA2>
		<Crop x="0" y="0" width="0" height="-1"/>
		<Sensor black="0" white="4095"/>
		<Hints>
			<Hint name="filesize" value="5865472"/>
			<Hint name="full_width" value="2288"/>
			<Hint name="full_height" value="1709"/>
		</Hints>
	</Camera>
	<Camera make="Nikon" model="E4300" mode="chdk">
		<CFA2 width="2" height="2">
			<ColorRow y="0">BG</ColorRow>
			<ColorRow y="1">GR</ColorRow>
		</CFA2>
		<Crop x="0" y="0" width="0" height="0"/>
		<Sensor black="0" white="4095"/>
		<Hints>
			<Hint name="filesize" value="5869568"/>
			<Hint name="full_width" value="2288"/>
			<Hint name="full_height" value="1710"/>
		</Hints>
	</Camera>
	<Camera make="Nikon" model="E5000" mode="chdk">
		<CFA2 width="2" height="2">
			<ColorRow y="0">RG</ColorRow>
			<ColorRow y="1">GB</ColorRow>
		</CFA2>
		<Crop x="0" y="0" width="0" height="-1"/>
		<Sensor black="0" white="4095"/>
		<Hints>
			<Hint name="filesize" value="7438336"/>
			<Hint name="full_width" value="2576"/>
			<Hint name="full_height" value="1925"/>
		</Hints>
	</Camera>
	<Camera make="Nikon" model="COOLPIX S6" mode="chdk">
		<CFA2 width="2" height="2">
			<ColorRow y="0">RG</ColorRow>
			<ColorRow y="1">GB</ColorRow>
		</CFA2>
		<Crop x="0" y="0" width="0" height="0"/>
		<Sensor black="0" white="3968"/>
		<Hints>
			<Hint name="filesize" value="8998912"/>
			<Hint name="full_width" value="2832"/>
			<Hint name="full_height" value="2118"/>
		</Hints>
	</Camera>
	<Camera make="Olympus" model="C770UZ" mode="chdk">
		<CFA2 width="2" height="2">
			<ColorRow y="0">BG</ColorRow>
			<ColorRow y="1">GR</ColorRow>
		</CFA2>
		<Crop x="0" y="0" width="0" height="0"/>
		<Sensor black="0" white="4095"/>
		<Hints>
			<Hint name="filesize" value="5939200"/>
			<Hint name="full_width" value="2304"/>
			<Hint name="full_height" value="1718"/>
		</Hints>
	</Camera>
	<Camera make="Pentax" model="Optio S" mode="chdk-a">
		<CFA2 width="2" height="2">
			<ColorRow y="0">RG</ColorRow>
			<ColorRow y="1">GB</ColorRow>
		</CFA2>
		<Crop x="0" y="0" width="0" height="0"/>
		<Sensor black="0" white="255"/>
		<Hints>
			<Hint name="filesize" value="3178560"/>
			<Hint name="full_width" value="2064"/>
			<Hint name="full_height" value="1540"/>
		</Hints>
	</Camera>
	<Camera make="Pentax" model="Optio S" mode="chdk-b">
		<CFA2 width="2" height="2">
			<ColorRow y="0">RG</ColorRow>
			<ColorRow y="1">GB</ColorRow>
		</CFA2>
		<Crop x="0" y="0" width="-22" height="0"/>
		<Sensor black="0" white="3968"/>
		<Hints>
			<Hint name="filesize" value="4841984"/>
			<Hint name="full_width" value="2090"/>
			<Hint name="full_height" value="1544"/>
		</Hints>
	</Camera>
	<Camera make="Pentax" model="Optio S4" mode="chdk">
		<CFA2 width="2" height="2">
			<ColorRow y="0">RG</ColorRow>
			<ColorRow y="1">GB</ColorRow>
		</CFA2>
		<Crop x="0" y="0" width="-22" height="0"/>
		<Sensor black="0" white="3968"/>
		<Hints>
			<Hint name="filesize" value="6114240"/>
			<Hint name="full_width" value="2346"/>
			<Hint name="full_height" value="1737"/>
		</Hints>
	</Camera>
	<Camera make="Pentax" model="Optio 750Z" mode="chdk">
		<CFA2 width="2" height="2">
			<ColorRow y="0">RG</ColorRow>
			<ColorRow y="1">GB</ColorRow>
		</CFA2>
		<Crop x="0" y="0" width="0" height="-21"/>
		<Sensor black="0" white="4095"/>
		<Hints>
			<Hint name="filesize" value="10702848"/>
			<Hint name="full_width" value="3072"/>
			<Hint name="full_height" value="2322"/>
		</Hints>
	</Camera>
	<Camera make="Pixelink" model="A782" mode="chdk">
		<CFA2 width="2" height="2">
			<ColorRow y="0">GB</ColorRow>
			<ColorRow y="1">RG</ColorRow>
		</CFA2>
		<Crop x="0" y="0" width="0" height="0"/>
		<Sensor black="0" white="65535"/>
		<Hints>
			<Hint name="filesize" value="13248000"/>
			<Hint name="full_width" value="2208"/>
			<Hint name="full_height" value="3000"/>
		</Hints>
	</Camera>
	<Camera make="RoverShot" model="3320AF" mode="chdk">
		<CFA2 width="2" height="2">
			<ColorRow y="0">GB</ColorRow>
			<ColorRow y="1">RG</ColorRow>
		</CFA2>
		<Crop x="0" y="0" width="0" height="0"/>
		<Sensor black="0" white="65535"/>
		<Hints>
			<Hint name="filesize" value="6291456"/>
			<Hint name="full_width" value="2048"/>
			<Hint name="full_height" value="1536"/>
		</Hints>
	</Camera>
	<Camera make="ST Micro" model="STV680 VGA" mode="chdk">
		<CFA2 width="2" height="2">
			<ColorRow y="0">BG</ColorRow>
			<ColorRow y="1">GR</ColorRow>
		</CFA2>
		<Crop x="0" y="0" width="0" height="0"/>
		<Sensor black="0" white="255"/>
		<Hints>
			<Hint name="filesize" value="311696"/>
			<Hint name="full_width" value="644"/>
			<Hint name="full_height" value="484"/>
		</Hints>
	</Camera>
	<Camera make="Samsung" model="S85" mode="chdk-a">
		<CFA2 width="2" height="2">
			<ColorRow y="0">RG</ColorRow>
			<ColorRow y="1">GB</ColorRow>
		</CFA2>
		<Crop x="0" y="0" width="-24" height="0"/>
		<Sensor black="0" white="65535"/>
		<Hints>
			<Hint name="filesize" value="16098048"/>
			<Hint name="full_width" value="3288"/>
			<Hint name="full_height" value="2448"/>
		</Hints>
	</Camera>
	<Camera make="Samsung" model="S85" mode="chdk-b">
		<CFA2 width="2" height="2">
			<ColorRow y="0">RG</ColorRow>
			<ColorRow y="1">GB</ColorRow>
		</CFA2>
		<Crop x="0" y="0" width="-48" height="0"/>
		<Sensor black="0" white="65535"/>
		<Hints>
			<Hint name="filesize" value="16215552"/>
			<Hint name="full_width" value="3312"/>
			<Hint name="full_height" value="2448"/>
		</Hints>
	</Camera>
	<Camera make="Samsung" model="WB550" mode="chdk-a">
		<CFA2 width="2" height="2">
			<ColorRow y="0">RG</ColorRow>
			<ColorRow y="1">GB</ColorRow>
		</CFA2>
		<Crop x="0" y="0" width="0" height="0"/>
		<Sensor black="0" white="65504"/>
		<Hints>
			<Hint name="filesize" value="20487168"/>
			<Hint name="full_width" value="3648"/>
			<Hint name="full_height" value="2808"/>
		</Hints>
	</Camera>
	<Camera make="Samsung" model="WB550" mode="chdk-b">
		<CFA2 width="2" height="2">
			<ColorRow y="0">RG</ColorRow>
			<ColorRow y="1">GB</ColorRow>
		</CFA2>
		<Crop x="0" y="0" width="0" height="0"/>
		<Sensor black="0" white="65504"/>
		<Hints>
			<Hint name="filesize" value="24000000"/>
			<Hint name="full_width" value="4000"/>
			<Hint name="full_height" value="3000"/>
		</Hints>
	</Camera>
	<Camera make="Sinar" model="" mode="chdk-a">
		<CFA2 width="2" height="2">
			<ColorRow y="0">GB</ColorRow>
			<ColorRow y="1">RG</ColorRow>
		</CFA2>
		<Crop x="0" y="0" width="0" height="0"/>
		<Sensor black="0" white="65535"/>
		<Hints>
			<Hint name="filesize" value="12582980"/>
			<Hint name="full_width" value="3072"/>
			<Hint name="full_height" value="2048"/>
			<Hint name="offset" value="68"/>
		</Hints>
	</Camera>
	<Camera make="Sinar" model="" mode="chdk-b">
		<CFA2 width="2" height="2">
			<ColorRow y="0">GB</ColorRow>
			<ColorRow y="1">RG</ColorRow>
		</CFA2>
		<Crop x="0" y="0" width="0" height="0"/>
		<Sensor black="0" white="65535"/>
		<Hints>
			<Hint name="filesize" value="33292868"/>
			<Hint name="full_width" value="4080"/>
			<Hint name="full_height" value="4080"/>
			<Hint name="offset" value="68"/>
		</Hints>
	</Camera>
	<Camera make="Sinar" model="" mode="chdk-c">
		<CFA2 width="2" height="2">
			<ColorRow y="0">GB</ColorRow>
			<ColorRow y="1">RG</ColorRow>
		</CFA2>
		<Crop x="0" y="0" width="0" height="0"/>
		<Sensor black="0" white="65535"/>
		<Hints>
			<Hint name="filesize" value="44390468"/>
			<Hint name="full_width" value="4080"/>
			<Hint name="full_height" value="5440"/>
			<Hint name="offset" value="68"/>
		</Hints>
	</Camera>
	<Camera make="Sony" model="XCD-SX910CR" mode="chdk-a">
		<CFA2 width="2" height="2">
			<ColorRow y="0">GR</ColorRow>
			<ColorRow y="1">BG</ColorRow>
		</CFA2>
		<Crop x="0" y="0" width="-1" height="0"/>
		<Sensor black="0" white="255"/>
		<Hints>
			<Hint name="filesize" value="1409024"/>
			<Hint name="full_width" value="1376"/>
			<Hint name="full_height" value="1024"/>
		</Hints>
	</Camera>
	<Camera make="Sony" model="XCD-SX910CR" mode="chdk-b">
		<CFA2 width="2" height="2">
			<ColorRow y="0">GR</ColorRow>
			<ColorRow y="1">BG</ColorRow>
		</CFA2>
		<Crop x="0" y="0" width="-1" height="0"/>
		<Sensor black="0" white="65535"/>
		<Hints>
			<Hint name="filesize" value="2818048"/>
			<Hint name="full_width" value="1376"/>
			<Hint name="full_height" value="1024"/>
		</Hints>
	</Camera>
</Cameras><|MERGE_RESOLUTION|>--- conflicted
+++ resolved
@@ -1766,11 +1766,7 @@
 			<Color x="1" y="1">BLUE</Color>
 		</CFA>
 		<Crop x="0" y="0" width="0" height="0"/>
-<<<<<<< HEAD
-		<Sensor black="600" white="16383"/>
-=======
 		<Sensor black="600" white="15892"/>
->>>>>>> 0193272d
 		<Hints>
 			<Hint name="nikon_override_auto_black" value=""/>
 		</Hints>
