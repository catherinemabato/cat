add_subdirectory(external)

include(CheckCCompilerFlag)
include(CheckCXXCompilerFlag)
include(CheckCSourceCompiles)

#
# Add files for libdarktable
#
FILE(GLOB SOURCE_FILES
  "bauhaus/bauhaus.c"
  "common/bilateral.c"
  "common/bilateralcl.c"
  "common/cache.c"
  "common/calculator.c"
  "common/collection.c"
  "common/color_picker.c"
  "common/colorlabels.c"
  "common/colorspaces.c"
  "common/curve_tools.c"
  "common/cpuid.c"
  "common/darktable.c"
  "common/database.c"
  "common/dbus.c"
  "common/dtpthread.c"
  "common/exif.cc"
  "common/film.c"
  "common/file_location.c"
  "common/fswatch.c"
  "common/gaussian.c"
  "common/grouping.c"
  "common/history.c"
  "common/gpx.c"
  "common/image.c"
  "common/image_cache.c"
  "common/image_compression.c"
  "common/imageio.c"
  "common/imageio_jpeg.c"
  "common/imageio_png.c"
  "common/imageio_module.c"
  "common/imageio_pfm.c"
  "common/imageio_pnm.c"
  "common/imageio_rgbe.c"
  "common/imageio_tiff.c"
  "common/imageio_gm.c"
  "common/imageio_rawspeed.cc"
  "common/import_session.c"
  "common/interpolation.c"
  "common/locallaplacian.c"
  "common/locallaplaciancl.c"
  "common/l10n.c"
  "common/metadata.c"
  "common/mipmap_cache.c"
  "common/module.c"
  "common/noiseprofiles.c"
  "common/pdf.c"
  "common/styles.c"
  "common/selection.c"
  "common/system_signal_handling.c"
  "common/tags.c"
  "common/utility.c"
  "common/variables.c"
  "common/pwstorage/backend_kwallet.c"
  "common/pwstorage/pwstorage.c"
  "common/opencl.c"
  "common/dynload.c"
  "common/dlopencl.c"
  "common/ratings.c"
  "common/resource_limits.c"
  "common/histogram.c"
  "common/undo.c"
<<<<<<< HEAD
  "common/usermanual_url.c"
=======
  "common/iop_group.c"
>>>>>>> 3592bd7a
  "control/control.c"
  "control/crawler.c"
  "control/jobs.c"
  "control/jobs/control_jobs.c"
  "control/jobs/develop_jobs.c"
  "control/jobs/film_jobs.c"
  "control/jobs/image_jobs.c"
  "control/progress.c"
  "control/signal.c"
  "develop/develop.c"
  "develop/imageop.c"
  "develop/imageop_math.c"
  "develop/lightroom.c"
  "develop/pixelpipe.c"
  "develop/blend.c"
  "develop/blend_gui.c"
  "develop/tiling.c"
  "common/dwt.c"
  "common/heal.c"
  "develop/masks/masks.c"
  "develop/format.c"
  "dtgtk/button.c"
  "dtgtk/drawingarea.c"
  "dtgtk/expander.c"
  "dtgtk/gradientslider.c"
  "dtgtk/icon.c"
  "dtgtk/paint.c"
  "dtgtk/resetlabel.c"
  "dtgtk/sidepanel.c"
  "dtgtk/togglebutton.c"
  "gui/accelerators.c"
  "gui/gtkentry.c"
  "gui/guides.c"
  "gui/gtk.c"
  "gui/hist_dialog.c"
  "gui/preferences.c"
  "gui/presets.c"
  "gui/styles_dialog.c"
  "libs/lib.c"
  "views/view.c"
  )
FILE(GLOB HEADER_FILES "*.h" "common/*.h" "external/CL/*.h" "control/*.h" "iop/*.h" "libs/*.h" "views/*.h")

if(APPLE)
  list(APPEND SOURCE_FILES "osx/osx.mm")
  list(APPEND HEADER_FILES "osx/osx.h")
  set_source_files_properties(osx/osx.mm PROPERTIES LANGUAGE CXX)
endif(APPLE)

if(WIN32)
  list(APPEND SOURCE_FILES "win/strptime.c")
  list(APPEND HEADER_FILES "win/strptime.h")
  list(APPEND SOURCE_FILES "win/statvfs.c")
  list(APPEND HEADER_FILES "win/statvfs.h")

  list(APPEND SOURCE_FILES "win/getrusage.c")
  list(APPEND HEADER_FILES "win/getrusage.h")

  list(APPEND SOURCE_FILES "win/rlimit.c")
  list(APPEND HEADER_FILES "win/rlimit.h")

  list(APPEND SOURCE_FILES "win/getdelim.c")
  list(APPEND HEADER_FILES "win/getdelim.h")

  list(APPEND SOURCE_FILES "win/dtwin.c")
  list(APPEND HEADER_FILES "win/dtwin.h")

  # Use mingw's sprintf instead of windows's
  ADD_DEFINITIONS( -D__USE_MINGW_ANSI_STDIO=1 )

  # add it to have proper time.h functions available
  ADD_DEFINITIONS(-D_POSIX_THREAD_SAFE_FUNCTIONS)

  # avoid calling legacy ANSI win api functions
  add_definitions("-DUNICODE -D_UNICODE")

  # add icon, version, ... resources for Windows executable
  configure_file("${CMAKE_SOURCE_DIR}/data/pixmaps/dt_logo_128x128.ico" "${CMAKE_BINARY_DIR}/data/pixmaps/dt_logo_128x128.ico" COPYONLY)
  SET(CMAKE_RC_COMPILE_OBJECT "<CMAKE_RC_COMPILER> -O coff <DEFINES> -i <SOURCE> -o <OBJECT>")
  set(RESOURCE_OBJECT "${CMAKE_CURRENT_BINARY_DIR}/win/darktable.rc")
  configure_file("${CMAKE_CURRENT_SOURCE_DIR}/win/darktable.rc.in" "${CMAKE_CURRENT_BINARY_DIR}/win/darktable.rc")
endif(WIN32)

set(SOURCES ${SOURCE_FILES} ${HEADER_FILES})


include_directories(${CMAKE_CURRENT_SOURCE_DIR})
include_directories(SYSTEM ${CMAKE_CURRENT_SOURCE_DIR}/external)

# initial compiler flags
add_definitions("-DHAVE_CONFIG_H")

CHECK_C_COMPILER_FLAG("-std=c99" COMPILER_SUPPORTS_C99)
if(NOT COMPILER_SUPPORTS_C99)
        message(FATAL_ERROR "The compiler ${CMAKE_C_COMPILER} has no C99 support. Please use a different C compiler.")
endif()

CHECK_C_COMPILER_FLAG("-std=c11" COMPILER_SUPPORTS_C11)
if(NOT COMPILER_SUPPORTS_C11)
  message(FATAL_ERROR "The compiler ${CMAKE_C_COMPILER} has no C11 support. Please use a different C compiler.")
endif()

# yes, need to keep both the CMAKE_CXX_FLAGS and CMAKE_CXX_STANDARD.
# with just the CMAKE_CXX_STANDARD, try_compile() breaks:
#   https://gitlab.kitware.com/cmake/cmake/issues/16456
# with just the CMAKE_CXX_FLAGS, 'bundled' pugixml breaks tests
#   https://github.com/darktable-org/rawspeed/issues/112#issuecomment-321517003

message(STATUS "Checking for -std=c++14 support")
CHECK_CXX_COMPILER_FLAG("-std=c++14" COMPILER_SUPPORTS_CXX14)
if(NOT COMPILER_SUPPORTS_CXX14)
  message(FATAL_ERROR "The compiler ${CMAKE_CXX_COMPILER} has no C++14 support. Please use a different C++ compiler.")
else()
  set(CMAKE_CXX_FLAGS "${CMAKE_CXX_FLAGS} -std=c++14")
  message(STATUS "Checking for -std=c++14 support - works")
endif()

set(CMAKE_CXX_STANDARD 14)
set(CMAKE_CXX_STANDARD_REQUIRED ON)
set(CMAKE_CXX_EXTENSIONS OFF)

set(CMAKE_C_FLAGS "${CMAKE_C_FLAGS} -std=c99")
set(CMAKE_CXX_FLAGS "${CMAKE_CXX_FLAGS} -std=c++11")

if(APPLE AND (CMAKE_CXX_COMPILER_ID STREQUAL "AppleClang" OR CMAKE_CXX_COMPILER_ID STREQUAL "Clang"))
        set(CMAKE_CXX_FLAGS "${CMAKE_CXX_FLAGS} -stdlib=libc++")
        list(REMOVE_ITEM CMAKE_CXX_IMPLICIT_LINK_LIBRARIES stdc++)
        list(APPEND CMAKE_CXX_IMPLICIT_LINK_LIBRARIES c++)
        list(REMOVE_DUPLICATES CMAKE_CXX_IMPLICIT_LINK_LIBRARIES)
        # Also remove incorrectly parsed -lto_library flag
        # It wasn't present with Xcode 7.2 and appeared before 8.3 release
        # cmake 3.7.2 doesn't understand this flag and thinks it's a library
        list(REMOVE_ITEM CMAKE_CXX_IMPLICIT_LINK_LIBRARIES to_library)
endif()

# Check for base threading library
set(CMAKE_THREAD_PREFER_PTHREAD TRUE)
find_package(Threads REQUIRED)
# Fail if returned library is not pthread
if(NOT CMAKE_USE_PTHREADS_INIT)
  message(FATAL_ERROR "POSIX threads: not found")
endif()
# Append thread flags/libraries to LIBS
list(APPEND LIBS "${CMAKE_THREAD_LIBS_INIT}")

# Need to explicitly link against math library.
list(APPEND LIBS "-lm")

# Check for openmp
find_package(OpenMP)
if(USE_OPENMP)
  if(OpenMP_C_FLAGS)
    set(CMAKE_C_FLAGS "${CMAKE_C_FLAGS} ${OpenMP_C_FLAGS}")
  endif()

  if(OpenMP_CXX_FLAGS)
    set(CMAKE_CXX_FLAGS "${CMAKE_CXX_FLAGS} ${OpenMP_CXX_FLAGS}")
  endif()

  if(WIN32)
    list(APPEND LIBS gomp)
  endif(WIN32)
endif(USE_OPENMP)

if(USE_DARKTABLE_PROFILING)
	add_definitions(-DUSE_DARKTABLE_PROFILING)
	set(SOURCES ${SOURCES} "common/profiling.c")
endif()

#
# Find all other required libraries for building
#
# GTK3 does pull glib, but this allows us to check for the version
find_package(Glib 2.40 REQUIRED)
add_definitions("-DGLIB_VERSION_MIN_REQUIRED=GLIB_VERSION_2_40")
add_definitions("-DGLIB_VERSION_MAX_ALLOWED=GLIB_VERSION_MIN_REQUIRED")
include_directories(SYSTEM ${Glib_INCLUDE_DIRS})
list(APPEND LIBS ${Glib_LIBRARIES})

# GTK3 pulls in ATK, GDK, GDK-PIXBUF, CAIRO, GLIB, PANGO
find_package(GTK3 3.14 REQUIRED)
add_definitions("-DGDK_VERSION_MIN_REQUIRED=GDK_VERSION_3_14")
#add_definitions("-DGDK_VERSION_MAX_ALLOWED=GDK_VERSION_MIN_REQUIRED")
include_directories(SYSTEM ${GTK3_INCLUDE_DIRS})
list(APPEND LIBS ${GTK3_LIBRARIES})

# Check for libxml2 / broken cmake module can't be included in the foreach() below
find_package(LibXml2 2.6 REQUIRED)
include_directories(SYSTEM ${LIBXML2_INCLUDE_DIR})
list(APPEND LIBS ${LIBXML2_LIBRARIES})
add_definitions(${LIBXML2_DEFINITIONS})

# used to launch a tiny http server, used by facebook exporter
find_package(LibSoup2)
if(LIBSOUP2_FOUND)
  include_directories(SYSTEM ${LIBSOUP2_INCLUDE_DIRS})
  list(APPEND LIBS ${LIBSOUP2_LIBRARIES})
  add_definitions(${LIBSOUP2_DEFINITIONS})
  add_definitions("-DHAVE_HTTP_SERVER")
  list(APPEND SOURCES "common/http_server.c")
endif(LIBSOUP2_FOUND)

if(USE_CAMERA_SUPPORT)
  find_package(Gphoto2)
  include_directories(SYSTEM ${Gphoto2_INCLUDE_DIRS})
  list(APPEND LIBS ${Gphoto2_LIBRARIES})
  add_definitions(${Gphoto2_DEFINITIONS})
endif(USE_CAMERA_SUPPORT)

if(USE_OPENEXR)
  find_package(OpenEXR)
  if(OPENEXR_FOUND)
    include_directories(SYSTEM ${OpenEXR_INCLUDE_DIRS})
    list(APPEND LIBS ${OpenEXR_LIBRARIES})
    add_definitions(${OpenEXR_DEFINITIONS})
    list(APPEND SOURCES "common/imageio_exr.cc")
  endif(OPENEXR_FOUND)
endif(USE_OPENEXR)

if(USE_WEBP)
   find_package(WebP 0.3.0)
  if(WEBP_FOUND)
    include_directories(SYSTEM ${WebP_INCLUDE_DIRS})
    list(APPEND LIBS ${WebP_LIBRARIES})
    add_definitions(${WebP_DEFINITIONS})
  endif(WEBP_FOUND)
  else(USE_WEBP)
endif(USE_WEBP)

foreach(lib ${OUR_LIBS} LensFun GIO GThread GModule PangoCairo Rsvg2 LibXml2 Sqlite3 CURL PNG JPEG TIFF LCMS2 JsonGlib)
  find_package(${lib} REQUIRED)
  include_directories(SYSTEM ${${lib}_INCLUDE_DIRS})
  list(APPEND LIBS ${${lib}_LIBRARIES})
  add_definitions(${${lib}_DEFINITIONS})
endforeach(lib)

# Require exiv2 >= 0.24 to make sure everything we need is available
find_package(Exiv2 0.24 REQUIRED)
include_directories(SYSTEM ${Exiv2_INCLUDE_DIRS})
list(APPEND LIBS ${Exiv2_LIBRARIES})
add_definitions(${Exiv2_DEFINITIONS})

if(USE_FLICKR)
  find_package(FLICKCURL)
  if(FLICKCURL_FOUND)
    include_directories(SYSTEM ${FLICKCURL_INCLUDE_DIRS})
    list(APPEND LIBS ${FLICKCURL_LIBRARIES})
    add_definitions(${FLICKCURL_DEFINITIONS})
  endif(FLICKCURL_FOUND)
endif(USE_FLICKR)

if(USE_OPENJPEG)
  find_package(OpenJPEG)
  if(OpenJPEG_FOUND)
    add_definitions("-DHAVE_OPENJPEG")
    list(APPEND SOURCES "common/imageio_j2k.c")

    include_directories(SYSTEM ${OpenJPEG_INCLUDE_DIRS})
    list(APPEND LIBS ${OpenJPEG_LIBRARIES})
  endif(OpenJPEG_FOUND)
endif(USE_OPENJPEG)

find_package(IsoCodes 3.66)
if(ISO_CODES_FOUND)
  add_definitions("-DHAVE_ISO_CODES")
else(ISO_CODES_FOUND)
  message(STATUS "no suitable iso-codes, there will be no language names in the preferences")
endif(ISO_CODES_FOUND)

#
# Detect compile of optional pwstorage backends
#
if(USE_LIBSECRET AND JsonGlib_FOUND)
  find_package(Libsecret)
  if(LIBSECRET_FOUND)
    if(LIBSECRET_VERSION VERSION_LESS "0.16")
      message(STATUS "Found libsecret version ${LIBSECRET_VERSION}. You need at least libsecret 0.16 or newer.")
      set(LIBSECRET_FOUND FALSE)
    else()
      if(LIBSECRET_VERSION VERSION_LESS "0.18")
        message(STATUS "Found libsecret version ${LIBSECRET_VERSION}. Enable unstable API. Please upgrade to version 0.18 or newer.")
        add_definitions("-DSECRET_API_SUBJECT_TO_CHANGE")
      endif()
      set(SOURCES ${SOURCES} "common/pwstorage/backend_libsecret.c")
      include_directories(SYSTEM ${LIBSECRET_INCLUDE_DIRS})
      list(APPEND LIBS ${LIBSECRET_LIBRARIES})
      add_definitions("-DHAVE_LIBSECRET")
    endif()
  endif(LIBSECRET_FOUND)
endif(USE_LIBSECRET AND JsonGlib_FOUND)

if(USE_KWALLET)
  add_definitions("-DHAVE_KWALLET")
endif(USE_KWALLET)

if(USE_MAC_INTEGRATION)
  find_package(MacIntegration)
  if(MACINTEGRATION_FOUND)
    include_directories(SYSTEM ${MacIntegration_INCLUDE_DIRS})
    list(APPEND LIBS ${MacIntegration_LIBRARIES})
    add_definitions("-DMAC_INTEGRATION")
  endif(MACINTEGRATION_FOUND)
endif(USE_MAC_INTEGRATION)

if(USE_UNITY)
  find_package(Unity)
  if(UNITY_FOUND)
    add_definitions(-DHAVE_UNITY)
    include_directories(SYSTEM ${UNITY_INCLUDE_DIRS})
    list(APPEND LIBS ${UNITY_LIBRARIES})
  endif(UNITY_FOUND)
endif(USE_UNITY)

if(USE_GRAPHICSMAGICK)
  find_package(GraphicsMagick)
  if(GraphicsMagick_FOUND)
    add_definitions(-DHAVE_GRAPHICSMAGICK)
    set(DT_SUPPORTED_EXTENSIONS ${DT_SUPPORTED_EXTENSIONS} gif jpc jp2 bmp dcm jng miff mng pbm pnm ppm pgm CACHE INTERNAL "")
    include_directories(SYSTEM ${GraphicsMagick_INCLUDE_DIRS})
    list(APPEND LIBS ${GraphicsMagick_LIBRARIES})
  endif(GraphicsMagick_FOUND)
endif(USE_GRAPHICSMAGICK)

#
# Add HAVE_xxx defines used by darktable
#

if(LENSFUN_FOUND)
  add_definitions("-DHAVE_LENSFUN")
endif(LENSFUN_FOUND)

if(OPENEXR_FOUND)
  add_definitions("-DHAVE_OPENEXR")
  set(DT_SUPPORTED_EXTENSIONS ${DT_SUPPORTED_EXTENSIONS} j2c j2k jp2 jpc CACHE INTERNAL "")
endif(OPENEXR_FOUND)

if(USE_OPENCL)
  add_definitions("-DHAVE_OPENCL")
endif(USE_OPENCL)


if(GPHOTO2_FOUND)
  set(SOURCES ${SOURCES} "common/camera_control.c" "control/jobs/camera_jobs.c" "gui/camera_import_dialog.c" )
  add_definitions("-DHAVE_GPHOTO2")

  # Gphoto 2.5 changed the prototype of a set of callback functions.
  # The interface change makes it necessary to detect the version here,
  # as it's not possible to do in code. Argh.
  # Diff: http://sourceforge.net/p/gphoto/code/12735/
  #
  # This workaround may be removed when darktable no longer needs
  # to support gphoto2 < 2.5.0.
  #
  if(${GPHOTO2_VERSION_STRING} VERSION_LESS "2.5")
  else()
    add_definitions("-DHAVE_GPHOTO_25_OR_NEWER")
  endif()

  # CPack ignores variables you define in your CMakeLists.txt file,
  # and only variables ${CPACK_*} are correctly used.
  # so this needs to be saved by adding another variable with a name beginning with CPACK
  set( CPACK_NSIS_GPHOTO2_VERSION ${GPHOTO2_VERSION_STRING} CACHE STRING "GPHOTO2 version string")
  set( CPACK_NSIS_GRAPHICSMAGICK_VERSION ${GraphicsMagick_PKGCONF_VERSION} CACHE STRING "GM version string")
endif(GPHOTO2_FOUND)

# Check for __builtin_cpu_supports here due to a bug in clang/llvm. LLVM uses
# libgcc to provide the symbols, so if clang wasn't compiled with libgcc, the
# compiler will say it's available; however the linker cannot find the symbols.
# So do a quick test compile to see if it's actually available.
# See https://llvm.org/bugs/show_bug.cgi?id=25510
check_c_source_compiles("#include <stdio.h>
int main() {
  __builtin_cpu_init();
  printf(\"%d\", __builtin_cpu_supports(\"sse3\"));
}" HAVE_BUILTIN_CPU_SUPPORTS)
if(HAVE_BUILTIN_CPU_SUPPORTS)
  add_definitions("-DHAVE_BUILTIN_CPU_SUPPORTS")
endif(HAVE_BUILTIN_CPU_SUPPORTS)
MESSAGE(STATUS "Does the compiler support __builtin_cpu_supports(): ${HAVE_BUILTIN_CPU_SUPPORTS}")

check_c_source_compiles("
static __thread int tls;
int main(void)
{
  return 0;
}" HAVE_TLS)
if(NOT HAVE_TLS)
  MESSAGE(FATAL_ERROR "The compiler does not support Thread-local storage.")
endif()


if(WIN32)
  set(CMAKE_EXE_LINKER_FLAGS "${CMAKE_EXE_LINKER_FLAGS} -Wl,--enable-runtime-pseudo-reloc -municode")
  set(CMAKE_MODULE_LINKER_FLAGS "${CMAKE_MODULE_LINKER_FLAGS} -Wl,--enable-runtime-pseudo-reloc")
  set(CMAKE_SHARED_LINKER_FLAGS "${CMAKE_SHARED_LINKER_FLAGS} -Wl,--enable-runtime-pseudo-reloc")

  SET(CMAKE_SHARED_LIBRARY_LINK_C_FLAGS "-Wl,--no-undefined -static-libgcc -Wl,-O1 -Wl,--as-needed -Wl,--sort-common")
  SET(CMAKE_SHARED_LIBRARY_LINK_CXX_FLAGS "-Wl,--no-undefined -static-libgcc -Wl,-O1 -Wl,--as-needed -Wl,--sort-common")

  list(APPEND LIBS psapi) # Needed for GetProcessMemoryInfo()
  list(APPEND LIBS exchndl) # Needed for exception handling and backtrace()
endif(WIN32)

if(NOT CUSTOM_CFLAGS)
  if(BUILD_SSE2_CODEPATHS)
    #we MUST always specify our required instruction set, native might not detect it
    set(DT_REQ_INSTRUCTIONS "-msse2")
  endif()

  include(march-mtune)

  #if(NOT BUILD_SSE2_CODEPATHS)
  #  set(MARCH "${MARCH} -mno-sse2 -D__DISABLE_SSE2__ -U__SSE2__ -D__DISABLE_SSE__ -U__SSE__")
  #endif()

  #-g MUST be set for ALL builds, or there will be no support for them when bugs happen
  set(CMAKE_C_FLAGS "${CMAKE_C_FLAGS} ${MARCH} ${DT_REQ_INSTRUCTIONS} -g")
  set(CMAKE_C_FLAGS_RELWITHDEBINFO "${CMAKE_C_FLAGS_RELWITHDEBINFO} -O2")
  set(CMAKE_C_FLAGS_RELEASE "${CMAKE_C_FLAGS_RELEASE} -O3 -ffast-math -fno-finite-math-only")
  if(CMAKE_COMPILER_IS_GNUCC)
    if(BUILD_SSE2_CODEPATHS)
      set(CMAKE_C_FLAGS "${CMAKE_C_FLAGS} -mfpmath=sse")
    endif()

    set(CMAKE_C_FLAGS_DEBUG "${CMAKE_C_FLAGS_DEBUG} -O0 -g3 -ggdb3")
    set(CMAKE_C_FLAGS_RELEASE "${CMAKE_C_FLAGS_RELEASE} -fexpensive-optimizations")
  else()
    set(CMAKE_C_FLAGS_DEBUG "${CMAKE_C_FLAGS_DEBUG} -O0")
  endif()

  set(CMAKE_CXX_FLAGS "${CMAKE_CXX_FLAGS} ${MARCH} ${DT_REQ_INSTRUCTIONS} -g")
  set(CMAKE_CXX_FLAGS_RELWITHDEBINFO "${CMAKE_CXX_FLAGS_RELWITHDEBINFO} -O2")
  set(CMAKE_CXX_FLAGS_RELEASE "${CMAKE_CXX_FLAGS_RELEASE} -O3 -ffast-math -fno-finite-math-only")
  if(CMAKE_COMPILER_IS_GNUCXX)
    if(BUILD_SSE2_CODEPATHS)
      set(CMAKE_CXX_FLAGS "${CMAKE_CXX_FLAGS} -mfpmath=sse")
    endif()

    set(CMAKE_CXX_FLAGS_DEBUG "${CMAKE_CXX_FLAGS_DEBUG} -O0 -g3 -ggdb3")
    set(CMAKE_CXX_FLAGS_RELEASE "${CMAKE_CXX_FLAGS_RELEASE} -fexpensive-optimizations")
  else()
    set(CMAKE_CXX_FLAGS_DEBUG "${CMAKE_CXX_FLAGS_DEBUG} -O0")
  endif()
endif(NOT CUSTOM_CFLAGS)

set(CMAKE_C_FLAGS_DEBUG "${CMAKE_C_FLAGS_DEBUG} -D_DEBUG")
set(CMAKE_CXX_FLAGS_DEBUG "${CMAKE_CXX_FLAGS_DEBUG} -D_DEBUG")

#
# Generate config.h
#
string(REPLACE ";" "\", \"" DT_SUPPORTED_EXTENSIONS_STRING "${DT_SUPPORTED_EXTENSIONS}")
configure_file("${CMAKE_CURRENT_SOURCE_DIR}/config.cmake.h" "${CMAKE_CURRENT_BINARY_DIR}/config.h" @ONLY)

include_directories("${CMAKE_CURRENT_BINARY_DIR}" "${CMAKE_CURRENT_SOURCE_DIR}")

#
# Build external deps
#
if(USE_LUA)
  find_package(Lua53 5.3)
  if(LUA53_FOUND)
    message(STATUS "Lua support: Enabled")
    include_directories(SYSTEM ${LUA53_INCLUDE_DIRS})
    list(APPEND LIBS ${LUA53_LDFLAGS})
  else()
    if(DONT_USE_INTERNAL_LUA)
      message(STATUS "Lua support: System library for lua 5.3 not found (to use darktable's version use -DDONT_USE_INTERNAL_LUA=Off)")
      set(USE_LUA OFF)
    else(DONT_USE_INTERNAL_LUA)
      message(STATUS "Lua support: System library not found (using darktable's version)")
      include_directories(${CMAKE_CURRENT_SOURCE_DIR}/external/lua/src)
      add_subdirectory(external/lua)
      list(APPEND LIBS lua)
    endif(DONT_USE_INTERNAL_LUA)
  endif(LUA53_FOUND)

  if(USE_LUA)
    add_definitions("-DUSE_LUA")
    FILE(GLOB SOURCE_FILES_LUA
      "lua/cairo.c"
      "lua/call.c"
      "lua/configuration.c"
      "lua/database.c"
      "lua/events.c"
      "lua/film.c"
      "lua/format.c"
      "lua/gettext.c"
      "lua/glist.c"
      "lua/gui.c"
      "lua/guides.c"
      "lua/image.c"
      "lua/init.c"
      "lua/lib.c"
      "lua/lua.c"
      "lua/lualib.c"
      "lua/luastorage.c"
      "lua/modules.c"
      "lua/preferences.c"
      "lua/print.c"
      "lua/storage.c"
      "lua/styles.c"
      "lua/tags.c"
      "lua/types.c"
      "lua/view.c"
      "lua/widget/widget.c"
      "lua/widget/box.c"
      "lua/widget/button.c"
      "lua/widget/check_button.c"
      "lua/widget/combobox.c"
      "lua/widget/container.c"
      "lua/widget/entry.c"
      "lua/widget/file_chooser.c"
      "lua/widget/label.c"
      "lua/widget/section_label.c"
      "lua/widget/separator.c"
      "lua/widget/slider.c"
      "lua/widget/stack.c"
      "lua/widget/text_view.c"
      )
    set(SOURCES ${SOURCES} ${SOURCE_FILES_LUA})
  endif(USE_LUA)
else(USE_LUA)
  message(STATUS "Lua support: Disabled")
endif(USE_LUA)

if(USE_LUA)
  if(NOT LUA53_FOUND)
    list(APPEND LIB_DEPS lua) # 2nd half of the uglyness :/
  endif(NOT LUA53_FOUND)
  # liblautoc for lua automated interface generation
  add_library(lautoc_static STATIC IMPORTED)
  set_target_properties(lautoc_static PROPERTIES IMPORTED_LOCATION ${CMAKE_CURRENT_BINARY_DIR}/external/LuaAutoC/liblautoc.a POSITION_INDEPENDENT_CODE True)
  include_directories(${CMAKE_CURRENT_SOURCE_DIR}/external/LuaAutoC/)
  add_subdirectory(external/LuaAutoC)
  list(APPEND LIB_DEPS lautoc)
  list(APPEND STATIC_LIBS lautoc_static)
endif(USE_LUA)

find_package(Pugixml 1.2 REQUIRED)
include_directories(SYSTEM ${Pugixml_INCLUDE_DIRS})
list(APPEND LIBS ${Pugixml_LIBRARIES})

if(NOT SOURCE_PACKAGE AND NOT APPLE)
  # apple build fails on deprecated warnings..
  add_definitions(-Werror)
endif()

# osm gps map library
if(USE_MAP)
  find_package(OSMGpsMap)
  if(OSMGPSMAP_FOUND)
    message(STATUS "Map mode: enabled")
    add_definitions("-DHAVE_MAP")
    if(NOT OSMGPSMAP_VERSION VERSION_LESS 1.1.0)
      add_definitions("-DHAVE_OSMGPSMAP_110_OR_NEWER")
    endif()
    if(OSMGPSMAP_VERSION VERSION_GREATER 1.1.0)
      add_definitions("-DHAVE_OSMGPSMAP_NEWER_THAN_110")
    endif()
    include_directories(SYSTEM ${OSMGPSMAP_INCLUDE_DIRS})
    list(APPEND LIBS ${OSMGPSMAP_LIBRARIES})
    add_definitions(${OSMGPSMAP_DEFINITIONS})
  else(OSMGPSMAP_FOUND)
    set(USE_MAP OFF)
    message(STATUS "Map mode: disabled, please install libosmgpsmap")
  endif(OSMGPSMAP_FOUND)

else(USE_MAP)
  message(STATUS "Map mode: disabled")
endif(USE_MAP)

# libcolord-gtk:
if(USE_COLORD)
  find_package(Colord)
  if(COLORD_FOUND)
    find_package(ColordGTK)
    if(COLORDGTK_FOUND)
      # We might make use of colord directly so link against it explicitly. just in case. move up if it is used without colord-gtk, too.
      include_directories(SYSTEM ${COLORD_INCLUDE_DIRS})
      list(APPEND LIBS ${COLORD_LIBRARIES})
      add_definitions(${COLORD_DEFINITIONS})

      # ... and also against libcolord-gtk to get the display profile
      include_directories(SYSTEM ${COLORDGTK_INCLUDE_DIRS})
      list(APPEND LIBS ${COLORDGTK_LIBRARIES})
      add_definitions(${COLORDGTK_DEFINITIONS})
      add_definitions("-DUSE_COLORDGTK")
    else(COLORDGTK_FOUND)
      message(STATUS "No libcolord-gtk found, this build will lack the ability to get the screen profile from colord")
      set(USE_COLORD OFF)
    endif(COLORDGTK_FOUND)
  else(COLORD_FOUND)
    message(STATUS "No libcolord found, this build will lack the ability to get the screen profile from colord")
    set(USE_COLORD OFF)
  endif(COLORD_FOUND)
endif(USE_COLORD)

if(BUILD_PRINT)
  find_package(Cups)
  if(CUPS_FOUND)
    include_directories(SYSTEM ${CUPS_INCLUDE_DIR})
    FILE(GLOB SOURCE_FILES_PRINT
      "common/cups_print.h"
      "common/cups_print.c"
      "common/printprof.c"
      )
    set(SOURCES ${SOURCES} ${SOURCE_FILES_PRINT})
    list(APPEND LIBS ${CUPS_LIBRARIES})
    add_definitions("-DHAVE_PRINT")
    message(STATUS "Print mode: enabled")
  else(CUPS_FOUND)
    set(BUILD_PRINT OFF)
    message(STATUS "Print mode: disabled, please install CUPS dev package")
  endif(CUPS_FOUND)
else(BUILD_PRINT)
  message(STATUS "Print mode: disabled")
endif(BUILD_PRINT)

#
# set development flags for our code
#
if(DT_CMAKE_INCLUDE_WHAT_YOU_USE)
  set(CMAKE_C_INCLUDE_WHAT_YOU_USE ${DT_CMAKE_INCLUDE_WHAT_YOU_USE})
  set(CMAKE_CXX_INCLUDE_WHAT_YOU_USE ${DT_CMAKE_INCLUDE_WHAT_YOU_USE})
endif()

#
# Setup generation of preference dialog files..
#
if(NOT ${Xsltproc_BIN} STREQUAL "Xsltproc_BIN-NOTFOUND")
  add_custom_command(
    DEPENDS ${CMAKE_CURRENT_SOURCE_DIR}/../tools/generate_prefs.xsl ${CMAKE_CURRENT_BINARY_DIR}/../data/darktableconfig.dtd ${CMAKE_CURRENT_BINARY_DIR}/../data/darktableconfig.xml
    OUTPUT ${CMAKE_CURRENT_BINARY_DIR}/preferences_gen.h
    COMMAND ${Xsltproc_BIN} --nonet --stringparam HAVE_OPENCL ${HAVE_OPENCL} ${CMAKE_CURRENT_SOURCE_DIR}/../tools/generate_prefs.xsl ${CMAKE_CURRENT_BINARY_DIR}/../data/darktableconfig.xml > ${CMAKE_CURRENT_BINARY_DIR}/preferences_gen.h
    COMMENT "Generating preferences"
  )
else(NOT ${Xsltproc_BIN} STREQUAL "Xsltproc_BIN-NOTFOUND")
  if(NOT ${Saxon_BIN} STREQUAL "Saxon_BIN-NOTFOUND")
    add_custom_command(
      DEPENDS ${CMAKE_CURRENT_SOURCE_DIR}/../tools/generate_prefs.xsl ${CMAKE_CURRENT_BINARY_DIR}/../data/darktableconfig.dtd ${CMAKE_CURRENT_BINARY_DIR}/../data/darktableconfig.xml
      OUTPUT ${CMAKE_CURRENT_BINARY_DIR}/preferences_gen.h
      COMMAND ${Saxon_BIN} ${CMAKE_CURRENT_BINARY_DIR}/../data/darktableconfig.xml ${CMAKE_CURRENT_SOURCE_DIR}/../tools/generate_prefs.xsl HAVE_OPENCL=${HAVE_OPENCL} > ${CMAKE_CURRENT_BINARY_DIR}/preferences_gen.h
      COMMENT "Generating preferences"
    )
  else(NOT ${Saxon_BIN} STREQUAL "Saxon_BIN-NOTFOUND")
    message(FATAL_ERROR "Don't know how to generate preferences")
  endif(NOT ${Saxon_BIN} STREQUAL "Saxon_BIN-NOTFOUND")
endif(NOT ${Xsltproc_BIN} STREQUAL "Xsltproc_BIN-NOTFOUND")

add_custom_target(
  generate_preferences ALL
  DEPENDS ${CMAKE_CURRENT_SOURCE_DIR}/../tools/generate_prefs.xsl ${CMAKE_CURRENT_BINARY_DIR}/../data/darktableconfig.dtd ${CMAKE_CURRENT_BINARY_DIR}/../data/darktableconfig.xml ${CMAKE_CURRENT_BINARY_DIR}/preferences_gen.h
  WORKING_DIRECTORY ${CMAKE_SOURCE_DIR}
)
if(USE_XMLLINT)
  add_dependencies(generate_preferences validate_darktableconfig_xml)
endif(USE_XMLLINT)

#
# Generate mapping of key strings to internal metadata id
#
add_custom_command(
  DEPENDS ${CMAKE_CURRENT_SOURCE_DIR}/../tools/create_metadata.sh ${CMAKE_CURRENT_SOURCE_DIR}/../tools/metadata.txt
  OUTPUT ${CMAKE_CURRENT_BINARY_DIR}/metadata_gen.h ${CMAKE_CURRENT_BINARY_DIR}/metadata_gen.c
  COMMAND ${CMAKE_CURRENT_SOURCE_DIR}/../tools/create_metadata.sh ${CMAKE_CURRENT_SOURCE_DIR}/../tools/metadata.txt ${CMAKE_CURRENT_BINARY_DIR}
  COMMENT "Generating metadata .c/.h"
)
add_custom_target(
  generate_metadata ALL
  DEPENDS ${CMAKE_CURRENT_SOURCE_DIR}/../tools/create_metadata.sh ${CMAKE_CURRENT_SOURCE_DIR}/../tools/metadata.txt ${CMAKE_CURRENT_BINARY_DIR}/metadata_gen.h ${CMAKE_CURRENT_BINARY_DIR}/metadata_gen.c
  WORKING_DIRECTORY ${CMAKE_SOURCE_DIR}
)

#
# build libdarktable
#
add_library(lib_darktable SHARED ${CMAKE_CURRENT_BINARY_DIR}/preferences_gen.h ${CMAKE_CURRENT_BINARY_DIR}/metadata_gen.h ${CMAKE_CURRENT_BINARY_DIR}/metadata_gen.c ${CMAKE_BINARY_DIR}/src/version_gen.c ${SOURCES})

# cmake implicitly sets GENERATED on the source file in the directory of the custom command
# since this isn't the same directory we do have to manually set it
set_source_files_properties(${CMAKE_BINARY_DIR}/src/version_gen.c PROPERTIES GENERATED TRUE)

add_dependencies(lib_darktable generate_version)
add_dependencies(lib_darktable generate_preferences)
add_dependencies(lib_darktable generate_metadata)

if(APPLE)
  set_target_properties(lib_darktable PROPERTIES MACOSX_RPATH TRUE)
endif(APPLE)
set_target_properties(lib_darktable PROPERTIES OUTPUT_NAME darktable)
set_target_properties(lib_darktable PROPERTIES LINKER_LANGUAGE C)

#
# Link external libs
#

if(LIB_DEPS)
  add_dependencies(lib_darktable ${LIB_DEPS})
endif()

target_link_libraries(lib_darktable PUBLIC ${STATIC_LIBS})
target_link_libraries(lib_darktable PRIVATE rawspeed)
target_link_libraries(lib_darktable PUBLIC ${LIBS})

unset(LIBS)
unset(STATIC_LIBS)
unset(LIB_DEPS)

#
# Install lib_darktable
#
if(WIN32)
  # Windows needs its DLLs in the same directory as the executable to find them.
  install(TARGETS lib_darktable DESTINATION bin COMPONENT DTApplication)
else(WIN32)
  install(TARGETS lib_darktable DESTINATION ${CMAKE_INSTALL_LIBDIR}/darktable)
endif(WIN32)

# Compile views modules
add_subdirectory(views)

# Compile lighttable modules
add_subdirectory(libs)

# Compile darkroom modules
add_subdirectory(iop)

# Compile export modules
add_subdirectory(imageio)

if(HAVE_OPENCL)
  # have a small test program, to be run as root on some systems to enable the driver to run cl stuff
  add_subdirectory(cltest)
endif(HAVE_OPENCL)

# have a command line interface
add_subdirectory(cli)

# have a command line utility to generate all the thumbnails
add_subdirectory(generate-cache)

# have a small test program that verifies your color management setup
if(BUILD_CMSTEST)
  add_subdirectory(cmstest)
endif(BUILD_CMSTEST)

# have a gui tool to create CLUTs from colour chart targets
add_subdirectory(chart)

# have some test programs for unit testing, ...
if(BUILD_TESTS)
  add_subdirectory(tests)
endif(BUILD_TESTS)

#
# build darktable executable
#
add_executable(darktable ${SUBSYSTEM_MACOSX} ${SUBSYSTEM_WIN32} main.c ${RESOURCE_OBJECT})
set_target_properties(darktable PROPERTIES LINKER_LANGUAGE C)
if(APPLE)
  set_target_properties(lib_darktable PROPERTIES LINK_FLAGS "-framework Carbon -framework AppKit")
endif(APPLE)
target_link_libraries(darktable lib_darktable)

if (WIN32)
  set_target_properties(darktable PROPERTIES LINK_FLAGS "-mconsole -mwindows -Wl,-subsystem,console")
  _detach_debuginfo (darktable bin)
  _detach_debuginfo (lib_darktable bin)
endif(WIN32)

install(TARGETS darktable DESTINATION ${CMAKE_INSTALL_BINDIR} COMPONENT DTApplication)

InstallDependencyFiles()

# Tell CPack about the components and group the data components together (CPACK_COMPONENT_${COMPONENT_NAME_ALL_CAPS}_GROUP).
set(CPACK_COMPONENTS_ALL DTApplication DTDebugSymbols DTDocuments)<|MERGE_RESOLUTION|>--- conflicted
+++ resolved
@@ -69,11 +69,8 @@
   "common/resource_limits.c"
   "common/histogram.c"
   "common/undo.c"
-<<<<<<< HEAD
   "common/usermanual_url.c"
-=======
   "common/iop_group.c"
->>>>>>> 3592bd7a
   "control/control.c"
   "control/crawler.c"
   "control/jobs.c"
