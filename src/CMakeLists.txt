--- conflicted
+++ resolved
@@ -69,11 +69,8 @@
   "common/resource_limits.c"
   "common/histogram.c"
   "common/undo.c"
-<<<<<<< HEAD
   "common/usermanual_url.c"
-=======
   "common/iop_group.c"
->>>>>>> 28a8b48c
   "control/control.c"
   "control/crawler.c"
   "control/jobs.c"
