--- conflicted
+++ resolved
@@ -599,15 +599,9 @@
         if(delta_x) *delta_x = event->delta_x / 50;
         if(delta_y) *delta_y = event->delta_y / 50;
 #else
-<<<<<<< HEAD
         if(delta_x) *delta_x = event->delta_x;
         if(delta_y) *delta_y = event->delta_y;
  #endif
-=======
-         if(delta_x) *delta_x = event->delta_x;
-         if(delta_y) *delta_y = event->delta_y;
-#endif
->>>>>>> 67f4a3de
         handled = TRUE;
       }
     default:
