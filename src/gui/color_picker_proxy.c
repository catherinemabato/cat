--- conflicted
+++ resolved
@@ -255,11 +255,7 @@
 
   if(w == NULL || GTK_IS_BOX(w))
   {
-<<<<<<< HEAD
-    GtkWidget *button = dtgtk_togglebutton_new(dtgtk_cairo_paint_colorpicker, CPF_STYLE_FLAT, NULL);
-=======
-    GtkWidget *button = dtgtk_togglebutton_new(dtgtk_cairo_paint_colorpicker, CPF_STYLE_FLAT | CPF_BG_TRANSPARENT | CPF_DO_NOT_USE_BORDER, NULL);
->>>>>>> 3b702d6d
+    GtkWidget *button = dtgtk_togglebutton_new(dtgtk_cairo_paint_colorpicker, CPF_STYLE_FLAT | CPF_BG_TRANSPARENT, NULL);
     _iop_init_picker(color_picker, module, kind, button);
     g_signal_connect_data(G_OBJECT(button), "button-press-event", 
                           G_CALLBACK(_iop_color_picker_callback_button_press), color_picker, (GClosureNotify)g_free, 0);
