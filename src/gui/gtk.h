/*
    This file is part of darktable,
    copyright (c) 2009--2011 johannes hanika.

    darktable is free software: you can redistribute it and/or modify
    it under the terms of the GNU General Public License as published by
    the Free Software Foundation, either version 3 of the License, or
    (at your option) any later version.

    darktable is distributed in the hope that it will be useful,
    but WITHOUT ANY WARRANTY; without even the implied warranty of
    MERCHANTABILITY or FITNESS FOR A PARTICULAR PURPOSE.  See the
    GNU General Public License for more details.

    You should have received a copy of the GNU General Public License
    along with darktable.  If not, see <http://www.gnu.org/licenses/>.
*/
#ifndef DT_GUI_GTK_H
#define DT_GUI_GTK_H

#include <gtk/gtk.h>
#include <stdint.h>

#define DT_GUI_IOP_MODULE_CONTROL_SPACING 2

#define DT_GUI_VIEW_SWITCH_TO_TETHERING	1
#define DT_GUI_VIEW_SWITCH_TO_LIBRARY   2
#define DT_GUI_VIEW_SWITCH_TO_DARKROOM  3

typedef struct dt_gui_widgets_t
{
<<<<<<< HEAD
  GtkWidget *main_window;
=======
  // Colorpicker widgets
#if 0 // TODO: create a module out of this
  GtkWidget *bottom_darkroom_box;
  GtkWidget *colorpicker_button;
  GtkWidget *colorpicker_stat_combobox;
  GtkWidget *colorpicker_model_combobox;
  GtkWidget *colorpicker_output_label;
#endif
>>>>>>> 7f616e85

  // Borders
  GtkWidget *left_border;
  GtkWidget *right_border;
  GtkWidget *bottom_border;
  GtkWidget *top_border;

  /* left panel */
  GtkTable *panel_left;                 // panel table 3 rows, top,center,bottom and fille on center
  GtkTable *panel_right;               

}
dt_gui_widgets_t;

typedef struct dt_gui_gtk_t
{

  struct dt_ui_t *ui;

  dt_gui_widgets_t widgets;

  GdkPixmap *pixmap;
  GtkMenu *presets_popup_menu;
  
  int32_t reset;
  float bgcolor[3];

  int32_t center_tooltip; // 0 = no tooltip, 1 = new tooltip, 2 = old tooltip

}
dt_gui_gtk_t;

int dt_gui_gtk_init(dt_gui_gtk_t *gui, int argc, char *argv[]);
void dt_gui_gtk_run(dt_gui_gtk_t *gui);
void dt_gui_gtk_cleanup(dt_gui_gtk_t *gui);

/** block any keyaccelerators when widget have focus, block is released when widget lose focus. */
void dt_gui_key_accel_block_on_focus (GtkWidget *w);

// A wrapper around GTK's accel group connection function
void dt_accel_group_connect_by_path(GtkAccelGroup *accel_group,
                                    const gchar *accel_path,
                                    GClosure *closure);
void dt_accel_group_disconnect(GtkAccelGroup *accel_group,
                               GClosure *closure);



/*
 * new ui api 
 */


typedef enum dt_ui_container_t
{
  /* the top container of left panel, the top container
     disables the module expander and does not scroll with other modules 
  */
  DT_UI_CONTAINER_PANEL_LEFT_TOP,

  /* the center container of left panel, the center container
     contains the scrollable area that all plugins are placed within and last
     widget is the end marker. 
     This container will always expand|fill empty veritcal space
  */
  DT_UI_CONTAINER_PANEL_LEFT_CENTER,

  /* the bottom container of left panel, this container works just like
     the top container but will be attached to bottom in the panel, such as
     plugins like background jobs module in lighttable and the plugin selection 
     module in darkroom,
  */
  DT_UI_CONTAINER_PANEL_LEFT_BOTTOM,

  DT_UI_CONTAINER_PANEL_RIGHT_TOP,
  DT_UI_CONTAINER_PANEL_RIGHT_CENTER,
  DT_UI_CONTAINER_PANEL_RIGHT_BOTTOM,


  /* the top header bar, left slot where darktable name is placed */
  DT_UI_CONTAINER_PANEL_TOP_LEFT,
  /* center which is expanded as wide it can */
  DT_UI_CONTAINER_PANEL_TOP_CENTER,
  /* right side were the different views are accessed */
  DT_UI_CONTAINER_PANEL_TOP_RIGHT,

  DT_UI_CONTAINER_PANEL_CENTER_TOP_LEFT,
  DT_UI_CONTAINER_PANEL_CENTER_TOP_CENTER,
  DT_UI_CONTAINER_PANEL_CENTER_TOP_RIGHT,

  DT_UI_CONTAINER_PANEL_CENTER_BOTTOM_LEFT,
  DT_UI_CONTAINER_PANEL_CENTER_BOTTOM_CENTER,
  DT_UI_CONTAINER_PANEL_CENTER_BOTTOM_RIGHT,

  /* Count of containers */
  DT_UI_CONTAINER_SIZE
} dt_ui_container_t;

typedef enum dt_ui_panel_t
{
  /* the header panel */
  DT_UI_PANEL_TOP,
  /* center top toolbar panel */
  DT_UI_PANEL_CENTER_TOP,
  /* center bottom toolbar panel */
  DT_UI_PANEL_CENTER_BOTTOM,
  /* left panel */
  DT_UI_PANEL_LEFT,
  /* right panel */
  DT_UI_PANEL_RIGHT,

  DT_UI_PANEL_SIZE
} dt_ui_panel_t;

typedef enum dt_ui_border_t
{
  DT_UI_BORDER_TOP,
  DT_UI_BORDER_BOTTOM,
  DT_UI_BORDER_LEFT,
  DT_UI_BORDER_RIGHT,

  DT_UI_BORDER_SIZE
} dt_ui_border_t;

/** \brief initialize the ui context */
struct dt_ui_t *dt_ui_initialize(int argc, char **argv);
/** \brief destroys the context and frees resources */
void dt_ui_destroy(struct dt_ui_t *ui);
/** \brief add's a widget to a defined container */
void dt_ui_container_add_widget(struct dt_ui_t *ui, const dt_ui_container_t c, GtkWidget *w);
/** \brief gives a widget focus in the container */
void dt_ui_container_focus_widget(struct dt_ui_t *ui, const dt_ui_container_t c, GtkWidget *w);
/** \brief removes all child widgets from container */
void dt_ui_container_clear(struct dt_ui_t *ui, const dt_ui_container_t c);
/** \brief shows/hide a panel */
void dt_ui_panel_show(struct dt_ui_t *ui,const dt_ui_panel_t, gboolean show);
/** \brief get visible state of panel */
gboolean dt_ui_panel_visible(struct dt_ui_t *ui,const dt_ui_panel_t);
/** \brief get the center drawable widget */
GtkWidget *dt_ui_center(struct dt_ui_t *ui);
/** \brief get the main window widget */
GtkWidget *dt_ui_main_window(struct dt_ui_t *ui);

#endif<|MERGE_RESOLUTION|>--- conflicted
+++ resolved
@@ -29,18 +29,6 @@
 
 typedef struct dt_gui_widgets_t
 {
-<<<<<<< HEAD
-  GtkWidget *main_window;
-=======
-  // Colorpicker widgets
-#if 0 // TODO: create a module out of this
-  GtkWidget *bottom_darkroom_box;
-  GtkWidget *colorpicker_button;
-  GtkWidget *colorpicker_stat_combobox;
-  GtkWidget *colorpicker_model_combobox;
-  GtkWidget *colorpicker_output_label;
-#endif
->>>>>>> 7f616e85
 
   // Borders
   GtkWidget *left_border;
