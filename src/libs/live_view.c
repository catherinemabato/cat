/*
    This file is part of darktable,
    copyright (c) 2009--2011 johannes hanika.
    copyright (c) 2012 henrik andersson.
    copyright (c) 2012 tobias ellinghaus.

    darktable is free software: you can redistribute it and/or modify
    it under the terms of the GNU General Public License as published by
    the Free Software Foundation, either version 3 of the License, or
    (at your option) any later version.

    darktable is distributed in the hope that it will be useful,
    but WITHOUT ANY WARRANTY; without even the implied warranty of
    MERCHANTABILITY or FITNESS FOR A PARTICULAR PURPOSE.  See the
    GNU General Public License for more details.

    You should have received a copy of the GNU General Public License
    along with darktable.  If not, see <http://www.gnu.org/licenses/>.
*/
#include "views/capture.h"
#include "bauhaus/bauhaus.h"
#include "common/darktable.h"
#include "common/camera_control.h"
#include "common/image_cache.h"
#include "common/mipmap_cache.h"
#include "control/jobs.h"
#include "control/control.h"
#include "control/conf.h"
#include "libs/lib.h"
#include "gui/accelerators.h"
#include "gui/gtk.h"
#include "gui/draw.h"
#include "gui/guides.h"
#include "dtgtk/label.h"
#include <gdk/gdkkeysyms.h>
#include "dtgtk/button.h"

#define GUIDE_NONE     0
#define GUIDE_GRID     1
#define GUIDE_THIRD    2
#define GUIDE_DIAGONAL 3
#define GUIDE_TRIANGL  4
#define GUIDE_GOLDEN   5

#define OVERLAY_NONE     0
#define OVERLAY_SELECTED 1
#define OVERLAY_ID       2

#define HANDLE_SIZE 0.02

static const cairo_operator_t _overlay_modes[] =
{
  CAIRO_OPERATOR_OVER,
  CAIRO_OPERATOR_XOR,
  CAIRO_OPERATOR_ADD,
  CAIRO_OPERATOR_SATURATE
#if (CAIRO_VERSION >= CAIRO_VERSION_ENCODE(1, 10, 0))
  ,
  CAIRO_OPERATOR_MULTIPLY,
  CAIRO_OPERATOR_SCREEN,
  CAIRO_OPERATOR_OVERLAY,
  CAIRO_OPERATOR_DARKEN,
  CAIRO_OPERATOR_LIGHTEN,
  CAIRO_OPERATOR_COLOR_DODGE,
  CAIRO_OPERATOR_COLOR_BURN,
  CAIRO_OPERATOR_HARD_LIGHT,
  CAIRO_OPERATOR_SOFT_LIGHT,
  CAIRO_OPERATOR_DIFFERENCE,
  CAIRO_OPERATOR_EXCLUSION,
  CAIRO_OPERATOR_HSL_HUE,
  CAIRO_OPERATOR_HSL_SATURATION,
  CAIRO_OPERATOR_HSL_COLOR,
  CAIRO_OPERATOR_HSL_LUMINOSITY
#endif
};

DT_MODULE(1)

typedef struct dt_lib_live_view_t
{
  int imgid;
  int splitline_rotation;
  double overlay_x0, overlay_x1, overlay_y0, overlay_y1;
  double splitline_x, splitline_y; // 0..1
  gboolean splitline_dragging;

  GtkWidget *live_view, *live_view_zoom, *rotate_ccw, *rotate_cw, *flip;
  GtkWidget *focus_out_small, *focus_out_big, *focus_in_small, *focus_in_big;
  GtkWidget *guide_selector, *flip_guides, *golden_extras;
  GtkWidget *overlay, *overlay_id_box, *overlay_id, *overlay_mode, *overlay_splitline;
}
dt_lib_live_view_t;

static void
guides_presets_changed (GtkWidget *combo, dt_lib_live_view_t *lib)
{
  int which = dt_bauhaus_combobox_get(combo);
  if (which == GUIDE_TRIANGL || which == GUIDE_GOLDEN )
    gtk_widget_set_visible(GTK_WIDGET(lib->flip_guides), TRUE);
  else
    gtk_widget_set_visible(GTK_WIDGET(lib->flip_guides), FALSE);

  if (which == GUIDE_GOLDEN)
    gtk_widget_set_visible(GTK_WIDGET(lib->golden_extras), TRUE);
  else
    gtk_widget_set_visible(GTK_WIDGET(lib->golden_extras), FALSE);
}

static void
overlay_changed (GtkWidget *combo, dt_lib_live_view_t *lib)
{
  int which = dt_bauhaus_combobox_get(combo);
  if (which == OVERLAY_NONE)
  {
    gtk_widget_set_visible(GTK_WIDGET(lib->overlay_mode), FALSE);
    gtk_widget_set_visible(GTK_WIDGET(lib->overlay_splitline), FALSE);
  }
  else
  {
    gtk_widget_set_visible(GTK_WIDGET(lib->overlay_mode), TRUE);
    gtk_widget_set_visible(GTK_WIDGET(lib->overlay_splitline), TRUE);
  }

  if (which == OVERLAY_ID)
    gtk_widget_set_visible(GTK_WIDGET(lib->overlay_id_box), TRUE);
  else
    gtk_widget_set_visible(GTK_WIDGET(lib->overlay_id_box), FALSE);
}


const char*
name ()
{
  return _("live view");
}

uint32_t views()
{
  return DT_VIEW_TETHERING;
}

uint32_t container()
{
  return DT_UI_CONTAINER_PANEL_RIGHT_CENTER;
}


void
gui_reset (dt_lib_module_t *self)
{
}

int
position ()
{
  return 998;
}

void init_key_accels(dt_lib_module_t *self)
{
<<<<<<< HEAD
  dt_accel_register_lib(self, NC_("accel", "toggle live view"), GDK_KEY_v, 0);
  dt_accel_register_lib(self, NC_("accel", "rotate 90 degrees ccw"), 0, 0);
  dt_accel_register_lib(self, NC_("accel", "rotate 90 degrees cw"), 0, 0);
=======
  dt_accel_register_lib(self, NC_("accel", "toggle live view"), GDK_v, 0);
  dt_accel_register_lib(self, NC_("accel", "rotate 90 degrees CCW"), 0, 0);
  dt_accel_register_lib(self, NC_("accel", "rotate 90 degrees CW"), 0, 0);
>>>>>>> 0d36bf51
  dt_accel_register_lib(self, NC_("accel", "flip horizontally"), 0, 0);
  dt_accel_register_lib(self, NC_("accel", "move focus point in (big steps)"), 0, 0);
  dt_accel_register_lib(self, NC_("accel", "move focus point in (small steps)"), 0, 0);
  dt_accel_register_lib(self, NC_("accel", "move focus point out (small steps)"), 0, 0);
  dt_accel_register_lib(self, NC_("accel", "move focus point out (big steps)"), 0, 0);
}

void connect_key_accels(dt_lib_module_t *self)
{
  dt_lib_live_view_t *lib = (dt_lib_live_view_t*)self->data;

  dt_accel_connect_button_lib(self, "toggle live view", GTK_WIDGET(lib->live_view));
  dt_accel_connect_button_lib(self, "rotate 90 degrees CCW", GTK_WIDGET(lib->rotate_ccw));
  dt_accel_connect_button_lib(self, "rotate 90 degrees CW", GTK_WIDGET(lib->rotate_cw));
  dt_accel_connect_button_lib(self, "flip horizontally", GTK_WIDGET(lib->flip));
  dt_accel_connect_button_lib(self, "move focus point in (big steps)", GTK_WIDGET(lib->focus_in_big));
  dt_accel_connect_button_lib(self, "move focus point in (small steps)", GTK_WIDGET(lib->focus_in_small));
  dt_accel_connect_button_lib(self, "move focus point out (small steps)", GTK_WIDGET(lib->focus_out_small));
  dt_accel_connect_button_lib(self, "move focus point out (big steps)", GTK_WIDGET(lib->focus_out_big));
}

static void _rotate_ccw(GtkWidget *widget, gpointer user_data)
{
  dt_camera_t *cam = (dt_camera_t*)darktable.camctl->active_camera;
  cam->live_view_rotation = (cam->live_view_rotation + 1) % 4; // 0 -> 1 -> 2 -> 3 -> 0 -> ...
}

static void _rotate_cw(GtkWidget *widget, gpointer user_data)
{
  dt_camera_t *cam = (dt_camera_t*)darktable.camctl->active_camera;
  cam->live_view_rotation = (cam->live_view_rotation + 3) % 4; // 0 -> 3 -> 2 -> 1 -> 0 -> ...
}

// Congratulations to Simon for being the first one recognizing live view in a screen shot ^^
static void _toggle_live_view_clicked(GtkWidget *widget, gpointer user_data)
{
  if(gtk_toggle_button_get_active( GTK_TOGGLE_BUTTON(widget) ) == TRUE)
  {
    if(dt_camctl_camera_start_live_view(darktable.camctl) == FALSE)
      gtk_toggle_button_set_active(GTK_TOGGLE_BUTTON(widget), FALSE);
  }
  else
  {
    dt_camctl_camera_stop_live_view(darktable.camctl);
  }
}

// TODO: using a toggle button would be better, but this setting can also be changed by right clicking on the canvas (src/views/capture.c).
//       maybe using a signal would work? i have no idea.
static void _zoom_live_view_clicked(GtkWidget *widget, gpointer user_data)
{
  dt_camera_t *cam = (dt_camera_t*)darktable.camctl->active_camera;
  if(cam->is_live_viewing)
  {
    cam->live_view_zoom = !cam->live_view_zoom;
    if(cam->live_view_zoom == TRUE)
      dt_camctl_camera_set_property_string(darktable.camctl, NULL, "eoszoom", "5");
    else
      dt_camctl_camera_set_property_string(darktable.camctl, NULL, "eoszoom", "1");
  }
}

static const gchar *focus_array[] = {"Near 3", "Near 2", "Near 1", "Far 1", "Far 2", "Far 3"};
static void _focus_button_clicked(GtkWidget *widget, gpointer user_data)
{
  long int focus = (long int) user_data;
  if(focus >= 0 && focus <= 5)
    dt_camctl_camera_set_property_string(darktable.camctl, NULL, "manualfocusdrive", g_dgettext("libgphoto2-2", focus_array[focus]));
}

static void _toggle_flip_clicked(GtkWidget *widget, gpointer user_data)
{
  dt_camera_t *cam = (dt_camera_t*)darktable.camctl->active_camera;
  cam->live_view_flip = gtk_toggle_button_get_active( GTK_TOGGLE_BUTTON(widget) );
}

static void _overlay_id_changed(GtkWidget *widget, gpointer user_data)
{
  dt_lib_live_view_t *lib = (dt_lib_live_view_t*)user_data;
  lib->imgid = gtk_spin_button_get_value(GTK_SPIN_BUTTON(widget));
  dt_conf_set_int("plugins/lighttable/live_view/overlay_imgid", lib->imgid);
}

static void _overlay_mode_changed(GtkWidget *combo, gpointer user_data)
{
  dt_conf_set_int("plugins/lighttable/live_view/overlay_mode", dt_bauhaus_combobox_get(combo));
}

static void _overlay_splitline_changed(GtkWidget *combo, gpointer user_data)
{
  dt_conf_set_int("plugins/lighttable/live_view/splitline", dt_bauhaus_combobox_get(combo));
}

void
gui_init (dt_lib_module_t *self)
{
  self->data = malloc(sizeof(dt_lib_live_view_t));
  memset(self->data,0,sizeof(dt_lib_live_view_t));

  // Setup lib data
  dt_lib_live_view_t *lib=self->data;
  lib->splitline_x = lib->splitline_y = 0.5;

  // Setup gui
  self->widget = gtk_vbox_new(FALSE, 5);
  GtkWidget *box;

  box = gtk_hbox_new(FALSE, 5);
  gtk_box_pack_start(GTK_BOX(self->widget), box, TRUE, TRUE, 0);
  lib->live_view       = dtgtk_togglebutton_new(dtgtk_cairo_paint_eye, CPF_STYLE_FLAT|CPF_DO_NOT_USE_BORDER);
  lib->live_view_zoom  = dtgtk_button_new(dtgtk_cairo_paint_zoom, CPF_STYLE_FLAT|CPF_DO_NOT_USE_BORDER); // TODO: see _zoom_live_view_clicked
  lib->rotate_ccw      = dtgtk_button_new(dtgtk_cairo_paint_refresh, CPF_STYLE_FLAT|CPF_DO_NOT_USE_BORDER);
  lib->rotate_cw       = dtgtk_button_new(dtgtk_cairo_paint_refresh, CPF_STYLE_FLAT|CPF_DO_NOT_USE_BORDER|CPF_DIRECTION_UP);
  lib->flip            = dtgtk_togglebutton_new(dtgtk_cairo_paint_flip, CPF_STYLE_FLAT|CPF_DO_NOT_USE_BORDER|CPF_DIRECTION_UP);

  gtk_box_pack_start(GTK_BOX(box), lib->live_view, TRUE, TRUE, 0);
  gtk_box_pack_start(GTK_BOX(box), lib->live_view_zoom, TRUE, TRUE, 0);
  gtk_box_pack_start(GTK_BOX(box), lib->rotate_ccw, TRUE, TRUE, 0);
  gtk_box_pack_start(GTK_BOX(box), lib->rotate_cw, TRUE, TRUE, 0);
  gtk_box_pack_start(GTK_BOX(box), lib->flip, TRUE, TRUE, 0);

  g_object_set(G_OBJECT( lib->live_view), "tooltip-text", _("toggle live view"), (char *)NULL);
  g_object_set(G_OBJECT( lib->live_view_zoom), "tooltip-text", _("zoom live view"), (char *)NULL);
  g_object_set(G_OBJECT( lib->rotate_ccw), "tooltip-text", _("rotate 90 degrees ccw"), (char *)NULL);
  g_object_set(G_OBJECT( lib->rotate_cw), "tooltip-text", _("rotate 90 degrees cw"), (char *)NULL);
  g_object_set(G_OBJECT( lib->flip), "tooltip-text", _("flip live view horizontally"), (char *)NULL);

  g_signal_connect(G_OBJECT(lib->live_view), "clicked", G_CALLBACK(_toggle_live_view_clicked), lib);
  g_signal_connect(G_OBJECT(lib->live_view_zoom), "clicked", G_CALLBACK(_zoom_live_view_clicked), lib);
  g_signal_connect(G_OBJECT(lib->rotate_ccw), "clicked", G_CALLBACK(_rotate_ccw), lib);
  g_signal_connect(G_OBJECT(lib->rotate_cw), "clicked", G_CALLBACK(_rotate_cw), lib);
  g_signal_connect(G_OBJECT(lib->flip), "clicked", G_CALLBACK(_toggle_flip_clicked), lib);

  // focus buttons
  box = gtk_hbox_new(FALSE, 5);
  gtk_box_pack_start(GTK_BOX(self->widget), box, TRUE, TRUE, 0);
  lib->focus_in_big    = dtgtk_button_new(dtgtk_cairo_paint_solid_triangle, CPF_STYLE_FLAT|CPF_DO_NOT_USE_BORDER|CPF_DIRECTION_LEFT);
  lib->focus_in_small  = dtgtk_button_new(dtgtk_cairo_paint_arrow, CPF_STYLE_FLAT|CPF_DO_NOT_USE_BORDER|CPF_DIRECTION_LEFT); // TODO icon not centered
  lib->focus_out_small = dtgtk_button_new(dtgtk_cairo_paint_arrow, CPF_STYLE_FLAT|CPF_DO_NOT_USE_BORDER|CPF_DIRECTION_RIGHT); // TODO same here
  lib->focus_out_big   = dtgtk_button_new(dtgtk_cairo_paint_solid_triangle, CPF_STYLE_FLAT|CPF_DO_NOT_USE_BORDER|CPF_DIRECTION_RIGHT);

  gtk_box_pack_start(GTK_BOX(box), lib->focus_in_big, TRUE, TRUE, 0);
  gtk_box_pack_start(GTK_BOX(box), lib->focus_in_small, TRUE, TRUE, 0);
  gtk_box_pack_start(GTK_BOX(box), lib->focus_out_small, TRUE, TRUE, 0);
  gtk_box_pack_start(GTK_BOX(box), lib->focus_out_big, TRUE, TRUE, 0);

  g_object_set(G_OBJECT( lib->focus_in_big), "tooltip-text", _("move focus point in (big steps)"), (char *)NULL);
  g_object_set(G_OBJECT( lib->focus_in_small), "tooltip-text", _("move focus point in (small steps)"), (char *)NULL);
  g_object_set(G_OBJECT( lib->focus_out_small), "tooltip-text", _("move focus point out (small steps)"), (char *)NULL);
  g_object_set(G_OBJECT( lib->focus_out_big), "tooltip-text", _("move focus point out (big steps)"), (char *)NULL);

  // 1 and 4 would be medium steps, not in ui right now ...
  g_signal_connect(G_OBJECT(lib->focus_in_big), "clicked", G_CALLBACK(_focus_button_clicked), (gpointer)0);
  g_signal_connect(G_OBJECT(lib->focus_in_small), "clicked", G_CALLBACK(_focus_button_clicked), (gpointer)2);
  g_signal_connect(G_OBJECT(lib->focus_out_small), "clicked", G_CALLBACK(_focus_button_clicked), (gpointer)3);
  g_signal_connect(G_OBJECT(lib->focus_out_big), "clicked", G_CALLBACK(_focus_button_clicked), (gpointer)5);

  // Guides
  lib->guide_selector = dt_bauhaus_combobox_new(NULL);
  dt_bauhaus_widget_set_label(lib->guide_selector, _("guides"));
  dt_bauhaus_combobox_add(lib->guide_selector, _("none"));
  dt_bauhaus_combobox_add(lib->guide_selector, _("grid"));
  dt_bauhaus_combobox_add(lib->guide_selector, _("rules of thirds"));
  dt_bauhaus_combobox_add(lib->guide_selector, _("diagonal method"));
  dt_bauhaus_combobox_add(lib->guide_selector, _("harmonious triangles"));
  dt_bauhaus_combobox_add(lib->guide_selector, _("golden mean"));
  g_object_set(G_OBJECT(lib->guide_selector), "tooltip-text", _("display guide lines to help compose your photograph"), (char *)NULL);
  g_signal_connect (G_OBJECT (lib->guide_selector), "value-changed", G_CALLBACK (guides_presets_changed), lib);
  gtk_box_pack_start(GTK_BOX(self->widget), lib->guide_selector, TRUE, TRUE, 0);

  lib->flip_guides = dt_bauhaus_combobox_new(NULL);
  dt_bauhaus_widget_set_label(lib->flip_guides, _("flip"));
  dt_bauhaus_combobox_add(lib->flip_guides, _("none"));
  dt_bauhaus_combobox_add(lib->flip_guides, _("horizontally"));
  dt_bauhaus_combobox_add(lib->flip_guides, _("vertically"));
  dt_bauhaus_combobox_add(lib->flip_guides, _("both"));
  g_object_set(G_OBJECT(lib->flip_guides), "tooltip-text", _("flip guides"), (char *)NULL);
  gtk_box_pack_start(GTK_BOX(self->widget), lib->flip_guides, TRUE, TRUE, 0);

  lib->golden_extras = dt_bauhaus_combobox_new(NULL);
  dt_bauhaus_widget_set_label(lib->golden_extras, _("extra"));
  dt_bauhaus_combobox_add(lib->golden_extras, _("golden sections"));
  dt_bauhaus_combobox_add(lib->golden_extras, _("golden spiral sections"));
  dt_bauhaus_combobox_add(lib->golden_extras, _("golden spiral"));
  dt_bauhaus_combobox_add(lib->golden_extras, _("all"));
  g_object_set(G_OBJECT(lib->golden_extras), "tooltip-text", _("show some extra guides"), (char *)NULL);
  gtk_box_pack_start(GTK_BOX(self->widget), lib->golden_extras, TRUE, TRUE, 0);

  lib->overlay = dt_bauhaus_combobox_new(NULL);
  dt_bauhaus_widget_set_label(lib->overlay, _("overlay"));
  dt_bauhaus_combobox_add(lib->overlay, _("none"));
  dt_bauhaus_combobox_add(lib->overlay, _("selected image"));
  dt_bauhaus_combobox_add(lib->overlay, _("id"));
  g_object_set(G_OBJECT(lib->overlay), "tooltip-text", _("overlay another image over the live view"), (char *)NULL);
  g_signal_connect (G_OBJECT (lib->overlay), "value-changed", G_CALLBACK (overlay_changed), lib);
  gtk_box_pack_start(GTK_BOX(self->widget), lib->overlay, TRUE, TRUE, 0);

  lib->overlay_id_box = gtk_hbox_new(FALSE, 5);
  GtkWidget *label = gtk_label_new(_("image id"));
  gtk_misc_set_alignment(GTK_MISC(label), 0.0, 0.5);
  lib->overlay_id = gtk_spin_button_new_with_range(0, 1000000000, 1);
  gtk_spin_button_set_digits(GTK_SPIN_BUTTON(lib->overlay_id), 0);
  g_object_set(G_OBJECT(lib->overlay_id), "tooltip-text", _("enter image id of the overlay manually"), (char *)NULL);
  g_signal_connect(G_OBJECT(lib->overlay_id), "value-changed", G_CALLBACK(_overlay_id_changed), lib);
  gtk_spin_button_set_value(GTK_SPIN_BUTTON(lib->overlay_id), dt_conf_get_int("plugins/lighttable/live_view/overlay_imgid"));
  gtk_box_pack_start(GTK_BOX(lib->overlay_id_box), label, TRUE, TRUE, 0);
  gtk_box_pack_start(GTK_BOX(lib->overlay_id_box), lib->overlay_id, TRUE, TRUE, 0);
  gtk_box_pack_start(GTK_BOX(self->widget), lib->overlay_id_box, TRUE, TRUE, 0);
  gtk_widget_show(lib->overlay_id);
  gtk_widget_show(label);

  lib->overlay_mode = dt_bauhaus_combobox_new(NULL);
  dt_bauhaus_widget_set_label(lib->overlay_mode, _("overlay mode"));
  dt_bauhaus_combobox_add(lib->overlay_mode, C_("blendmode", "normal"));
  dt_bauhaus_combobox_add(lib->overlay_mode, C_("blendmode", "xor"));
  dt_bauhaus_combobox_add(lib->overlay_mode, C_("blendmode", "add"));
  dt_bauhaus_combobox_add(lib->overlay_mode, C_("blendmode", "saturate"));
#if (CAIRO_VERSION >= CAIRO_VERSION_ENCODE(1, 10, 0))
  dt_bauhaus_combobox_add(lib->overlay_mode, C_("blendmode", "multiply"));
  dt_bauhaus_combobox_add(lib->overlay_mode, C_("blendmode", "screen"));
  dt_bauhaus_combobox_add(lib->overlay_mode, C_("blendmode", "overlay"));
  dt_bauhaus_combobox_add(lib->overlay_mode, C_("blendmode", "darken"));
  dt_bauhaus_combobox_add(lib->overlay_mode, C_("blendmode", "lighten"));
  dt_bauhaus_combobox_add(lib->overlay_mode, C_("blendmode", "color dodge"));
  dt_bauhaus_combobox_add(lib->overlay_mode, C_("blendmode", "color burn"));
  dt_bauhaus_combobox_add(lib->overlay_mode, C_("blendmode", "hard light"));
  dt_bauhaus_combobox_add(lib->overlay_mode, C_("blendmode", "soft light"));
  dt_bauhaus_combobox_add(lib->overlay_mode, C_("blendmode", "difference"));
  dt_bauhaus_combobox_add(lib->overlay_mode, C_("blendmode", "exclusion"));
  dt_bauhaus_combobox_add(lib->overlay_mode, C_("blendmode", "HSL hue"));
  dt_bauhaus_combobox_add(lib->overlay_mode, C_("blendmode", "HSL saturation"));
  dt_bauhaus_combobox_add(lib->overlay_mode, C_("blendmode", "HSL color"));
  dt_bauhaus_combobox_add(lib->overlay_mode, C_("blendmode", "HSL luminosity"));
#endif
  g_object_set(G_OBJECT(lib->overlay_mode), "tooltip-text", _("mode of the overlay"), (char *)NULL);
  dt_bauhaus_combobox_set(lib->overlay_mode, dt_conf_get_int("plugins/lighttable/live_view/overlay_mode"));
  g_signal_connect (G_OBJECT (lib->overlay_mode), "value-changed", G_CALLBACK (_overlay_mode_changed), lib);
  gtk_box_pack_start(GTK_BOX(self->widget), lib->overlay_mode, TRUE, TRUE, 0);

  lib->overlay_splitline = dt_bauhaus_combobox_new(NULL);
  dt_bauhaus_widget_set_label(lib->overlay_splitline, _("split line"));
  dt_bauhaus_combobox_add(lib->overlay_splitline, _("off"));
  dt_bauhaus_combobox_add(lib->overlay_splitline, _("on"));
  g_object_set(G_OBJECT(lib->overlay_splitline), "tooltip-text", _("only draw part of the overlay"), (char *)NULL);
  dt_bauhaus_combobox_set(lib->overlay_splitline, dt_conf_get_int("plugins/lighttable/live_view/splitline"));
  g_signal_connect (G_OBJECT (lib->overlay_splitline), "value-changed", G_CALLBACK (_overlay_splitline_changed), lib);
  gtk_box_pack_start(GTK_BOX(self->widget), lib->overlay_splitline, TRUE, TRUE, 0);

  gtk_widget_set_visible(GTK_WIDGET(lib->flip_guides), FALSE);
  gtk_widget_set_visible(GTK_WIDGET(lib->golden_extras), FALSE);
  gtk_widget_set_visible(GTK_WIDGET(lib->overlay_mode), FALSE);
  gtk_widget_set_visible(GTK_WIDGET(lib->overlay_id_box), FALSE);
  gtk_widget_set_visible(GTK_WIDGET(lib->overlay_splitline), FALSE);

  gtk_widget_set_no_show_all(GTK_WIDGET(lib->flip_guides), TRUE);
  gtk_widget_set_no_show_all(GTK_WIDGET(lib->golden_extras), TRUE);
  gtk_widget_set_no_show_all(GTK_WIDGET(lib->overlay_mode), TRUE);
  gtk_widget_set_no_show_all(GTK_WIDGET(lib->overlay_id_box), TRUE);
  gtk_widget_set_no_show_all(GTK_WIDGET(lib->overlay_splitline), TRUE);

  // disable buttons that won't work with this camera
  // TODO: initialize tethering mode outside of libs/camera.s so we can use darktable.camctl->active_camera here
  const dt_camera_t *cam = darktable.camctl->active_camera;
  if(cam == NULL)
    cam = darktable.camctl->wanted_camera;
  if(cam != NULL && cam->can_live_view_advanced == FALSE)
  {
    gtk_widget_set_sensitive(lib->live_view_zoom, FALSE);
    gtk_widget_set_sensitive(lib->focus_in_big, FALSE);
    gtk_widget_set_sensitive(lib->focus_in_small, FALSE);
    gtk_widget_set_sensitive(lib->focus_out_big, FALSE);
    gtk_widget_set_sensitive(lib->focus_out_small, FALSE);
  }
}

void
gui_cleanup (dt_lib_module_t *self)
{
}

// TODO: find out where the zoom window is and draw overlay + grid accordingly
#define MARGIN  20
#define BAR_HEIGHT 18 /* see libs/camera.c */
void
gui_post_expose(dt_lib_module_t *self, cairo_t *cr, int32_t width, int32_t height, int32_t pointerx, int32_t pointery)
{
  dt_camera_t *cam = (dt_camera_t*)darktable.camctl->active_camera;
  dt_lib_live_view_t *lib = self->data;

  if(cam->is_live_viewing == FALSE || cam->live_view_zoom == TRUE)
    return;

  dt_pthread_mutex_lock(&cam->live_view_pixbuf_mutex);
  if(GDK_IS_PIXBUF(cam->live_view_pixbuf) == FALSE)
  {
    dt_pthread_mutex_unlock(&cam->live_view_pixbuf_mutex);
    return;
  }
  double w = width-(MARGIN*2.0f);
  double h = height-(MARGIN*2.0f)-BAR_HEIGHT;
  gint pw = gdk_pixbuf_get_width(cam->live_view_pixbuf);
  gint ph = gdk_pixbuf_get_height(cam->live_view_pixbuf);
  lib->overlay_x0 =  lib->overlay_x1 = lib->overlay_y0 = lib->overlay_y1 = 0.0;

  gboolean use_splitline = (dt_bauhaus_combobox_get(lib->overlay_splitline) == 1);

  // OVERLAY
  int imgid = 0;
  switch(dt_bauhaus_combobox_get(lib->overlay))
  {
    case OVERLAY_SELECTED:
      imgid = dt_view_tethering_get_selected_imgid(darktable.view_manager);
      break;
    case OVERLAY_ID:
      imgid = lib->imgid;
      break;
  }
  if(imgid > 0)
  {
    cairo_save(cr);
    // this is blatantly stolen from dt_view_image_expose() -- this are just the relevant parts
    static int first_time = 1;
    static uint8_t *scratchmem = NULL;
    if(first_time)
    {
      // scratchmem might still be NULL after this, if compression is off.
      scratchmem = dt_mipmap_cache_alloc_scratchmem(darktable.mipmap_cache);
      first_time = 0;
    }
    const dt_image_t *img = dt_image_cache_read_testget(darktable.image_cache, imgid);
    // if the user points at this image, we really want it:
    if(!img)
      img = dt_image_cache_read_get(darktable.image_cache, imgid);

    int zoom = 1;
    float imgwd = 0.90f;
    if(zoom == 1)
    {
      imgwd = .97f;
    }

    dt_mipmap_buffer_t buf;
    dt_mipmap_size_t mip = dt_mipmap_cache_get_matching_size( darktable.mipmap_cache, imgwd*w, imgwd*h);
    dt_mipmap_cache_read_get(darktable.mipmap_cache, &buf, imgid, mip, 0);
    // decompress image, if necessary. if compression is off, scratchmem will be == NULL,
    // so get the real pointer back:
    uint8_t *buf_decompressed = dt_mipmap_cache_decompress(&buf, scratchmem);

    float scale = 1.0;
    cairo_surface_t *surface = NULL;
    if(buf.buf)
    {
      const int32_t stride = cairo_format_stride_for_width (CAIRO_FORMAT_RGB24, buf.width);
      surface = cairo_image_surface_create_for_data (buf_decompressed, CAIRO_FORMAT_RGB24, buf.width, buf.height, stride);
      if(zoom == 1)
      {
        scale = fminf(
                  fminf(w, pw) / (float)buf.width,
                  fminf(h, ph) / (float)buf.height
                );

      }
      else scale = fminf(w*imgwd/(float)buf.width, h*imgwd/(float)buf.height);
    }

    // draw centered and fitted:
    cairo_translate(cr, width/2.0, (height+BAR_HEIGHT)/2.0f);
    cairo_scale(cr, scale, scale);

    if(buf.buf)
    {
      cairo_translate(cr, -.5f*buf.width, -.5f*buf.height);

      if(use_splitline)
      {
        double x0, y0, x1, y1;
        switch(lib->splitline_rotation)
        {
          case 0:
            x0=0.0;
            y0=0.0;
            x1=buf.width*lib->splitline_x;
            y1=buf.height;
            break;
          case 1:
            x0=0.0;
            y0=0.0;
            x1=buf.width;
            y1=buf.height*lib->splitline_y;
            break;
          case 2:
            x0=buf.width*lib->splitline_x;
            y0=0.0;
            x1=buf.width;
            y1=buf.height;
            break;
          case 3:
            x0=0.0;
            y0=buf.height*lib->splitline_y;
            x1=buf.width;
            y1=buf.height;
            break;
          default:
            fprintf(stderr, "OMFG, the world will collapse, this shouldn't be reachable!\n");
            return;
        }

        cairo_rectangle(cr, x0, y0, x1, y1);
        cairo_clip(cr);
      }

      cairo_set_source_surface (cr, surface, 0, 0);
      // set filter no nearest:
      // in skull mode, we want to see big pixels.
      // in 1 iir mode for the right mip, we want to see exactly what the pipe gave us, 1:1 pixel for pixel.
      // in between, filtering just makes stuff go unsharp.
      if((buf.width <= 8 && buf.height <= 8) || fabsf(scale - 1.0f) < 0.01f)
        cairo_pattern_set_filter(cairo_get_source(cr), CAIRO_FILTER_NEAREST);
      cairo_rectangle(cr, 0, 0, buf.width, buf.height);
      cairo_operator_t mode = _overlay_modes[dt_bauhaus_combobox_get(lib->overlay_mode)];
      cairo_set_operator(cr, mode);
      cairo_fill(cr);
      cairo_set_operator(cr, CAIRO_OPERATOR_OVER);
      cairo_surface_destroy (surface);
    }
    cairo_restore(cr);
    if(buf.buf)
      dt_mipmap_cache_read_release(darktable.mipmap_cache, &buf);
    if(img) dt_image_cache_read_release(darktable.image_cache, img);

    // ON CANVAS CONTROLS
    if(use_splitline)
    {
      float scale = fminf(1.0, fminf(w/pw, h/ph));

      // image coordinates
      lib->overlay_x0 = 0.5*(width-pw*scale);
      lib->overlay_y0 = 0.5*(height-ph*scale+BAR_HEIGHT);
      lib->overlay_x1 = lib->overlay_x0 + pw*scale;
      lib->overlay_y1 = lib->overlay_y0 + ph*scale;

      // splitline position to absolute coords:
      double sl_x = lib->overlay_x0 + lib->splitline_x*pw*scale;
      double sl_y = lib->overlay_y0 + lib->splitline_y*ph*scale;

      int x0=sl_x, y0=0.0, x1=x0, y1=height;
      if(lib->splitline_rotation % 2 != 0)
      {
        x0=0.0;
        y0=sl_y;
        x1=width;
        y1=y0;
      }
      gboolean mouse_over_control = (lib->splitline_rotation%2==0)?(fabsf(sl_x-pointerx)<5):(fabsf(sl_y-pointery)<5);
      cairo_save(cr);
      cairo_set_source_rgb(cr, .7, .7, .7);
      cairo_set_line_width(cr, (mouse_over_control ? 2.0 : 0.5) );

      cairo_move_to(cr, x0, y0);
      cairo_line_to(cr, x1, y1);
      cairo_stroke(cr);

      /* if mouse over control lets draw center rotate control, hide if split is dragged */
      if(!lib->splitline_dragging && mouse_over_control)
      {
        cairo_set_line_width(cr,0.5);
        double s = width*HANDLE_SIZE;
        dtgtk_cairo_paint_refresh(cr, sl_x-(s*0.5), sl_y-(s*0.5), s, s, 1);
      }

      cairo_restore(cr);
    }
  }

  // GUIDES
  if(cam->live_view_rotation%2 == 1)
  {
    gint tmp = pw;
    pw = ph;
    ph = tmp;
  }
  float scale = 1.0;
//   if(cam->live_view_zoom == FALSE)
//   {
  if(pw > w) scale = w/pw;
  if(ph > h) scale = fminf(scale, h/ph);
//   }
  double sw = scale*pw;
  double sh = scale*ph;

  // draw guides
  double left = (width - scale*pw)*0.5;
  double right = left + scale*pw;
  double top = (height + BAR_HEIGHT - scale*ph)*0.5;
  double bottom = top + scale*ph;

  double dashes = 5.0;

  cairo_save(cr);
  cairo_set_dash(cr, &dashes, 1, 0);

  int guide_flip = dt_bauhaus_combobox_get(lib->flip_guides);
  int which = dt_bauhaus_combobox_get(lib->guide_selector);
  switch(which)
  {
    case GUIDE_GRID:
      dt_guides_draw_simple_grid(cr, left, top, right, bottom, 1.0);
      break;

    case GUIDE_DIAGONAL:
      dt_guides_draw_diagonal_method(cr, left, top, sw, sh);
      cairo_stroke (cr);
      cairo_set_dash (cr, &dashes, 0, 0);
      cairo_set_source_rgba(cr, .3, .3, .3, .8);
      dt_guides_draw_diagonal_method(cr, left, top, sw, sh);
      cairo_stroke (cr);
      break;
    case GUIDE_THIRD:
      dt_guides_draw_rules_of_thirds(cr, left, top,  right, bottom, sw/3.0, sh/3.0);
      cairo_stroke (cr);
      cairo_set_dash (cr, &dashes, 0, 0);
      cairo_set_source_rgba(cr, .3, .3, .3, .8);
      dt_guides_draw_rules_of_thirds(cr, left, top,  right, bottom, sw/3.0, sh/3.0);
      cairo_stroke (cr);
      break;
    case GUIDE_TRIANGL:
    {
      int dst = (int)((sh*cos(atan(sw/sh)) / (cos(atan(sh/sw)))));
      // Move coordinates to local center selection.
      cairo_translate(cr, ((right - left)/2+left), ((bottom - top)/2+top));

      // Flip horizontal.
      if (guide_flip & 1)
        cairo_scale(cr, -1, 1);
      // Flip vertical.
      if (guide_flip & 2)
        cairo_scale(cr, 1, -1);

      dt_guides_draw_harmonious_triangles(cr, left, top,  right, bottom, dst);
      cairo_stroke (cr);
      //p.setPen(QPen(d->guideColor, d->guideSize, Qt::DotLine));
      cairo_set_dash (cr, &dashes, 0, 0);
      cairo_set_source_rgba(cr, .3, .3, .3, .8);
      dt_guides_draw_harmonious_triangles(cr, left, top,  right, bottom, dst);
      cairo_stroke (cr);
    }
    break;
    case GUIDE_GOLDEN:
    {
      // Move coordinates to local center selection.
      cairo_translate(cr, ((right - left)/2+left), ((bottom - top)/2+top));

      // Flip horizontal.
      if (guide_flip & 1)
        cairo_scale(cr, -1, 1);
      // Flip vertical.
      if (guide_flip & 2)
        cairo_scale(cr, 1, -1);

      float w = sw;
      float h = sh;

      // lengths for the golden mean and half the sizes of the region:
      float w_g = w*INVPHI;
      float h_g = h*INVPHI;
      float w_2 = w/2;
      float h_2 = h/2;

      dt_QRect_t R1, R2, R3, R4, R5, R6, R7;
      dt_guides_q_rect (&R1, -w_2, -h_2, w_g, h);

      // w - 2*w_2 corrects for one-pixel difference
      // so that R2.right() is really at the right end of the region
      dt_guides_q_rect (&R2, w_g-w_2, h_2-h_g, w-w_g+1-(w - 2*w_2), h_g);
      dt_guides_q_rect (&R3, w_2 - R2.width*INVPHI, -h_2, R2.width*INVPHI, h - R2.height);
      dt_guides_q_rect (&R4, R2.left, R1.top, R3.left - R2.left, R3.height*INVPHI);
      dt_guides_q_rect (&R5, R4.left, R4.bottom, R4.width*INVPHI, R3.height - R4.height);
      dt_guides_q_rect (&R6, R5.left + R5.width, R5.bottom - R5.height*INVPHI, R3.left - R5.right, R5.height*INVPHI);
      dt_guides_q_rect (&R7, R6.right - R6.width*INVPHI, R4.bottom, R6.width*INVPHI, R5.height - R6.height);

      const int extras = dt_bauhaus_combobox_get(lib->golden_extras);
      dt_guides_draw_golden_mean(cr, &R1, &R2, &R3, &R4, &R5, &R6, &R7,
                                 extras == 0 || extras == 3,
                                 0,
                                 extras == 1 || extras == 3,
                                 extras == 2 || extras == 3);
      cairo_stroke (cr);

      cairo_set_dash (cr, &dashes, 0, 0);
      cairo_set_source_rgba(cr, .3, .3, .3, .8);
      dt_guides_draw_golden_mean(cr, &R1, &R2, &R3, &R4, &R5, &R6, &R7,
                                 extras == 0 || extras == 3,
                                 0,
                                 extras == 1 || extras == 3,
                                 extras == 2 || extras == 3);
      cairo_stroke (cr);
    }
    break;
  }
  cairo_restore(cr);
  dt_pthread_mutex_unlock(&cam->live_view_pixbuf_mutex);
}

int button_released(struct dt_lib_module_t *self, double x, double y, int which, uint32_t state)
{
  dt_lib_live_view_t *d = (dt_lib_live_view_t *)self->data;
  if(d->splitline_dragging == TRUE)
  {
    d->splitline_dragging = FALSE;
    return 1;
  }
  return 0;
}

int button_pressed (struct dt_lib_module_t *self, double x, double y, double pressure, int which, int type, uint32_t state)
{
  dt_lib_live_view_t *lib = (dt_lib_live_view_t *)self->data;
  int result = 0;

  int imgid = 0;
  switch(dt_bauhaus_combobox_get(lib->overlay))
  {
    case OVERLAY_SELECTED:
      imgid = dt_view_tethering_get_selected_imgid(darktable.view_manager);
      break;
    case OVERLAY_ID:
      imgid = lib->imgid;
      break;
  }

  if(imgid > 0 && dt_bauhaus_combobox_get(lib->overlay_splitline))
  {
    const double width = lib->overlay_x1 - lib->overlay_x0;
    const double height = lib->overlay_y1 - lib->overlay_y0;

    // splitline position to absolute coords:
    double sl_x = lib->overlay_x0 + lib->splitline_x * width;
    double sl_y = lib->overlay_y0 + lib->splitline_y * height;

    gboolean mouse_over_control = (lib->splitline_rotation%2==0)?(fabsf(sl_x-x)<5):(fabsf(sl_y-y)<5);

    /* do the split rotating */
    if(which==1 && fabsf(sl_x-x)<7 && fabsf(sl_y-y)<7)
    {
      /* let's rotate */
      lib->splitline_rotation = (lib->splitline_rotation+1)%4;

      dt_control_queue_redraw_center();
      result = 1;
    }
    /* do the dragging !? */
    else if (which==1 && mouse_over_control)
    {
      lib->splitline_dragging = TRUE;
      dt_control_queue_redraw_center();
      result = 1;
    }
  }
  return result;
}

int mouse_moved(dt_lib_module_t *self, double x, double y, double pressure, int which)
{
  dt_lib_live_view_t *lib = (dt_lib_live_view_t *)self->data;
  int result = 0;

  if(lib->splitline_dragging)
  {
    const double width = lib->overlay_x1 - lib->overlay_x0;
    const double height = lib->overlay_y1 - lib->overlay_y0;

    // absolute coords to splitline position:
    lib->splitline_x = CLAMPS((x - lib->overlay_x0)/width, 0.0, 1.0);
    lib->splitline_y = CLAMPS((y - lib->overlay_y0)/height, 0.0, 1.0);

    result = 1;
  }

  return result;
}
// modelines: These editor modelines have been set for all relevant files by tools/update_modelines.sh
// vim: shiftwidth=2 expandtab tabstop=2 cindent
// kate: tab-indents: off; indent-width 2; replace-tabs on; indent-mode cstyle; remove-trailing-space on;<|MERGE_RESOLUTION|>--- conflicted
+++ resolved
@@ -158,15 +158,9 @@
 
 void init_key_accels(dt_lib_module_t *self)
 {
-<<<<<<< HEAD
   dt_accel_register_lib(self, NC_("accel", "toggle live view"), GDK_KEY_v, 0);
-  dt_accel_register_lib(self, NC_("accel", "rotate 90 degrees ccw"), 0, 0);
-  dt_accel_register_lib(self, NC_("accel", "rotate 90 degrees cw"), 0, 0);
-=======
-  dt_accel_register_lib(self, NC_("accel", "toggle live view"), GDK_v, 0);
   dt_accel_register_lib(self, NC_("accel", "rotate 90 degrees CCW"), 0, 0);
   dt_accel_register_lib(self, NC_("accel", "rotate 90 degrees CW"), 0, 0);
->>>>>>> 0d36bf51
   dt_accel_register_lib(self, NC_("accel", "flip horizontally"), 0, 0);
   dt_accel_register_lib(self, NC_("accel", "move focus point in (big steps)"), 0, 0);
   dt_accel_register_lib(self, NC_("accel", "move focus point in (small steps)"), 0, 0);
