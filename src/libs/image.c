/*
    This file is part of darktable,
    Copyright (C) 2010-2021 darktable developers.

    darktable is free software: you can redistribute it and/or modify
    it under the terms of the GNU General Public License as published by
    the Free Software Foundation, either version 3 of the License, or
    (at your option) any later version.

    darktable is distributed in the hope that it will be useful,
    but WITHOUT ANY WARRANTY; without even the implied warranty of
    MERCHANTABILITY or FITNESS FOR A PARTICULAR PURPOSE.  See the
    GNU General Public License for more details.

    You should have received a copy of the GNU General Public License
    along with darktable.  If not, see <http://www.gnu.org/licenses/>.
*/
#include "bauhaus/bauhaus.h"
#include "common/collection.h"
#include "common/darktable.h"
#include "common/debug.h"
#include "common/image_cache.h"
#include "common/ratings.h"
#include "common/colorlabels.h"
#include "common/grouping.h"
#include "common/undo.h"
#include "common/metadata.h"
#include "common/tags.h"
#include "control/control.h"
#include "control/jobs.h"
#include "control/jobs/control_jobs.h"
#include "dtgtk/button.h"
#include "dtgtk/paint.h"
#include "gui/accelerators.h"
#include "gui/gtk.h"
#include "libs/lib.h"
#include <gdk/gdkkeysyms.h>
#include <gtk/gtk.h>
#include <stdlib.h>
#ifdef USE_LUA
#include "lua/call.h"
#include "lua/image.h"
#endif
#include "libs/lib_api.h"

DT_MODULE(1)

typedef struct dt_lib_image_t
{
  GtkWidget *rotate_cw_button, *rotate_ccw_button, *remove_button, *delete_button, *create_hdr_button,
      *duplicate_button, *reset_button, *move_button, *copy_button, *group_button, *ungroup_button,
      *cache_button, *uncache_button, *refresh_button,
      *set_monochrome_button, *set_color_button,
      *copy_metadata_button, *paste_metadata_button, *clear_metadata_button,
      *ratings_flag, *colors_flag, *metadata_flag, *geotags_flag, *tags_flag;
  GtkWidget *page1; // saved here for lua extensions
  int imageid;
} dt_lib_image_t;

typedef enum dt_lib_metadata_id
{
  DT_LIB_META_NONE = 0,
  DT_LIB_META_RATING = 1 << 0,
  DT_LIB_META_COLORS = 1 << 1,
  DT_LIB_META_METADATA = 1 << 2,
  DT_LIB_META_GEOTAG = 1 << 3,
  DT_LIB_META_TAG = 1 << 4
} dt_lib_metadata_id;

const char *name(dt_lib_module_t *self)
{
  return _("selected image[s]");
}

const char **views(dt_lib_module_t *self)
{
  static const char *v[] = {"lighttable", NULL};
  return v;
}

uint32_t container(dt_lib_module_t *self)
{
  return DT_UI_CONTAINER_PANEL_RIGHT_CENTER;
}

/** merges all the selected images into a single group.
 * if there is an expanded group, then they will be joined there, otherwise a new one will be created. */
static void _group_helper_function(void)
{
  int new_group_id = darktable.gui->expanded_group_id;
  GList *imgs = NULL;
  sqlite3_stmt *stmt;
  DT_DEBUG_SQLITE3_PREPARE_V2(dt_database_get(darktable.db), "SELECT imgid FROM main.selected_images", -1,
                              &stmt, NULL);
  while(sqlite3_step(stmt) == SQLITE_ROW)
  {
    int id = sqlite3_column_int(stmt, 0);
    if(new_group_id == -1) new_group_id = id;
    dt_grouping_add_to_group(new_group_id, id);
    imgs = g_list_prepend(imgs, GINT_TO_POINTER(id));
  }
  imgs = g_list_reverse(imgs); // list was built in reverse order, so un-reverse it
  sqlite3_finalize(stmt);
  if(darktable.gui->grouping)
    darktable.gui->expanded_group_id = new_group_id;
  else
    darktable.gui->expanded_group_id = -1;
  dt_collection_update_query(darktable.collection, DT_COLLECTION_CHANGE_RELOAD, DT_COLLECTION_PROP_GROUPING, imgs);
  dt_control_queue_redraw_center();
}

/** removes the selected images from their current group. */
static void _ungroup_helper_function(void)
{
  GList *imgs = NULL;
  sqlite3_stmt *stmt;
  DT_DEBUG_SQLITE3_PREPARE_V2(dt_database_get(darktable.db), "SELECT imgid FROM main.selected_images", -1,
                              &stmt, NULL);
  while(sqlite3_step(stmt) == SQLITE_ROW)
  {
    const int id = sqlite3_column_int(stmt, 0);
    const int new_group_id = dt_grouping_remove_from_group(id);
    if(new_group_id != -1)
    {
      // new_group_id == -1 if image to be ungrouped was a single image and no change to any group was made
      imgs = g_list_prepend(imgs, GINT_TO_POINTER(id));
    }
  }
  sqlite3_finalize(stmt);
  if(imgs != NULL)
  {
    darktable.gui->expanded_group_id = -1;
    dt_collection_update_query(darktable.collection, DT_COLLECTION_CHANGE_RELOAD, DT_COLLECTION_PROP_GROUPING,
                               g_list_reverse(imgs));
    dt_control_queue_redraw_center();
  }
}

static void button_clicked(GtkWidget *widget, gpointer user_data)
{
  const int i = GPOINTER_TO_INT(user_data);
  if(i == 0)
    dt_control_remove_images();
  else if(i == 1)
    dt_control_delete_images();
  // else if(i == 2) dt_control_write_sidecar_files();
  else if(i == 3)
    dt_control_duplicate_images();
  else if(i == 4)
    dt_control_flip_images(1);
  else if(i == 5)
    dt_control_flip_images(0);
  else if(i == 6)
    dt_control_flip_images(2);
  else if(i == 7)
    dt_control_merge_hdr();
  else if(i == 8)
    dt_control_move_images();
  else if(i == 9)
    dt_control_copy_images();
  else if(i == 10)
    _group_helper_function();
  else if(i == 11)
    _ungroup_helper_function();
  else if(i == 12)
    dt_control_set_local_copy_images();
  else if(i == 13)
    dt_control_reset_local_copy_images();
  else if(i == 14)
    dt_control_refresh_exif();
}

static const char* _image_get_delete_button_label()
{
if (dt_conf_get_bool("send_to_trash"))
  return _("delete (trash)");
else
  return _("delete");
}

static const char* _image_get_delete_button_tooltip()
{
if (dt_conf_get_bool("send_to_trash"))
  return _("physically delete from disk (using trash if possible)");
else
  return _("physically delete from disk immediately");
}

static void _update(dt_lib_module_t *self)
{
  dt_lib_cancel_postponed_update(self);
  dt_lib_image_t *d = (dt_lib_image_t *)self->data;
  const int nbimgs = dt_act_on_get_images_nb(FALSE, FALSE);

  const gboolean act_on_any = (nbimgs > 0);
  const gboolean act_on_one = (nbimgs == 1);
  const gboolean act_on_mult = (nbimgs > 1);
  const uint32_t selected_cnt = dt_collection_get_selected_count(darktable.collection);
  const gboolean can_paste
<<<<<<< HEAD
      = d->imageid > 0 && (act_on_mult || (act_on_one && (d->imageid != dt_view_get_image_to_act_on(FALSE))));
=======
      = d->imageid > 0 && (act_on_mult || (act_on_one && (d->imageid != dt_act_on_get_main_image())));
>>>>>>> c4e00c2c

  gtk_widget_set_sensitive(GTK_WIDGET(d->remove_button), act_on_any);
  gtk_widget_set_sensitive(GTK_WIDGET(d->delete_button), act_on_any);

  gtk_widget_set_sensitive(GTK_WIDGET(d->move_button), act_on_any);
  gtk_widget_set_sensitive(GTK_WIDGET(d->copy_button), act_on_any);

  gtk_widget_set_sensitive(GTK_WIDGET(d->create_hdr_button), act_on_any);
  gtk_widget_set_sensitive(GTK_WIDGET(d->duplicate_button), act_on_any);

  gtk_widget_set_sensitive(GTK_WIDGET(d->rotate_ccw_button), act_on_any);
  gtk_widget_set_sensitive(GTK_WIDGET(d->rotate_cw_button), act_on_any);
  gtk_widget_set_sensitive(GTK_WIDGET(d->reset_button), act_on_any);

  gtk_widget_set_sensitive(GTK_WIDGET(d->cache_button), act_on_any);
  gtk_widget_set_sensitive(GTK_WIDGET(d->uncache_button), act_on_any);

  gtk_widget_set_sensitive(GTK_WIDGET(d->group_button), selected_cnt > 1);

  gtk_widget_set_sensitive(GTK_WIDGET(d->copy_metadata_button), act_on_one);
  gtk_widget_set_sensitive(GTK_WIDGET(d->paste_metadata_button), can_paste);
  gtk_widget_set_sensitive(GTK_WIDGET(d->clear_metadata_button), act_on_any);

  gtk_widget_set_sensitive(GTK_WIDGET(d->refresh_button), act_on_any);
  if(act_on_mult)
  {
    gtk_widget_set_sensitive(GTK_WIDGET(d->ungroup_button), TRUE);
    gtk_widget_set_sensitive(GTK_WIDGET(d->set_monochrome_button), TRUE);
    gtk_widget_set_sensitive(GTK_WIDGET(d->set_color_button), TRUE);
  }
  else if(!act_on_any)
  {
    // no images to act on!
    gtk_widget_set_sensitive(GTK_WIDGET(d->ungroup_button), FALSE);
    gtk_widget_set_sensitive(GTK_WIDGET(d->set_monochrome_button), FALSE);
    gtk_widget_set_sensitive(GTK_WIDGET(d->set_color_button), FALSE);
  }
  else
  {
    // exact one image to act on
<<<<<<< HEAD
    const int imgid = dt_view_get_image_to_act_on(FALSE);
=======
    const int imgid = dt_act_on_get_main_image();
>>>>>>> c4e00c2c
    if(imgid >= 0)
    {
      dt_image_t *img = dt_image_cache_get(darktable.image_cache, imgid, 'r');
      const gboolean is_bw = (dt_image_monochrome_flags(img) != 0);
      const int img_group_id = img->group_id;
      dt_image_cache_read_release(darktable.image_cache, img);
      gtk_widget_set_sensitive(GTK_WIDGET(d->set_monochrome_button), !is_bw);
      gtk_widget_set_sensitive(GTK_WIDGET(d->set_color_button), is_bw);
      sqlite3_stmt *stmt;
      DT_DEBUG_SQLITE3_PREPARE_V2(dt_database_get(darktable.db),
                                "SELECT COUNT(id) FROM main.images WHERE group_id = ?1 AND id != ?2", -1, &stmt, NULL);
      DT_DEBUG_SQLITE3_BIND_INT(stmt, 1, img_group_id);
      DT_DEBUG_SQLITE3_BIND_INT(stmt, 2, imgid);
      if(stmt != NULL && sqlite3_step(stmt) == SQLITE_ROW)
      {
        const int images_in_grp = sqlite3_column_int(stmt, 0);
        gtk_widget_set_sensitive(GTK_WIDGET(d->ungroup_button), images_in_grp > 0);
      }
      else
        gtk_widget_set_sensitive(GTK_WIDGET(d->ungroup_button), FALSE);
      if(stmt) sqlite3_finalize(stmt);
    }
    else
    {
      gtk_widget_set_sensitive(GTK_WIDGET(d->set_monochrome_button), FALSE);
      gtk_widget_set_sensitive(GTK_WIDGET(d->set_color_button), FALSE);
      gtk_widget_set_sensitive(GTK_WIDGET(d->ungroup_button), FALSE);
    }
  }
}

static void _image_selection_changed_callback(gpointer instance, dt_lib_module_t *self)
{
  _update(self);
}

static void _collection_updated_callback(gpointer instance, dt_collection_change_t query_change,
                                         dt_collection_properties_t changed_property, gpointer imgs, int next,
                                         dt_lib_module_t *self)
{
  _update(self);
}

static void _mouse_over_image_callback(gpointer instance, dt_lib_module_t *self)
{
  dt_lib_queue_postponed_update(self, _update);
}

static void _image_preference_changed(gpointer instance, gpointer user_data)
{
  dt_lib_module_t *self = (dt_lib_module_t*)user_data;
  dt_lib_image_t *d = (dt_lib_image_t *)self->data;
  gtk_label_set_text(GTK_LABEL(gtk_bin_get_child(GTK_BIN(d->delete_button))), _image_get_delete_button_label());
  gtk_widget_set_tooltip_text(d->delete_button, _image_get_delete_button_tooltip());
}

int position()
{
  return 700;
}

typedef enum dt_metadata_actions_t
{
  DT_MA_REPLACE = 0,
  DT_MA_MERGE,
  DT_MA_CLEAR
} dt_metadata_actions_t;


static void _execute_metadata(dt_lib_module_t *self, const int action)
{
  dt_lib_image_t *d = (dt_lib_image_t *)self->data;
  const gboolean rating_flag = dt_conf_get_bool("plugins/lighttable/copy_metadata/rating");
  const gboolean colors_flag = dt_conf_get_bool("plugins/lighttable/copy_metadata/colors");
  const gboolean dtmetadata_flag = dt_conf_get_bool("plugins/lighttable/copy_metadata/metadata");
  const gboolean geotag_flag = dt_conf_get_bool("plugins/lighttable/copy_metadata/geotags");
  const gboolean dttag_flag = dt_conf_get_bool("plugins/lighttable/copy_metadata/tags");
  const int imageid = d->imageid;
  GList *imgs = dt_act_on_get_images(FALSE, TRUE, FALSE);
  if(imgs)
  {
    // for all the above actions, we don't use the grpu_on tag, as grouped images have already been added to image
    // list
    const dt_undo_type_t undo_type =
        (rating_flag     ? DT_UNDO_RATINGS     : 0)
      | (colors_flag     ? DT_UNDO_COLORLABELS : 0)
      | (dtmetadata_flag ? DT_UNDO_METADATA    : 0)
      | (geotag_flag     ? DT_UNDO_GEOTAG      : 0)
      | (dttag_flag      ? DT_UNDO_TAGS        : 0);

    if(undo_type) dt_undo_start_group(darktable.undo, undo_type);

    if(rating_flag)
    {
      const int stars = (action == DT_MA_CLEAR) ? 0 : dt_ratings_get(imageid);
      dt_ratings_apply_on_list(imgs, stars, TRUE);
    }
    if(colors_flag)
    {
      const int colors = (action == DT_MA_CLEAR) ? 0 : dt_colorlabels_get_labels(imageid);
      dt_colorlabels_set_labels(imgs, colors, action != DT_MA_MERGE, TRUE);
    }
    if(dtmetadata_flag)
    {
      GList *metadata = (action == DT_MA_CLEAR) ? NULL : dt_metadata_get_list_id(imageid);
      dt_metadata_set_list_id(imgs, metadata, action != DT_MA_MERGE, TRUE);
      DT_DEBUG_CONTROL_SIGNAL_RAISE(darktable.signals, DT_SIGNAL_MOUSE_OVER_IMAGE_CHANGE);
      g_list_free_full(metadata, g_free);
    }
    if(geotag_flag)
    {
      dt_image_geoloc_t *geoloc = (dt_image_geoloc_t *)malloc(sizeof(dt_image_geoloc_t));
      if(action == DT_MA_CLEAR)
        geoloc->longitude = geoloc->latitude = geoloc->elevation = NAN;
      else
        dt_image_get_location(imageid, geoloc);
      dt_image_set_locations(imgs, geoloc, TRUE);
      DT_DEBUG_CONTROL_SIGNAL_RAISE(darktable.signals, DT_SIGNAL_GEOTAG_CHANGED,
                                    g_list_copy((GList *)imgs), 0);
      g_free(geoloc);
    }
    if(dttag_flag)
    {
      // affect only user tags (not dt tags)
      GList *tags = (action == DT_MA_CLEAR) ? NULL : dt_tag_get_tags(imageid, TRUE);
      if(dt_tag_set_tags(tags, imgs, TRUE, action != DT_MA_MERGE, TRUE))
        DT_DEBUG_CONTROL_SIGNAL_RAISE(darktable.signals, DT_SIGNAL_TAG_CHANGED);
      g_list_free(tags);
    }

    if(undo_type)
    {
      dt_undo_end_group(darktable.undo);
      dt_image_synch_xmps(imgs);
      dt_collection_update_query(darktable.collection, DT_COLLECTION_CHANGE_RELOAD, DT_COLLECTION_PROP_METADATA,
                                 imgs);
      dt_control_queue_redraw_center();
    }
    else
    {
      g_list_free(imgs);
    }
  }
}

static void copy_metadata_callback(GtkWidget *widget, dt_lib_module_t *self)
{
  dt_lib_image_t *d = (dt_lib_image_t *)self->data;

<<<<<<< HEAD
  d->imageid = dt_view_get_image_to_act_on(FALSE);
=======
  d->imageid = dt_act_on_get_main_image();
>>>>>>> c4e00c2c

  _update(self);
}

static void paste_metadata_callback(GtkWidget *widget, dt_lib_module_t *self)
{
  const int mode = dt_conf_get_int("plugins/lighttable/copy_metadata/pastemode");
  _execute_metadata(self, mode == 0 ? DT_MA_MERGE : DT_MA_REPLACE);
}

static void clear_metadata_callback(GtkWidget *widget, dt_lib_module_t *self)
{
  _execute_metadata(self, DT_MA_CLEAR);
}

static void set_monochrome_callback(GtkWidget *widget, dt_lib_module_t *self)
{

  dt_control_monochrome_images(2);
}

static void set_color_callback(GtkWidget *widget, dt_lib_module_t *self)
{
  dt_control_monochrome_images(0);
}

static void ratings_flag_callback(GtkWidget *widget, dt_lib_module_t *self)
{
  dt_lib_image_t *d = (dt_lib_image_t *)self->data;
  const gboolean flag = gtk_toggle_button_get_active(GTK_TOGGLE_BUTTON(d->ratings_flag));
  dt_conf_set_bool("plugins/lighttable/copy_metadata/rating", flag);
}

static void colors_flag_callback(GtkWidget *widget, dt_lib_module_t *self)
{
  dt_lib_image_t *d = (dt_lib_image_t *)self->data;
  const gboolean flag = gtk_toggle_button_get_active(GTK_TOGGLE_BUTTON(d->colors_flag));
  dt_conf_set_bool("plugins/lighttable/copy_metadata/colors", flag);
}

static void metadata_flag_callback(GtkWidget *widget, dt_lib_module_t *self)
{
  dt_lib_image_t *d = (dt_lib_image_t *)self->data;
  const gboolean flag = gtk_toggle_button_get_active(GTK_TOGGLE_BUTTON(d->metadata_flag));
  dt_conf_set_bool("plugins/lighttable/copy_metadata/metadata", flag);
}

static void geotags_flag_callback(GtkWidget *widget, dt_lib_module_t *self)
{
  dt_lib_image_t *d = (dt_lib_image_t *)self->data;
  const gboolean flag = gtk_toggle_button_get_active(GTK_TOGGLE_BUTTON(d->geotags_flag));
  dt_conf_set_bool("plugins/lighttable/copy_metadata/geotags", flag);
}

static void tags_flag_callback(GtkWidget *widget, dt_lib_module_t *self)
{
  dt_lib_image_t *d = (dt_lib_image_t *)self->data;
  const gboolean flag = gtk_toggle_button_get_active(GTK_TOGGLE_BUTTON(d->tags_flag));
  dt_conf_set_bool("plugins/lighttable/copy_metadata/tags", flag);
}

static void pastemode_combobox_changed(GtkWidget *widget, gpointer user_data)
{
  const int mode = dt_bauhaus_combobox_get(widget);
  dt_conf_set_int("plugins/lighttable/copy_metadata/pastemode", mode);
}

#define ellipsize_button(button) gtk_label_set_ellipsize(GTK_LABEL(gtk_bin_get_child(GTK_BIN(button))), PANGO_ELLIPSIZE_END);
void gui_init(dt_lib_module_t *self)
{
  dt_lib_image_t *d = (dt_lib_image_t *)malloc(sizeof(dt_lib_image_t));
  self->data = (void *)d;
  self->timeout_handle = 0;
  self->widget = gtk_notebook_new();
  dt_gui_add_help_link(self->widget, dt_get_help_url("image"));

  GtkWidget *page1 = dt_ui_notebook_page(GTK_NOTEBOOK(self->widget), N_("images"), NULL);
  GtkWidget *page2 = dt_ui_notebook_page(GTK_NOTEBOOK(self->widget), N_("metadata"), NULL);

  // images operations
  d->page1 = gtk_grid_new();

  GtkGrid *grid = GTK_GRID(d->page1);
  gtk_container_add(GTK_CONTAINER(page1), d->page1);
  gtk_grid_set_column_homogeneous(grid, TRUE);
  int line = 0;


  d->remove_button = dt_ui_button_new(_("remove"), _("remove images from the image library, without deleting"), NULL);
  gtk_grid_attach(grid, d->remove_button, 0, line, 2, 1);
  g_signal_connect(G_OBJECT(d->remove_button), "clicked", G_CALLBACK(button_clicked), GINT_TO_POINTER(0));

  d->delete_button = dt_ui_button_new(_image_get_delete_button_label(), _image_get_delete_button_tooltip(), NULL);
  gtk_grid_attach(grid, d->delete_button, 2, line++, 2, 1);
  g_signal_connect(G_OBJECT(d->delete_button), "clicked", G_CALLBACK(button_clicked), GINT_TO_POINTER(1));

  d->move_button = dt_ui_button_new(_("move..."), _("move to other folder"), NULL);
  gtk_grid_attach(grid, d->move_button, 0, line, 2, 1);
  g_signal_connect(G_OBJECT(d->move_button), "clicked", G_CALLBACK(button_clicked), GINT_TO_POINTER(8));

  d->copy_button = dt_ui_button_new(_("copy..."), _("copy to other folder"), NULL);
  gtk_grid_attach(grid, d->copy_button, 2, line++, 2, 1);
  g_signal_connect(G_OBJECT(d->copy_button), "clicked", G_CALLBACK(button_clicked), GINT_TO_POINTER(9));

  d->create_hdr_button = dt_ui_button_new(_("create HDR"), _("create a high dynamic range image from selected shots"), NULL);
  gtk_grid_attach(grid, d->create_hdr_button, 0, line, 2, 1);
  g_signal_connect(G_OBJECT(d->create_hdr_button), "clicked", G_CALLBACK(button_clicked), GINT_TO_POINTER(7));

  d->duplicate_button = dt_ui_button_new(_("duplicate"), _("add a duplicate to the image library, including its history stack"), NULL);
  gtk_grid_attach(grid, d->duplicate_button, 2, line++, 2, 1);
  g_signal_connect(G_OBJECT(d->duplicate_button), "clicked", G_CALLBACK(button_clicked), GINT_TO_POINTER(3));

  d->rotate_ccw_button = dtgtk_button_new(dtgtk_cairo_paint_refresh, CPF_NONE, NULL);;
  gtk_widget_set_name(d->rotate_ccw_button, "non-flat");
  gtk_widget_set_tooltip_text(d->rotate_ccw_button, _("rotate selected images 90 degrees CCW"));
  gtk_grid_attach(grid, d->rotate_ccw_button, 0, line, 1, 1);
  g_signal_connect(G_OBJECT(d->rotate_ccw_button), "clicked", G_CALLBACK(button_clicked), GINT_TO_POINTER(4));

  d->rotate_cw_button = dtgtk_button_new(dtgtk_cairo_paint_refresh, 1 | CPF_NONE, NULL);
  gtk_widget_set_name(d->rotate_cw_button, "non-flat");
  gtk_widget_set_tooltip_text(d->rotate_cw_button, _("rotate selected images 90 degrees CW"));
  gtk_grid_attach(grid, d->rotate_cw_button, 1, line, 1, 1);
  g_signal_connect(G_OBJECT(d->rotate_cw_button), "clicked", G_CALLBACK(button_clicked), GINT_TO_POINTER(5));

  d->reset_button = dt_ui_button_new(_("reset rotation"), _("reset rotation to EXIF data"), NULL);
  gtk_grid_attach(grid, d->reset_button, 2, line++, 2, 1);
  g_signal_connect(G_OBJECT(d->reset_button), "clicked", G_CALLBACK(button_clicked), GINT_TO_POINTER(6));

  d->cache_button = dt_ui_button_new(_("copy locally"), _("copy the image locally"), NULL);
  gtk_grid_attach(grid, d->cache_button, 0, line, 2, 1);
  g_signal_connect(G_OBJECT(d->cache_button), "clicked", G_CALLBACK(button_clicked), GINT_TO_POINTER(12));

  d->uncache_button = dt_ui_button_new(_("resync local copy"), _("synchronize the image's XMP and remove the local copy"), NULL);
  gtk_grid_attach(grid, d->uncache_button, 2, line++, 2, 1);
  g_signal_connect(G_OBJECT(d->uncache_button), "clicked", G_CALLBACK(button_clicked), GINT_TO_POINTER(13));

  d->group_button = dt_ui_button_new(_("group"), _("add selected images to expanded group or create a new one"), NULL);
  gtk_grid_attach(grid, d->group_button, 0, line, 2, 1);
  g_signal_connect(G_OBJECT(d->group_button), "clicked", G_CALLBACK(button_clicked), GINT_TO_POINTER(10));

  d->ungroup_button = dt_ui_button_new(_("ungroup"), _("remove selected images from the group"), NULL);
  gtk_grid_attach(grid, d->ungroup_button, 2, line++, 2, 1);
  g_signal_connect(G_OBJECT(d->ungroup_button), "clicked", G_CALLBACK(button_clicked), GINT_TO_POINTER(11));

  // metadata operations
  grid = GTK_GRID(gtk_grid_new());
  gtk_container_add(GTK_CONTAINER(page2), GTK_WIDGET(grid));
  gtk_grid_set_column_homogeneous(grid, TRUE);
  line = 0;

  GtkWidget *flag = gtk_check_button_new_with_label(_("ratings"));
  d->ratings_flag = flag;
  gtk_widget_set_tooltip_text(flag, _("select ratings metadata"));
  ellipsize_button(flag);
  gtk_grid_attach(grid, flag, 0, line, 3, 1);
  gtk_toggle_button_set_active(GTK_TOGGLE_BUTTON(flag), dt_conf_get_bool("plugins/lighttable/copy_metadata/rating"));
  g_signal_connect(G_OBJECT(flag), "clicked", G_CALLBACK(ratings_flag_callback), self);

  flag = gtk_check_button_new_with_label(_("colors"));
  d->colors_flag = flag;
  gtk_widget_set_tooltip_text(flag, _("select colors metadata"));
  ellipsize_button(flag);
  gtk_grid_attach(grid, flag, 3, line++, 3, 1);
  gtk_toggle_button_set_active(GTK_TOGGLE_BUTTON(flag), dt_conf_get_bool("plugins/lighttable/copy_metadata/colors"));
  g_signal_connect(G_OBJECT(flag), "clicked", G_CALLBACK(colors_flag_callback), self);

  flag = gtk_check_button_new_with_label(_("tags"));
  d->tags_flag = flag;
  gtk_widget_set_tooltip_text(flag, _("select tags metadata"));
  ellipsize_button(flag);
  gtk_grid_attach(grid, flag, 0, line, 3, 1);
  gtk_toggle_button_set_active(GTK_TOGGLE_BUTTON(flag), dt_conf_get_bool("plugins/lighttable/copy_metadata/tags"));
  g_signal_connect(G_OBJECT(flag), "clicked", G_CALLBACK(tags_flag_callback), self);

  flag = gtk_check_button_new_with_label(_("geo tags"));
  d->geotags_flag = flag;
  gtk_widget_set_tooltip_text(flag, _("select geo tags metadata"));
  ellipsize_button(flag);
  gtk_grid_attach(grid, flag, 3, line++, 3, 1);
  gtk_toggle_button_set_active(GTK_TOGGLE_BUTTON(flag), dt_conf_get_bool("plugins/lighttable/copy_metadata/geotags"));
  g_signal_connect(G_OBJECT(flag), "clicked", G_CALLBACK(geotags_flag_callback), self);

  flag = gtk_check_button_new_with_label(_("metadata"));
  d->metadata_flag = flag;
  gtk_widget_set_tooltip_text(flag, _("select dt metadata (from metadata editor module)"));
  ellipsize_button(flag);
  gtk_grid_attach(grid, flag, 0, line++, 3, 1);
  gtk_toggle_button_set_active(GTK_TOGGLE_BUTTON(flag), dt_conf_get_bool("plugins/lighttable/copy_metadata/metadata"));
  g_signal_connect(G_OBJECT(flag), "clicked", G_CALLBACK(metadata_flag_callback), self);

  d->copy_metadata_button = dt_ui_button_new(_("copy"), _("set the (first) selected image as source of metadata"), NULL);
  d->imageid = 0;
  gtk_grid_attach(grid, d->copy_metadata_button, 0, line, 2, 1);
  g_signal_connect(G_OBJECT(d->copy_metadata_button), "clicked", G_CALLBACK(copy_metadata_callback), self);

  d->paste_metadata_button = dt_ui_button_new(_("paste"), _("paste selected metadata on selected images"), NULL);
  gtk_grid_attach(grid, d->paste_metadata_button, 2, line, 2, 1);
  g_signal_connect(G_OBJECT(d->paste_metadata_button), "clicked", G_CALLBACK(paste_metadata_callback), self);

  d->clear_metadata_button = dt_ui_button_new(_("clear"), _("clear selected metadata on selected images"), NULL);
  gtk_grid_attach(grid, d->clear_metadata_button, 4, line++, 2, 1);
  g_signal_connect(G_OBJECT(d->clear_metadata_button), "clicked", G_CALLBACK(clear_metadata_callback), self);

  GtkWidget *pastemode = dt_bauhaus_combobox_new_action(DT_ACTION(self));
  dt_bauhaus_widget_set_label(pastemode, NULL, N_("mode"));
  dt_bauhaus_combobox_add(pastemode, _("merge"));
  dt_bauhaus_combobox_add(pastemode, _("overwrite"));
  gtk_widget_set_tooltip_text(pastemode, _("how to handle existing metadata"));
  gtk_grid_attach(grid, pastemode, 0, line++, 6, 1);
  dt_bauhaus_combobox_set(pastemode, dt_conf_get_int("plugins/lighttable/copy_metadata/pastemode"));
  g_signal_connect(G_OBJECT(pastemode), "value-changed", G_CALLBACK(pastemode_combobox_changed), self);

  d->refresh_button = dt_ui_button_new(_("refresh exif"), _("update image information to match changes to file"), NULL);
  gtk_grid_attach(grid, d->refresh_button, 0, line++, 6, 1);
  g_signal_connect(G_OBJECT(d->refresh_button), "clicked", G_CALLBACK(button_clicked), GINT_TO_POINTER(14));

  d->set_monochrome_button = dt_ui_button_new(_("monochrome"), _("set selection as monochrome images and activate monochrome workflow"), NULL);
  gtk_grid_attach(grid, d->set_monochrome_button, 0, line, 3, 1);
  g_signal_connect(G_OBJECT(d->set_monochrome_button), "clicked", G_CALLBACK(set_monochrome_callback), self);

  d->set_color_button = dt_ui_button_new(_("color"), _("set selection as color images"), NULL);
  gtk_grid_attach(grid, d->set_color_button, 3, line++, 3, 1);
  g_signal_connect(G_OBJECT(d->set_color_button), "clicked", G_CALLBACK(set_color_callback), self);

  /* connect preference changed signal */
  DT_DEBUG_CONTROL_SIGNAL_CONNECT(
      darktable.signals,
      DT_SIGNAL_PREFERENCES_CHANGE,
      G_CALLBACK(_image_preference_changed),
      (gpointer)self);

  DT_DEBUG_CONTROL_SIGNAL_CONNECT(darktable.signals, DT_SIGNAL_SELECTION_CHANGED,
                            G_CALLBACK(_image_selection_changed_callback), self);
  DT_DEBUG_CONTROL_SIGNAL_CONNECT(darktable.signals, DT_SIGNAL_MOUSE_OVER_IMAGE_CHANGE,
                            G_CALLBACK(_mouse_over_image_callback), self);
  DT_DEBUG_CONTROL_SIGNAL_CONNECT(darktable.signals, DT_SIGNAL_COLLECTION_CHANGED,
                            G_CALLBACK(_collection_updated_callback), self);

  _update(self);
}
#undef ellipsize_button

void gui_reset(dt_lib_module_t *self)
{
  dt_lib_image_t *d = (dt_lib_image_t *)self->data;
  d->imageid = 0;
  _update(self);
}

void gui_cleanup(dt_lib_module_t *self)
{
  dt_lib_cancel_postponed_update(self);
  DT_DEBUG_CONTROL_SIGNAL_DISCONNECT(darktable.signals, G_CALLBACK(_image_preference_changed), self);
  DT_DEBUG_CONTROL_SIGNAL_DISCONNECT(darktable.signals, G_CALLBACK(_image_selection_changed_callback), self);
  DT_DEBUG_CONTROL_SIGNAL_DISCONNECT(darktable.signals, G_CALLBACK(_mouse_over_image_callback), self);
  DT_DEBUG_CONTROL_SIGNAL_DISCONNECT(darktable.signals, G_CALLBACK(_collection_updated_callback), self);

  free(self->data);
  self->data = NULL;
}

void init_key_accels(dt_lib_module_t *self)
{
  dt_accel_register_lib(self, NC_("accel", "remove from darktable"), GDK_KEY_Delete, 0);
  dt_accel_register_lib(self, NC_("accel", "delete from disk using trash if possible"), 0, 0);
  dt_accel_register_lib(self, NC_("accel", "move to other folder"), 0, 0);
  dt_accel_register_lib(self, NC_("accel", "copy to other folder"), 0, 0);
  dt_accel_register_lib(self, NC_("accel", "rotate selected images 90 degrees CW"), 0, 0);
  dt_accel_register_lib(self, NC_("accel", "rotate selected images 90 degrees CCW"), 0, 0);
  dt_accel_register_lib(self, NC_("accel", "create HDR"), 0, 0);
  dt_accel_register_lib(self, NC_("accel", "duplicate"), GDK_KEY_d, GDK_CONTROL_MASK);
  dt_accel_register_lib(self, NC_("accel", "reset rotation"), 0, 0);
  dt_accel_register_lib(self, NC_("accel", "copy the image locally"), 0, 0);
  dt_accel_register_lib(self, NC_("accel", "resync the local copy"), 0, 0);
  dt_accel_register_lib(self, NC_("accel", "refresh exif"), 0, 0);
  dt_accel_register_lib(self, NC_("accel", "set monochrome image"), 0, 0);
  dt_accel_register_lib(self, NC_("accel", "set color image"), 0, 0);
  dt_accel_register_lib(self, NC_("accel", "copy metadata"), 0, 0);
  dt_accel_register_lib(self, NC_("accel", "paste metadata"), 0, 0);
  dt_accel_register_lib(self, NC_("accel", "clear metadata"), 0, 0);
  // Grouping keys
  dt_accel_register_lib(self, NC_("accel", "group"), GDK_KEY_g, GDK_CONTROL_MASK);
  dt_accel_register_lib(self, NC_("accel", "ungroup"), GDK_KEY_g, GDK_CONTROL_MASK | GDK_SHIFT_MASK);
}

void connect_key_accels(dt_lib_module_t *self)
{
  dt_lib_image_t *d = (dt_lib_image_t *)self->data;

  dt_accel_connect_button_lib(self, "remove from darktable", d->remove_button);
  dt_accel_connect_button_lib(self, "delete from disk using trash if possible", d->delete_button);
  dt_accel_connect_button_lib(self, "move to other folder", d->move_button);
  dt_accel_connect_button_lib(self, "copy to other folder", d->copy_button);
  dt_accel_connect_button_lib(self, "rotate selected images 90 degrees CW", d->rotate_cw_button);
  dt_accel_connect_button_lib(self, "rotate selected images 90 degrees CCW", d->rotate_ccw_button);
  dt_accel_connect_button_lib(self, "create HDR", d->create_hdr_button);
  dt_accel_connect_button_lib(self, "duplicate", d->duplicate_button);
  dt_accel_connect_button_lib(self, "reset rotation", d->reset_button);
  dt_accel_connect_button_lib(self, "copy the image locally", d->cache_button);
  dt_accel_connect_button_lib(self, "resync the local copy", d->uncache_button);
  dt_accel_connect_button_lib(self, "refresh exif", d->refresh_button);
  dt_accel_connect_button_lib(self, "set monochrome image", d->set_monochrome_button);
  dt_accel_connect_button_lib(self, "set color image", d->set_color_button);
  dt_accel_connect_button_lib(self, "copy metadata", d->copy_metadata_button);
  dt_accel_connect_button_lib(self, "paste metadata", d->paste_metadata_button);
  dt_accel_connect_button_lib(self, "clear metadata", d->clear_metadata_button);
  // Grouping keys
  dt_accel_connect_button_lib(self, "group", d->group_button);
  dt_accel_connect_button_lib(self, "ungroup", d->ungroup_button);
}

#ifdef USE_LUA
typedef struct
{
  const char* key;
  dt_lib_module_t * self;
} lua_callback_data;


static int lua_button_clicked_cb(lua_State* L)
{
  lua_callback_data * data = lua_touserdata(L, 1);
  dt_lua_module_entry_push(L, "lib", data->self->plugin_name);
  lua_getiuservalue(L, -1, 1);
  lua_getfield(L, -1, "callbacks");
  lua_getfield(L, -1, data->key);
  lua_pushstring(L, data->key);

  GList *image = dt_collection_get_selected(darktable.collection, -1);
  lua_newtable(L);
  int table_index = 1;
  while(image)
  {
    luaA_push(L, dt_lua_image_t, &image->data);
    lua_seti(L, -2, table_index);
    table_index++;
    image = g_list_delete_link(image, image);
  }

  lua_call(L, 2, 0);
  return 0;
}

static void lua_button_clicked(GtkWidget *widget, gpointer user_data)
{
  dt_lua_async_call_alien(lua_button_clicked_cb,
      0, NULL, NULL,
      LUA_ASYNC_TYPENAME, "void*", user_data,
      LUA_ASYNC_DONE);
}

static int lua_register_action(lua_State *L)
{
  lua_settop(L, 3);
  dt_lib_module_t *self = lua_touserdata(L, lua_upvalueindex(1));
  dt_lua_module_entry_push(L, "lib", self->plugin_name);
  lua_getiuservalue(L, -1, 1);
  const char* name = luaL_checkstring(L, 1);
  const char* key = luaL_checkstring(L, 2);
  luaL_checktype(L, 3, LUA_TFUNCTION);

  lua_getfield(L, -1, "callbacks");
  lua_pushstring(L, name);
  lua_pushvalue(L, 3);
  lua_settable(L, -3);

  GtkWidget* button = gtk_button_new_with_label(key);
  const char * tooltip = lua_tostring(L, 3);
  if(tooltip)
  {
    gtk_widget_set_tooltip_text(button, tooltip);
  }
  gtk_widget_set_name(button, name);
  dt_lib_image_t *d = self->data;
  gtk_grid_attach_next_to(GTK_GRID(d->page1), button, NULL, GTK_POS_BOTTOM, 4, 1);


  lua_callback_data * data = malloc(sizeof(lua_callback_data));
  data->key = strdup(name);
  data->self = self;
  const gulong s = g_signal_connect(G_OBJECT(button), "clicked", G_CALLBACK(lua_button_clicked), data);

  // save the signal connection in case we need to destroy it later
  dt_lua_module_entry_push(L, "lib", self->plugin_name);
  lua_getiuservalue(L, -1, 1);
  lua_getfield(L, -1, "signal_handlers");
  lua_pushstring(L, name);
  lua_pushinteger(L, s);
  lua_settable(L, -3);

  gtk_widget_show_all(button);

  return 0;
}

static int lua_destroy_action(lua_State *L)
{
  lua_settop(L, 3);
  dt_lib_module_t *self = lua_touserdata(L, lua_upvalueindex(1));
  const char* name = luaL_checkstring(L, 1);
  dt_lib_image_t *d = self->data;

  // find the button named name

  GtkWidget* widget = NULL;

  for(int row = 5; (widget = gtk_grid_get_child_at(GTK_GRID(d->page1), 0, row)) != NULL; row++)
  {
    if(GTK_IS_BUTTON(widget) && strcmp(gtk_widget_get_name(widget), name) == 0)
    {
      // remove the callback

      dt_lua_module_entry_push(L, "lib", self->plugin_name);
      lua_getiuservalue(L, -1, 1);
      lua_getfield(L, -1, "callbacks");
      lua_pushstring(L, name);
      lua_pushnil(L);
      lua_settable(L, -3);

      // disconnect the signal

      dt_lua_module_entry_push(L, "lib", self->plugin_name);
      lua_getiuservalue(L, -1, 1);
      lua_getfield(L, -1, "signal_handlers");
      lua_pushstring(L, name);
      lua_gettable(L, -2);
      const gulong handler_id = luaL_checkinteger(L, -1);
      g_signal_handler_disconnect(G_OBJECT(widget), handler_id);

      // remove the widget

      gtk_grid_remove_row(GTK_GRID(d->page1), row);

      break;
    }
  }

  return 0;
}

static int lua_set_action_sensitive(lua_State *L)
{
  lua_settop(L, 3);
  dt_lib_module_t *self = lua_touserdata(L, lua_upvalueindex(1));
  const char* name = luaL_checkstring(L, 1);
  const gboolean sensitive = lua_toboolean(L, 2);
  dt_lib_image_t *d = self->data;

  // find the button named name

  GtkWidget* widget = NULL;

  for(int row = 5; (widget = gtk_grid_get_child_at(GTK_GRID(d->page1), 0, row)) != NULL; row++)
  {
    if(GTK_IS_BUTTON(widget) && strcmp(gtk_widget_get_name(widget), name) == 0)
    {
      gtk_widget_set_sensitive(widget, sensitive);
      break;
    }
  }
  return 0;
}

void init(struct dt_lib_module_t *self)
{

  lua_State *L = darktable.lua_state.state;
  int my_type = dt_lua_module_entry_get_type(L, "lib", self->plugin_name);
  lua_pushlightuserdata(L, self);
  lua_pushcclosure(L, lua_register_action, 1);
  dt_lua_gtk_wrap(L);
  lua_pushcclosure(L, dt_lua_type_member_common, 1);
  dt_lua_type_register_const_type(L, my_type, "register_action");

  lua_pushlightuserdata(L, self);
  lua_pushcclosure(L, lua_destroy_action, 1);
  dt_lua_gtk_wrap(L);
  lua_pushcclosure(L, dt_lua_type_member_common, 1);
  dt_lua_type_register_const_type(L, my_type, "destroy_action");

  lua_pushlightuserdata(L, self);
  lua_pushcclosure(L, lua_set_action_sensitive, 1);
  dt_lua_gtk_wrap(L);
  lua_pushcclosure(L, dt_lua_type_member_common, 1);
  dt_lua_type_register_const_type(L, my_type, "set_sensitive");

  dt_lua_module_entry_push(L, "lib", self->plugin_name);
  lua_getiuservalue(L, -1, 1);
  lua_newtable(L);
  lua_setfield(L, -2, "callbacks");
  lua_pop(L, 2);

  dt_lua_module_entry_push(L, "lib", self->plugin_name);
  lua_getiuservalue(L, -1, 1);
  lua_newtable(L);
  lua_setfield(L, -2, "signal_handlers");
  lua_pop(L, 2);
}

#endif
// modelines: These editor modelines have been set for all relevant files by tools/update_modelines.sh
// vim: shiftwidth=2 expandtab tabstop=2 cindent
// kate: tab-indents: off; indent-width 2; replace-tabs on; indent-mode cstyle; remove-trailing-spaces modified;<|MERGE_RESOLUTION|>--- conflicted
+++ resolved
@@ -197,11 +197,7 @@
   const gboolean act_on_mult = (nbimgs > 1);
   const uint32_t selected_cnt = dt_collection_get_selected_count(darktable.collection);
   const gboolean can_paste
-<<<<<<< HEAD
-      = d->imageid > 0 && (act_on_mult || (act_on_one && (d->imageid != dt_view_get_image_to_act_on(FALSE))));
-=======
-      = d->imageid > 0 && (act_on_mult || (act_on_one && (d->imageid != dt_act_on_get_main_image())));
->>>>>>> c4e00c2c
+      = d->imageid > 0 && (act_on_mult || (act_on_one && (d->imageid != dt_act_on_get_main_image(FALSE))));
 
   gtk_widget_set_sensitive(GTK_WIDGET(d->remove_button), act_on_any);
   gtk_widget_set_sensitive(GTK_WIDGET(d->delete_button), act_on_any);
@@ -242,11 +238,7 @@
   else
   {
     // exact one image to act on
-<<<<<<< HEAD
-    const int imgid = dt_view_get_image_to_act_on(FALSE);
-=======
-    const int imgid = dt_act_on_get_main_image();
->>>>>>> c4e00c2c
+    const int imgid = dt_act_on_get_main_image(FALSE);
     if(imgid >= 0)
     {
       dt_image_t *img = dt_image_cache_get(darktable.image_cache, imgid, 'r');
@@ -396,11 +388,7 @@
 {
   dt_lib_image_t *d = (dt_lib_image_t *)self->data;
 
-<<<<<<< HEAD
-  d->imageid = dt_view_get_image_to_act_on(FALSE);
-=======
-  d->imageid = dt_act_on_get_main_image();
->>>>>>> c4e00c2c
+  d->imageid = dt_act_on_get_main_image(FALSE);
 
   _update(self);
 }
