/*
    This file is part of darktable,
    copyright (c) 2009--2011 johannes hanika.
    copyright (c) 2012 henrik andersson.

    darktable is free software: you can redistribute it and/or modify
    it under the terms of the GNU General Public License as published by
    the Free Software Foundation, either version 3 of the License, or
    (at your option) any later version.

    darktable is distributed in the hope that it will be useful,
    but WITHOUT ANY WARRANTY; without even the implied warranty of
    MERCHANTABILITY or FITNESS FOR A PARTICULAR PURPOSE.  See the
    GNU General Public License for more details.

    You should have received a copy of the GNU General Public License
    along with darktable.  If not, see <http://www.gnu.org/licenses/>.
*/

#pragma once

#include <glib.h>
#include <glib/gi18n.h>

typedef enum dt_lib_collect_mode_t
{
  DT_LIB_COLLECT_MODE_AND = 0,
  DT_LIB_COLLECT_MODE_OR,
  DT_LIB_COLLECT_MODE_AND_NOT
} dt_lib_collect_mode_t;

<<<<<<< HEAD
const char *dt_lib_collect_string[] = { N_("film roll"),   N_("folders"),     N_("camera"),
                                        N_("tag"),         N_("date"),        N_("time"),
                                        N_("history"),     N_("color label"), N_("title"),
                                        N_("description"), N_("creator"),     N_("publisher"),
                                        N_("rights"),      N_("lens"),        N_("focal length"),
                                        N_("ISO"),         N_("aperture"),    N_("exposure"),
                                        N_("aspect ratio"),N_("filename"),    N_("geotagging"),
=======
const char *dt_lib_collect_string[] = { N_("film roll"),    N_("folders"),     N_("camera"),
                                        N_("tag"),          N_("date"),        N_("time"),
                                        N_("history"),      N_("color label"), N_("title"),
                                        N_("description"),  N_("creator"),     N_("publisher"),
                                        N_("rights"),       N_("lens"),        N_("focal length"),
                                        N_("ISO"),          N_("aperture"),    N_("exposure"),
                                        N_("aspect ratio"), N_("filename"),    N_("geotagging"),
>>>>>>> c3a0a4f7
                                        N_("local copy") };
const int dt_lib_collect_string_cnt = sizeof(dt_lib_collect_string) / sizeof(dt_lib_collect_string[0]);

// modelines: These editor modelines have been set for all relevant files by tools/update_modelines.sh
// vim: shiftwidth=2 expandtab tabstop=2 cindent
// kate: tab-indents: off; indent-width 2; replace-tabs on; indent-mode cstyle; remove-trailing-spaces modified;<|MERGE_RESOLUTION|>--- conflicted
+++ resolved
@@ -29,15 +29,6 @@
   DT_LIB_COLLECT_MODE_AND_NOT
 } dt_lib_collect_mode_t;
 
-<<<<<<< HEAD
-const char *dt_lib_collect_string[] = { N_("film roll"),   N_("folders"),     N_("camera"),
-                                        N_("tag"),         N_("date"),        N_("time"),
-                                        N_("history"),     N_("color label"), N_("title"),
-                                        N_("description"), N_("creator"),     N_("publisher"),
-                                        N_("rights"),      N_("lens"),        N_("focal length"),
-                                        N_("ISO"),         N_("aperture"),    N_("exposure"),
-                                        N_("aspect ratio"),N_("filename"),    N_("geotagging"),
-=======
 const char *dt_lib_collect_string[] = { N_("film roll"),    N_("folders"),     N_("camera"),
                                         N_("tag"),          N_("date"),        N_("time"),
                                         N_("history"),      N_("color label"), N_("title"),
@@ -45,7 +36,6 @@
                                         N_("rights"),       N_("lens"),        N_("focal length"),
                                         N_("ISO"),          N_("aperture"),    N_("exposure"),
                                         N_("aspect ratio"), N_("filename"),    N_("geotagging"),
->>>>>>> c3a0a4f7
                                         N_("local copy") };
 const int dt_lib_collect_string_cnt = sizeof(dt_lib_collect_string) / sizeof(dt_lib_collect_string[0]);
 
