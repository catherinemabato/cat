/*
    This file is part of darktable,
    copyright (c) 2009--2011 johannes hanika, henrik andersson.
    copyright (c) 2012 Jose Carlos Garcia Sogo

    darktable is free software: you can redistribute it and/or modify
    it under the terms of the GNU General Public License as published by
    the Free Software Foundation, either version 3 of the License, or
    (at your option) any later version.

    darktable is distributed in the hope that it will be useful,
    but WITHOUT ANY WARRANTY; without even the implied warranty of
    MERCHANTABILITY or FITNESS FOR A PARTICULAR PURPOSE.  See the
    GNU General Public License for more details.

    You should have received a copy of the GNU General Public License
    along with darktable.  If not, see <http://www.gnu.org/licenses/>.
*/
#include "libs/collect.h"
#include "common/collection.h"
#include "common/darktable.h"
#include "common/debug.h"
#include "common/film.h"
#include "common/metadata.h"
#include "common/utility.h"
#include "control/conf.h"
#include "control/control.h"
#include "control/jobs.h"
#include "dtgtk/button.h"
#include "gui/gtk.h"
#include "libs/lib.h"
#include "libs/lib_api.h"
#include "views/view.h"
#ifdef GDK_WINDOWING_QUARTZ
#include "osx/osx.h"
#endif

DT_MODULE(1)

#define MAX_RULES 10

#define PARAM_STRING_SIZE 256 // FIXME: is this enough !?

typedef struct dt_lib_collect_rule_t
{
  int num;
  GtkWidget *hbox;
  GtkComboBox *combo;
  GtkWidget *text;
  GtkWidget *button;
  gboolean typing;
} dt_lib_collect_rule_t;

typedef struct dt_lib_collect_t
{
  dt_lib_collect_rule_t rule[MAX_RULES];
  int active_rule;
  int nb_rules;

  GtkTreeView *view;
  int view_rule;

  GtkTreeModel *treefilter;
  GtkTreeModel *listfilter;
  GtkScrolledWindow *scrolledwindow;

  GtkScrolledWindow *sw2;

  gboolean singleclick;
  struct dt_lib_collect_params_t *params;
} dt_lib_collect_t;

typedef struct dt_lib_collect_params_rule_t
{
  uint32_t item : 16;
  uint32_t mode : 16;
  char string[PARAM_STRING_SIZE];
} dt_lib_collect_params_rule_t;

typedef struct dt_lib_collect_params_t
{
  uint32_t rules;
  dt_lib_collect_params_rule_t rule[MAX_RULES];
} dt_lib_collect_params_t;

typedef enum dt_lib_collect_cols_t
{
  DT_LIB_COLLECT_COL_TEXT = 0,
  DT_LIB_COLLECT_COL_ID,
  DT_LIB_COLLECT_COL_TOOLTIP,
  DT_LIB_COLLECT_COL_PATH,
  DT_LIB_COLLECT_COL_VISIBLE,
  DT_LIB_COLLECT_COL_UNREACHABLE,
  DT_LIB_COLLECT_COL_COUNT,
  DT_LIB_COLLECT_NUM_COLS
} dt_lib_collect_cols_t;

typedef struct _range_t
{
  gchar *start;
  gchar *stop;
  GtkTreePath *path1;
  GtkTreePath *path2;
} _range_t;

static void _lib_collect_gui_update(dt_lib_module_t *self);
static void _lib_folders_update_collection(const gchar *filmroll);
static void entry_insert_text(GtkWidget *entry, gchar *new_text, gint new_length, gpointer *position,
                          dt_lib_collect_rule_t *d);
static void entry_changed(GtkEntry *entry, dt_lib_collect_rule_t *dr);
static void collection_updated(gpointer instance, gpointer self);
static void row_activated_with_event(GtkTreeView *view, GtkTreePath *path, GtkTreeViewColumn *col, GdkEventButton *event, dt_lib_collect_t *d);

const char *name(dt_lib_module_t *self)
{
  return _("collect images");
}

void init_presets(dt_lib_module_t *self)
{
}

/* Update the params struct with active ruleset */
static void _lib_collect_update_params(dt_lib_collect_t *d)
{
  /* reset params */
  dt_lib_collect_params_t *p = d->params;
  memset(p, 0, sizeof(dt_lib_collect_params_t));

  /* for each active rule set update params */
  const int _a = dt_conf_get_int("plugins/lighttable/collect/num_rules") - 1;
  const int active = CLAMP(_a, 0, (MAX_RULES - 1));
  char confname[200] = { 0 };
  for(int i = 0; i <= active; i++)
  {
    /* get item */
    snprintf(confname, sizeof(confname), "plugins/lighttable/collect/item%1d", i);
    p->rule[i].item = dt_conf_get_int(confname);

    /* get mode */
    snprintf(confname, sizeof(confname), "plugins/lighttable/collect/mode%1d", i);
    p->rule[i].mode = dt_conf_get_int(confname);

    /* get string */
    snprintf(confname, sizeof(confname), "plugins/lighttable/collect/string%1d", i);
    gchar *string = dt_conf_get_string(confname);
    if(string != NULL)
    {
      snprintf(p->rule[i].string, PARAM_STRING_SIZE, "%s", string);
      g_free(string);
    }

    // fprintf(stderr,"[%i] %d,%d,%s\n",i, p->rule[i].item, p->rule[i].mode,  p->rule[i].string);
  }

  p->rules = active + 1;
}

void *get_params(dt_lib_module_t *self, int *size)
{
  _lib_collect_update_params(self->data);

  /* allocate a copy of params to return, freed by caller */
  *size = sizeof(dt_lib_collect_params_t);
  void *p = dt_malloc(*size);
  memcpy(p, ((dt_lib_collect_t *)self->data)->params, *size);
  return p;
}

int set_params(dt_lib_module_t *self, const void *params, int size)
{
  /* update conf settings from params */
  dt_lib_collect_params_t *p = (dt_lib_collect_params_t *)params;
  char confname[200] = { 0 };

  for(uint32_t i = 0; i < p->rules; i++)
  {
    /* set item */
    snprintf(confname, sizeof(confname), "plugins/lighttable/collect/item%1d", i);
    dt_conf_set_int(confname, p->rule[i].item);

    /* set mode */
    snprintf(confname, sizeof(confname), "plugins/lighttable/collect/mode%1d", i);
    dt_conf_set_int(confname, p->rule[i].mode);

    /* set string */
    snprintf(confname, sizeof(confname), "plugins/lighttable/collect/string%1d", i);
    dt_conf_set_string(confname, p->rule[i].string);
  }

  /* set number of rules */
  g_strlcpy(confname, "plugins/lighttable/collect/num_rules", sizeof(confname));
  dt_conf_set_int(confname, p->rules);

  /* update internal params */
  _lib_collect_update_params(self->data);

  /* update ui */
  _lib_collect_gui_update(self);

  /* update view */
  dt_collection_update_query(darktable.collection);

  return 0;
}


const char **views(dt_lib_module_t *self)
{
  static const char *v[] = {"lighttable", "map", "print", NULL};
  return v;
}

uint32_t container(dt_lib_module_t *self)
{
  return DT_UI_CONTAINER_PANEL_LEFT_CENTER;
}

static void view_popup_menu_onSearchFilmroll(GtkWidget *menuitem, gpointer userdata)
{
  GtkTreeView *treeview = GTK_TREE_VIEW(userdata);
  GtkWidget *win = dt_ui_main_window(darktable.gui->ui);
  GtkWidget *filechooser;

  GtkTreeSelection *selection;
  GtkTreeIter iter, child;
  GtkTreeModel *model;

  gchar *tree_path = NULL;
  gchar *new_path = NULL;

  model = gtk_tree_view_get_model(treeview);
  selection = gtk_tree_view_get_selection(GTK_TREE_VIEW(treeview));
  if (!gtk_tree_selection_get_selected(selection, &model, &iter))
    return;

  child = iter;
  gtk_tree_model_iter_parent(model, &iter, &child);
  gtk_tree_model_get(model, &child, DT_LIB_COLLECT_COL_PATH, &tree_path, -1);

  filechooser = gtk_file_chooser_dialog_new(
    _("search filmroll"), GTK_WINDOW(win), GTK_FILE_CHOOSER_ACTION_SELECT_FOLDER, _("_cancel"),
    GTK_RESPONSE_CANCEL, _("_open"), GTK_RESPONSE_ACCEPT, (char *)NULL);
#ifdef GDK_WINDOWING_QUARTZ
  dt_osx_disallow_fullscreen(filechooser);
#endif

  gtk_file_chooser_set_select_multiple(GTK_FILE_CHOOSER(filechooser), FALSE);
  if(tree_path != NULL)
    gtk_file_chooser_set_current_folder(GTK_FILE_CHOOSER(filechooser), tree_path);
  else
    goto error;

  // run the dialog
  if(gtk_dialog_run(GTK_DIALOG(filechooser)) == GTK_RESPONSE_ACCEPT)
  {
    gint id = -1;
    sqlite3_stmt *stmt;
    gchar *query = NULL;

    gchar *uri = NULL;
    uri = gtk_file_chooser_get_uri(GTK_FILE_CHOOSER(filechooser));
    new_path = g_filename_from_uri(uri, NULL, NULL);
    g_free(uri);
    if(new_path)
    {
      gchar *old = NULL;
      query = dt_util_dstrcat(query, "SELECT id, folder FROM main.film_rolls WHERE folder LIKE '%s%%'", tree_path);
      DT_DEBUG_SQLITE3_PREPARE_V2(dt_database_get(darktable.db), query, -1, &stmt, NULL);
      g_free(query);
      query = NULL;

      while(sqlite3_step(stmt) == SQLITE_ROW)
      {
        id = sqlite3_column_int(stmt, 0);
        old = (gchar *)sqlite3_column_text(stmt, 1);

        query = NULL;
        query = dt_util_dstrcat(query, "UPDATE main.film_rolls SET folder=?1 WHERE id=?2");

        gchar trailing[1024] = { 0 };
        gchar final[1024] = { 0 };

        if(g_strcmp0(old, tree_path))
        {
          g_snprintf(trailing, sizeof(trailing), "%s", old + strlen(tree_path) + 1);
          g_snprintf(final, sizeof(final), "%s/%s", new_path, trailing);
        }
        else
        {
          g_snprintf(final, sizeof(final), "%s", new_path);
        }

        sqlite3_stmt *stmt2;
        DT_DEBUG_SQLITE3_PREPARE_V2(dt_database_get(darktable.db), query, -1, &stmt2, NULL);
        DT_DEBUG_SQLITE3_BIND_TEXT(stmt2, 1, final, -1, SQLITE_STATIC);
        DT_DEBUG_SQLITE3_BIND_INT(stmt2, 2, id);
        sqlite3_step(stmt2);
        sqlite3_finalize(stmt2);
      }
      sqlite3_finalize(stmt);
      g_free(query);

      /* reset filter so that view isn't empty */
      dt_view_filter_reset(darktable.view_manager, FALSE);

      /* update collection to view missing filmroll */
      _lib_folders_update_collection(new_path);

      dt_control_signal_raise(darktable.signals, DT_SIGNAL_FILMROLLS_CHANGED);
    }
    else
      goto error;
  }
  g_free(tree_path);
  g_free(new_path);
  gtk_widget_destroy(filechooser);
  return;

error:
  /* Something wrong happened */
  gtk_widget_destroy(filechooser);
  dt_control_log(_("problem selecting new path for the filmroll in %s"), tree_path);

  g_free(tree_path);
  g_free(new_path);
}

static void view_popup_menu_onRemove(GtkWidget *menuitem, gpointer userdata)
{
  GtkTreeView *treeview = GTK_TREE_VIEW(userdata);

  GtkTreeSelection *selection;
  GtkTreeIter iter, model_iter;
  GtkTreeModel *model;

  gchar *filmroll_path = NULL;
  gchar *fullq = NULL;

  /* Get info about the filmroll (or parent) selected */
  model = gtk_tree_view_get_model(treeview);
  selection = gtk_tree_view_get_selection(GTK_TREE_VIEW(treeview));
  if (gtk_tree_selection_get_selected(selection, &model, &iter))
  {
    gtk_tree_model_get(model, &iter, DT_LIB_COLLECT_COL_PATH, &filmroll_path, -1);

    /* Clean selected images, and add to the table those which are going to be deleted */
    DT_DEBUG_SQLITE3_EXEC(dt_database_get(darktable.db), "DELETE FROM main.selected_images", NULL, NULL, NULL);

    fullq = dt_util_dstrcat(fullq, "INSERT INTO main.selected_images SELECT id FROM main.images WHERE film_id IN "
                                   "(SELECT id FROM main.film_rolls WHERE folder LIKE '%s%%')",
                            filmroll_path);
    DT_DEBUG_SQLITE3_EXEC(dt_database_get(darktable.db), fullq, NULL, NULL, NULL);

    if (dt_control_remove_images())
    {
      gtk_tree_model_filter_convert_iter_to_child_iter(GTK_TREE_MODEL_FILTER(model), &model_iter, &iter);
      gtk_tree_store_remove(GTK_TREE_STORE(gtk_tree_model_filter_get_model(GTK_TREE_MODEL_FILTER(model))),
                            &model_iter);
    }
  }
}

static void view_popup_menu(GtkWidget *treeview, GdkEventButton *event, dt_lib_collect_t *d)
{
  GtkWidget *menu, *menuitem;

  menu = gtk_menu_new();

  menuitem = gtk_menu_item_new_with_label(_("search filmroll..."));
  g_signal_connect(menuitem, "activate", (GCallback)view_popup_menu_onSearchFilmroll, treeview);
  gtk_menu_shell_append(GTK_MENU_SHELL(menu), menuitem);

  menuitem = gtk_menu_item_new_with_label(_("remove..."));
  gtk_menu_shell_append(GTK_MENU_SHELL(menu), menuitem);
  g_signal_connect(menuitem, "activate", (GCallback)view_popup_menu_onRemove, treeview);

  gtk_widget_show_all(GTK_WIDGET(menu));

#if GTK_CHECK_VERSION(3, 22, 0)
  gtk_menu_popup_at_pointer(GTK_MENU(menu), (GdkEvent *)event);
#else
  /* Note: event can be NULL here when called from view_onPopupMenu;
   *  gdk_event_get_time() accepts a NULL argument */
  gtk_menu_popup(GTK_MENU(menu), NULL, NULL, NULL, NULL, (event != NULL) ? event->button : 0,
                 gdk_event_get_time((GdkEvent *)event));
#endif
}

static gboolean view_onButtonPressed(GtkWidget *treeview, GdkEventButton *event, dt_lib_collect_t *d)
{
  if((d->view_rule == DT_COLLECTION_PROP_FOLDERS && event->type == GDK_BUTTON_PRESS && event->button == 3)
     || (!d->singleclick && event->type == GDK_2BUTTON_PRESS && event->button == 1)
     || (d->singleclick && event->type == GDK_BUTTON_PRESS && event->button == 1))
  {
    GtkTreeSelection *selection = gtk_tree_view_get_selection(GTK_TREE_VIEW(treeview));
    GtkTreePath *path = NULL;

    /* Get tree path for row that was clicked */
    if(gtk_tree_view_get_path_at_pos(GTK_TREE_VIEW(treeview), (gint)event->x, (gint)event->y, &path, NULL, NULL,
                                     NULL))
    {
      if(d->singleclick && (event->state & GDK_SHIFT_MASK) && gtk_tree_selection_count_selected_rows(selection) > 0
         && (d->view_rule == DT_COLLECTION_PROP_DAY || d->view_rule == DT_COLLECTION_PROP_TIME
             || d->view_rule == DT_COLLECTION_PROP_APERTURE || d->view_rule == DT_COLLECTION_PROP_FOCAL_LENGTH
             || d->view_rule == DT_COLLECTION_PROP_ISO || d->view_rule == DT_COLLECTION_PROP_EXPOSURE
             || d->view_rule == DT_COLLECTION_PROP_ASPECT_RATIO))
      {
        // range selection
        GList *sels = gtk_tree_selection_get_selected_rows(selection, NULL);
        GtkTreePath *path2 = (GtkTreePath *)g_list_nth_data(sels, 0);
        gtk_tree_selection_unselect_all(selection);
        if(gtk_tree_path_compare(path, path2) > 0)
          gtk_tree_selection_select_range(selection, path, path2);
        else
          gtk_tree_selection_select_range(selection, path2, path);
      }
      else
      {
        gtk_tree_selection_unselect_all(selection);
        gtk_tree_selection_select_path(selection, path);
      }
    }

    /* single click on folder with the right mouse button? */
    if(d->view_rule == DT_COLLECTION_PROP_FOLDERS && (event->type == GDK_BUTTON_PRESS && event->button == 3))
      view_popup_menu(treeview, event, d);
    else
      row_activated_with_event(GTK_TREE_VIEW(treeview), path, NULL, event, d);

    gtk_tree_path_free(path);

    if((d->view_rule == DT_COLLECTION_PROP_DAY || d->view_rule == DT_COLLECTION_PROP_TIME
        || d->view_rule == DT_COLLECTION_PROP_FOLDERS || d->view_rule == DT_COLLECTION_PROP_TAG)
       && !(event->state & GDK_SHIFT_MASK))
      return FALSE; /* we allow propagation (expand/collapse row) */
    else
      return TRUE; /* we stop propagation */
  }
  return FALSE; /* we did not handle this */
}

static gboolean view_onPopupMenu(GtkWidget *treeview, dt_lib_collect_t *d)
{
  if(d->view_rule != DT_COLLECTION_PROP_FOLDERS) return FALSE;

  view_popup_menu(treeview, NULL, d);

  return TRUE; /* we handled this */
}

static dt_lib_collect_t *get_collect(dt_lib_collect_rule_t *r)
{
  dt_lib_collect_t *d = (dt_lib_collect_t *)(((char *)r) - r->num * sizeof(dt_lib_collect_rule_t));
  return d;
}

static gboolean list_select(GtkTreeModel *model, GtkTreePath *path, GtkTreeIter *iter, gpointer data)
{
  dt_lib_collect_rule_t *dr = (dt_lib_collect_rule_t *)data;
  dt_lib_collect_t *d = get_collect(dr);
  gchar *str = NULL;

  gtk_tree_model_get(model, iter, DT_LIB_COLLECT_COL_PATH, &str, -1);

  gchar *haystack = g_utf8_strdown(str, -1);
  gchar *needle = g_utf8_strdown(gtk_entry_get_text(GTK_ENTRY(dr->text)), -1);

  if(strcmp(haystack, needle) == 0)
  {
    gtk_tree_selection_select_path(gtk_tree_view_get_selection(d->view), path);
    gtk_tree_view_scroll_to_cell(d->view, path, NULL, FALSE, 0.2, 0);
  }

  g_free(haystack);
  g_free(needle);
  g_free(str);

  return FALSE;
}
static gboolean range_select(GtkTreeModel *model, GtkTreePath *path, GtkTreeIter *iter, gpointer data)
{
  _range_t *range = (_range_t *)data;
  gchar *str = NULL;

  gtk_tree_model_get(model, iter, DT_LIB_COLLECT_COL_PATH, &str, -1);

  gchar *haystack = g_utf8_strdown(str, -1);
  gchar *needle;
  if(range->path1)
    needle = g_utf8_strdown(range->stop, -1);
  else
    needle = g_utf8_strdown(range->start, -1);

  if(strcmp(haystack, needle) == 0)
  {
    if(range->path1)
    {
      range->path2 = gtk_tree_path_copy(path);
      return TRUE;
    }
    else
      range->path1 = gtk_tree_path_copy(path);
  }

  g_free(haystack);
  g_free(needle);
  g_free(str);

  return FALSE;
}

static gboolean tree_expand(GtkTreeModel *model, GtkTreePath *path, GtkTreeIter *iter, gpointer data)
{
  dt_lib_collect_rule_t *dr = (dt_lib_collect_rule_t *)data;
  dt_lib_collect_t *d = get_collect(dr);
  gchar *str = NULL;
  gchar *txt = NULL;
  gboolean startwildcard = FALSE;

  gtk_tree_model_get(model, iter, DT_LIB_COLLECT_COL_PATH, &str, DT_LIB_COLLECT_COL_TEXT, &txt, -1);

  gchar *haystack = g_utf8_strdown(str, -1);
  gchar *needle = g_utf8_strdown(gtk_entry_get_text(GTK_ENTRY(dr->text)), -1);
  gchar *txt2 = g_utf8_strdown(txt, -1);

  if(g_str_has_prefix(needle, "%")) startwildcard = TRUE;
  if(g_str_has_suffix(needle, "%")) needle[strlen(needle) - 1] = '\0';
  if(g_str_has_suffix(haystack, "%")) haystack[strlen(haystack) - 1] = '\0';
  if(gtk_combo_box_get_active(dr->combo) == DT_COLLECTION_PROP_TAG)
  {
    if(g_str_has_suffix(needle, "|")) needle[strlen(needle) - 1] = '\0';
    if(g_str_has_suffix(haystack, "|")) haystack[strlen(haystack) - 1] = '\0';
  }
  else if(gtk_combo_box_get_active(dr->combo) == DT_COLLECTION_PROP_FOLDERS)
  {
    if(g_str_has_suffix(needle, "/")) needle[strlen(needle) - 1] = '\0';
    if(g_str_has_suffix(haystack, "/")) haystack[strlen(haystack) - 1] = '\0';
  }
  else if(gtk_combo_box_get_active(dr->combo) == DT_COLLECTION_PROP_DAY
          || gtk_combo_box_get_active(dr->combo) == DT_COLLECTION_PROP_TIME)
  {
    if(g_str_has_suffix(needle, ":")) needle[strlen(needle) - 1] = '\0';
    if(g_str_has_suffix(haystack, ":")) haystack[strlen(haystack) - 1] = '\0';
  }

  if(dr->typing && g_strrstr(txt2, needle) != NULL)
  {
    gtk_tree_view_expand_to_path(d->view, path);
  }

  if(strlen(needle)==0)
  {
    //nothing to do, we keep the tree collapsed
  }
  else if(strcmp(haystack, needle) == 0)
  {
    gtk_tree_view_expand_to_path(d->view, path);
    gtk_tree_selection_select_path(gtk_tree_view_get_selection(d->view), path);
    gtk_tree_view_scroll_to_cell(d->view, path, NULL, FALSE, 0.2, 0);
  }
  else if(startwildcard && g_strrstr(haystack, needle+1) != NULL)
  {
    gtk_tree_view_expand_to_path(d->view, path);
  }
  else if(g_str_has_prefix(haystack, needle))
  {
    gtk_tree_view_expand_to_path(d->view, path);
  }

  g_free(haystack);
  g_free(needle);
  g_free(txt2);
  g_free(str);
  g_free(txt);

  return FALSE;
}

static gboolean list_match_string(GtkTreeModel *model, GtkTreePath *path, GtkTreeIter *iter, gpointer data)
{
  dt_lib_collect_rule_t *dr = (dt_lib_collect_rule_t *)data;
  gchar *str = NULL;
  gboolean visible;

  gtk_tree_model_get(model, iter, DT_LIB_COLLECT_COL_PATH, &str, -1);

  gchar *haystack = g_utf8_strdown(str, -1);
  gchar *needle = g_utf8_strdown(gtk_entry_get_text(GTK_ENTRY(dr->text)), -1);
  if(g_str_has_suffix(needle, "%")) needle[strlen(needle) - 1] = '\0';

  int property = gtk_combo_box_get_active(dr->combo);
  if(property == DT_COLLECTION_PROP_APERTURE || property == DT_COLLECTION_PROP_FOCAL_LENGTH
     || property == DT_COLLECTION_PROP_ISO)
  {
    // handle of numeric value, which can have some operator before the text
    visible = TRUE;
    gchar *operator, *number, *number2;
    dt_collection_split_operator_number(needle, &number, &number2, &operator);
    if(number)
    {
      float nb1 = g_strtod(number, NULL);
      float nb2 = g_strtod(haystack, NULL);
      if(operator&& strcmp(operator, ">") == 0)
      {
        visible = (nb2 > nb1);
      }
      else if(operator&& strcmp(operator, ">=") == 0)
      {
        visible = (nb2 >= nb1);
      }
      else if(operator&& strcmp(operator, "<") == 0)
      {
        visible = (nb2 < nb1);
      }
      else if(operator&& strcmp(operator, "<=") == 0)
      {
        visible = (nb2 <= nb1);
      }
      else if(operator&& strcmp(operator, "<>") == 0)
      {
        visible = (nb1 != nb2);
      }
      else if(operator&& number2 && strcmp(operator, "[]") == 0)
      {
        float nb3 = g_strtod(number2, NULL);
        visible = (nb2 >= nb1 && nb2 <= nb3);
      }
      else
      {
        visible = (nb1 == nb2);
      }
    }
    g_free(operator);
    g_free(number);
    g_free(number2);
  }
  else
  {
    if(g_str_has_prefix(needle, "%"))
      visible = (g_strrstr(haystack, needle + 1) != NULL);
    else
      visible = (g_strrstr(haystack, needle) != NULL);
  }

  g_free(haystack);
  g_free(needle);

  g_free(str);

  gtk_list_store_set(GTK_LIST_STORE(model), iter, DT_LIB_COLLECT_COL_VISIBLE, visible, -1);
  return FALSE;
}

static gboolean tree_match_string(GtkTreeModel *model, GtkTreePath *path, GtkTreeIter *iter, gpointer data)
{
  dt_lib_collect_rule_t *dr = (dt_lib_collect_rule_t *)data;
  gchar *str = NULL;
  gboolean cur_state, visible;

  gtk_tree_model_get(model, iter, DT_LIB_COLLECT_COL_PATH, &str, DT_LIB_COLLECT_COL_VISIBLE, &cur_state, -1);

  if(dr->typing == FALSE && !cur_state)
  {
    visible = TRUE;
  }
  else
  {
    gchar *haystack = g_utf8_strdown(str, -1),
          *needle = g_utf8_strdown(gtk_entry_get_text(GTK_ENTRY(dr->text)), -1);
    visible = (g_strrstr(haystack, needle) != NULL);
    g_free(haystack);
    g_free(needle);
  }

  g_free(str);

  gtk_tree_store_set(GTK_TREE_STORE(model), iter, DT_LIB_COLLECT_COL_VISIBLE, visible, -1);
  return FALSE;
}

static gboolean tree_reveal_func(GtkTreeModel *model, GtkTreePath *path, GtkTreeIter *iter, gpointer data)
{
  gboolean state;
  GtkTreeIter parent, child = *iter;

  gtk_tree_model_get(model, iter, DT_LIB_COLLECT_COL_VISIBLE, &state, -1);
  if(!state) return FALSE;

  while(gtk_tree_model_iter_parent(model, &parent, &child))
  {
    gtk_tree_model_get(model, &parent, DT_LIB_COLLECT_COL_VISIBLE, &state, -1);
    gtk_tree_store_set(GTK_TREE_STORE(model), &parent, DT_LIB_COLLECT_COL_VISIBLE, TRUE, -1);
    child = parent;
  }

  return FALSE;
}

static void tree_set_visibility(GtkTreeModel *model, gpointer data)
{
  gtk_tree_model_foreach(model, (GtkTreeModelForeachFunc)tree_match_string, data);

  gtk_tree_model_foreach(model, (GtkTreeModelForeachFunc)tree_reveal_func, NULL);
}

static void _lib_folders_update_collection(const gchar *filmroll)
{

  gchar *complete_query = NULL;

  // remove from selected images where not in this query.
  sqlite3_stmt *stmt = NULL;
  const gchar *cquery = dt_collection_get_query(darktable.collection);
  // complete_query = NULL;
  if(cquery && cquery[0] != '\0')
  {
    complete_query
        = dt_util_dstrcat(complete_query, "DELETE FROM main.selected_images WHERE imgid NOT IN (%s)", cquery);
    DT_DEBUG_SQLITE3_PREPARE_V2(dt_database_get(darktable.db), complete_query, -1, &stmt, NULL);
    DT_DEBUG_SQLITE3_BIND_INT(stmt, 1, 0);
    DT_DEBUG_SQLITE3_BIND_INT(stmt, 2, -1);
    sqlite3_step(stmt);
    sqlite3_finalize(stmt);

    /* free allocated strings */
    g_free(complete_query);
  }

  /* raise signal of collection change, only if this is an original */
  if(!darktable.collection->clone) dt_control_signal_raise(darktable.signals, DT_SIGNAL_COLLECTION_CHANGED);
}

static void set_properties(dt_lib_collect_rule_t *dr)
{
  int property = gtk_combo_box_get_active(dr->combo);
  const gchar *text = gtk_entry_get_text(GTK_ENTRY(dr->text));

  char confname[200] = { 0 };
  snprintf(confname, sizeof(confname), "plugins/lighttable/collect/string%1d", dr->num);
  dt_conf_set_string(confname, text);
  snprintf(confname, sizeof(confname), "plugins/lighttable/collect/item%1d", dr->num);
  dt_conf_set_int(confname, property);
}

static GtkTreeModel *_create_filtered_model(GtkTreeModel *model, dt_lib_collect_rule_t *dr)
{
  GtkTreeModel *filter = NULL;
  GtkTreePath *path = NULL;

  if(gtk_combo_box_get_active(dr->combo) == DT_COLLECTION_PROP_FOLDERS)
  {
    // we search a common path to all the folders
    // we'll use it as root
    GtkTreeIter child, iter;
    int level = 0;

    while(gtk_tree_model_iter_n_children(model, level > 0 ? &iter : NULL) > 0)
    {
      if(level > 0)
      {
        sqlite3_stmt *stmt = NULL;
        gchar *pth = NULL;
        int id = -1;
        // Check if this path also matches a filmroll
        gtk_tree_model_get(model, &iter, DT_LIB_COLLECT_COL_PATH, &pth, -1);
        DT_DEBUG_SQLITE3_PREPARE_V2(dt_database_get(darktable.db),
                                    "SELECT id FROM main.film_rolls WHERE folder LIKE ?1", -1, &stmt, NULL);
        DT_DEBUG_SQLITE3_BIND_TEXT(stmt, 1, pth, -1, SQLITE_TRANSIENT);
        if(sqlite3_step(stmt) == SQLITE_ROW) id = sqlite3_column_int(stmt, 0);
        sqlite3_finalize(stmt);

        g_free(pth);

        if(id != -1)
        {
          // we go back to the parent, in order to show this folder
          if(!gtk_tree_model_iter_parent(model, &child, &iter)) level = 0;
          iter = child;
          break;
        }
      }
      if(gtk_tree_model_iter_n_children(model, level > 0 ? &iter : NULL) != 1) break;

      gtk_tree_model_iter_children(model, &child, level > 0 ? &iter : NULL);
      iter = child;
      level++;
    }

    if(level > 0)
    {
      if(level > 0 &&
         gtk_tree_model_iter_n_children(model, &iter) == 0 &&
         gtk_tree_model_iter_parent(model, &child, &iter))
      {
        path = gtk_tree_model_get_path(model, &child);
      }
      else
      {
        path = gtk_tree_model_get_path(model, &iter);
      }
    }
  }

  // Create filter and set virtual root
  filter = gtk_tree_model_filter_new(model, path);
  gtk_tree_path_free(path);

  gtk_tree_model_filter_set_visible_column(GTK_TREE_MODEL_FILTER(filter), DT_LIB_COLLECT_COL_VISIBLE);

  return filter;
}

static int string_array_length(char **list)
{
  int length = 0;
  for(; *list; list++) length++;
  return length;
}

// returns a NULL terminated array of path components
static char **split_path(const char *path)
{
  if(!path || !*path) return NULL;

  char **result;
  char **tokens = g_strsplit(path, G_DIR_SEPARATOR_S, -1);

#ifdef _WIN32

  if(! (g_ascii_isalpha(tokens[0][0]) && tokens[0][strlen(tokens[0]) - 1] == ':') )
  {
    g_strfreev(tokens);
    tokens = NULL;
  }

  result = tokens;

#else

  // there are size + 1 elements in tokens -- the final NULL! we want to ignore it.
  unsigned int size = g_strv_length(tokens);

  result = dt_malloc(size * sizeof(char *));
  for(unsigned int i = 0; i < size; i++)
    result[i] = tokens[i + 1];

  g_free(tokens[0]);
  g_free(tokens);

#endif

  return result;
}

typedef struct name_key_tuple_t
{
  char *name, *collate_key;
  int count;
} name_key_tuple_t;

static void free_tuple(gpointer data)
{
  name_key_tuple_t *tuple = (name_key_tuple_t *)data;
  g_free(tuple->name);
  g_free(tuple->collate_key);
  dt_free(tuple);
}

static gint sort_folder_tag(gconstpointer a, gconstpointer b)
{
  const name_key_tuple_t *tuple_a = (const name_key_tuple_t *)a;
  const name_key_tuple_t *tuple_b = (const name_key_tuple_t *)b;

  return g_strcmp0(tuple_a->collate_key, tuple_b->collate_key);
}

// create a key such that "darktable|" is coming first, and the rest is ordered such that sub tags are coming directly
// behind their parent
static char *tag_collate_key(char *tag)
{
  size_t len = strlen(tag);
  char *result = g_malloc(len + 2);
  if(g_str_has_prefix(tag, "darktable|"))
    *result = '\1';
  else
    *result = '\2';
  memcpy(result + 1, tag, len + 1);
  for(char *iter = result + 1; *iter; iter++)
    if(*iter == '|') *iter = '\1';
  return result;
}


void tree_count_show(GtkTreeViewColumn *col, GtkCellRenderer *renderer, GtkTreeModel *model, GtkTreeIter *iter,
                     gpointer data)
{
  gchar *name;
  guint count;

  gtk_tree_model_get(model, iter, DT_LIB_COLLECT_COL_TEXT, &name, DT_LIB_COLLECT_COL_COUNT, &count, -1);
  if (!count)
  {
    g_object_set(renderer, "text", name, NULL);
  }
  else
  {
    gchar *coltext = g_strdup_printf("%s (%d)", name, count);
    g_object_set(renderer, "text", coltext, NULL);
    g_free(coltext);
  }

  g_free(name);
}

static const char *UNCATEGORIZED_TAG = N_("uncategorized");
static void tree_view(dt_lib_collect_rule_t *dr)
{
  // update related list
  dt_lib_collect_t *d = get_collect(dr);
  int property = gtk_combo_box_get_active(dr->combo);
  const gboolean folders = (property == DT_COLLECTION_PROP_FOLDERS);
  const gboolean tags = (property == DT_COLLECTION_PROP_TAG);
  const gboolean days = (property == DT_COLLECTION_PROP_DAY);
  const gboolean times = (property == DT_COLLECTION_PROP_TIME);
  const char *format_separator = folders ? "%s" G_DIR_SEPARATOR_S :
  days || times ? "%s:" : "%s|";
  int insert_position = tags ? 0 : -1;

  set_properties(dr);

  GtkTreeModel *model = gtk_tree_model_filter_get_model(GTK_TREE_MODEL_FILTER(d->treefilter));

  if(d->view_rule != property)
  {
    // tree creation/recreation
    sqlite3_stmt *stmt;
    GtkTreeIter uncategorized = { 0 };
    GtkTreeIter temp;

    g_object_ref(model);
    g_object_unref(d->treefilter);
    gtk_tree_view_set_model(GTK_TREE_VIEW(d->view), NULL);
    gtk_tree_store_clear(GTK_TREE_STORE(model));
    gtk_widget_hide(GTK_WIDGET(d->scrolledwindow));
    gtk_widget_hide(GTK_WIDGET(d->sw2));

    /* query construction */
    gchar *where_ext = dt_collection_get_extended_where(darktable.collection, dr->num);
    const char *query = g_strdup_printf(
            folders ? "SELECT folder, film_rolls_id, COUNT(*) AS count FROM main.images "
                    "JOIN (SELECT id AS film_rolls_id, folder FROM main.film_rolls) ON film_id = film_rolls_id "
                    "WHERE %s GROUP BY folder, film_rolls_id":
            tags ? "SELECT name, tag_id, COUNT(*) AS count FROM main.images JOIN main.tagged_images ON id = imgid "
                    "JOIN (SELECT name, id AS tag_id FROM data.tags) ON tagid = tag_id "
                    "WHERE %s GROUP BY name,tag_id" :
            days ? "SELECT SUBSTR(datetime_taken, 1, 10) AS date, 1, COUNT(*) AS count FROM main.images "
                    "WHERE %s GROUP BY date ORDER BY datetime_taken ASC" :
            times ? "SELECT datetime_taken AS date, 1, COUNT(*) AS count FROM main.images "
                    "WHERE %s GROUP BY date ORDER BY datetime_taken ASC" :
            NULL,
            where_ext);

    g_free(where_ext);
    DT_DEBUG_SQLITE3_PREPARE_V2(dt_database_get(darktable.db), query, -1, &stmt, NULL);

    char **last_tokens = NULL;
    int last_tokens_length = 0;
    GtkTreeIter last_parent = { 0 };

    // we need to sort the names ourselves and not let sqlite handle this
    // because it knows nothing about path separators.
    GList *sorted_names = NULL;
    while(sqlite3_step(stmt) == SQLITE_ROW)
    {
      char *name = g_strdup((const char *)sqlite3_column_text(stmt, 0));
      gchar *collate_key = NULL;

      const int count = sqlite3_column_int(stmt, 2);

      if(folders)
      {
        char *name_folded = g_utf8_casefold(name, -1);
        char *name_folded_slash = g_strconcat(name_folded, G_DIR_SEPARATOR_S, NULL);
        collate_key = g_utf8_collate_key_for_filename(name_folded_slash, -1);
        g_free(name_folded_slash);
        g_free(name_folded);
      }
      else if(tags)
        collate_key = tag_collate_key(name);

      name_key_tuple_t *tuple = (name_key_tuple_t *)dt_malloc(sizeof(name_key_tuple_t));
      tuple->name = name;
      tuple->collate_key = collate_key;
      tuple->count = count;
      sorted_names = g_list_prepend(sorted_names, tuple);
    }
    sqlite3_finalize(stmt);

    if(folders || tags)
      sorted_names = g_list_sort(sorted_names, sort_folder_tag);
    // we have to know about children in the hierarchy to not add single tags twice when they are
    // also a top level hierarchy
    if(tags)
      sorted_names = g_list_reverse(sorted_names);

    for(GList *names = sorted_names; names; names = g_list_next(names))
    {
      name_key_tuple_t *tuple = (name_key_tuple_t *)names->data;
      char *name = tuple->name;
      const int count = tuple->count;
      if(name == NULL) continue; // safeguard against degenerated db entries

      if(tags && strchr(name, '|') == 0 && (last_tokens_length == 0 || strcmp(name, *last_tokens)))
      {
        /* add uncategorized root iter if not exists */
        if(!uncategorized.stamp)
        {
          gtk_tree_store_insert(GTK_TREE_STORE(model), &uncategorized, NULL, 0);
          gtk_tree_store_set(GTK_TREE_STORE(model), &uncategorized, DT_LIB_COLLECT_COL_TEXT,
                             _(UNCATEGORIZED_TAG), DT_LIB_COLLECT_COL_PATH, "", DT_LIB_COLLECT_COL_VISIBLE,
                             TRUE, -1);
          insert_position++; // we want to have this at the very top!
        }

        /* adding an uncategorized tag */
        gtk_tree_store_insert(GTK_TREE_STORE(model), &temp, &uncategorized, 0);
        gtk_tree_store_set(GTK_TREE_STORE(model), &temp, DT_LIB_COLLECT_COL_TEXT, name,
                           DT_LIB_COLLECT_COL_PATH, name, DT_LIB_COLLECT_COL_VISIBLE, TRUE,
                           DT_LIB_COLLECT_COL_COUNT, count, -1);
      }
      else
      {
        char **tokens;
        if(folders)
          tokens = split_path(name);
        else if(days)
          tokens = g_strsplit(name, ":", -1);
        else if(times)
          tokens = g_strsplit_set(name, ": ", 4);
        else
          tokens = g_strsplit(name, "|", -1);

        if(tokens != NULL)
        {
          // find the number of common parts at the beginning of tokens and last_tokens
          GtkTreeIter parent = last_parent;
          int tokens_length = string_array_length(tokens);
          int common_length = 0;
          if(last_tokens)
          {
            while(tokens[common_length] && last_tokens[common_length] &&
                  !g_strcmp0(tokens[common_length], last_tokens[common_length]))
            {
              common_length++;
            }

            // point parent iter to where the entries should be added
            for(int i = common_length; i < last_tokens_length; i++)
            {
              gtk_tree_model_iter_parent(model, &parent, &last_parent);
              last_parent = parent;
            }
          }

          // insert everything from tokens past the common part

          char *pth = NULL;
#ifndef _WIN32
          if(folders) pth = g_strdup("/");
#endif
          for(int i = 0; i < common_length; i++)
            pth = dt_util_dstrcat(pth, format_separator, tokens[i]);

          for(char **token = &tokens[common_length]; *token; token++)
          {
            GtkTreeIter iter;

            pth = dt_util_dstrcat(pth, format_separator, *token);
            if(times && !*(token + 1)) pth[10] = ' ';

            gchar *pth2 = g_strdup(pth);
            pth2[strlen(pth2) - 1] = '\0';
            gtk_tree_store_insert(GTK_TREE_STORE(model), &iter, common_length > 0 ? &parent : NULL, insert_position);
            gtk_tree_store_set(GTK_TREE_STORE(model), &iter, DT_LIB_COLLECT_COL_TEXT, *token,
                               DT_LIB_COLLECT_COL_PATH, pth2, DT_LIB_COLLECT_COL_VISIBLE, TRUE,
                               DT_LIB_COLLECT_COL_COUNT, (*(token + 1)?0:count), -1);

            // also add the item count to parents
            if((folders || days || times) && !*(token + 1))
            {
              guint parentcount;
              GtkTreeIter parent2, child = iter;

              while(gtk_tree_model_iter_parent(model, &parent2, &child))
              {
                gtk_tree_model_get(model, &parent2, DT_LIB_COLLECT_COL_COUNT, &parentcount, -1);
                gtk_tree_store_set(GTK_TREE_STORE(model), &parent2, DT_LIB_COLLECT_COL_COUNT, count + parentcount, -1);
                child = parent2;
              }
            }

            if(folders)
              gtk_tree_store_set(GTK_TREE_STORE(model), &iter, DT_LIB_COLLECT_COL_UNREACHABLE,
                                 !(g_file_test(pth, G_FILE_TEST_IS_DIR)), -1);
            common_length++;
            parent = iter;
            g_free(pth2);
          }

          g_free(pth);

          // remember things for the next round
          if(last_tokens) g_strfreev(last_tokens);
          last_tokens = tokens;
          last_parent = parent;
          last_tokens_length = tokens_length;
        }
      }
    }
    g_list_free_full(sorted_names, free_tuple);


    gtk_tree_view_set_tooltip_column(GTK_TREE_VIEW(d->view), DT_LIB_COLLECT_COL_TOOLTIP);

    d->treefilter = _create_filtered_model(model, dr);

    GtkTreeSelection *selection = gtk_tree_view_get_selection(GTK_TREE_VIEW(d->view));
    if(property == DT_COLLECTION_PROP_DAY || property == DT_COLLECTION_PROP_TIME)
    {
      gtk_tree_selection_set_mode(selection, GTK_SELECTION_MULTIPLE);
    }
    else
    {
      gtk_tree_selection_set_mode(selection, GTK_SELECTION_SINGLE);
    }

    gtk_tree_view_set_model(GTK_TREE_VIEW(d->view), d->treefilter);
    gtk_widget_set_no_show_all(GTK_WIDGET(d->scrolledwindow), FALSE);
    gtk_widget_show_all(GTK_WIDGET(d->scrolledwindow));

    g_object_unref(model);
    g_strfreev(last_tokens);

    d->view_rule = property;
  }

  // if needed, we restrict the tree to matching entries
  if(dr->typing) tree_set_visibility(model, dr);
  // we update tree expansion and selection
  gtk_tree_selection_unselect_all(gtk_tree_view_get_selection(d->view));
  gtk_tree_view_collapse_all(d->view);

  if(property == DT_COLLECTION_PROP_DAY || property == DT_COLLECTION_PROP_TIME)
  {
    // test selection range [xxx;xxx]
    GRegex *regex;
    GMatchInfo *match_info;
    int match_count;

    regex = g_regex_new("^\\s*\\[\\s*(.*)\\s*;\\s*(.*)\\s*\\]\\s*$", 0, 0, NULL);
    g_regex_match_full(regex, gtk_entry_get_text(GTK_ENTRY(dr->text)), -1, 0, 0, &match_info, NULL);
    match_count = g_match_info_get_match_count(match_info);

    if(match_count == 3)
    {
      _range_t *range = (_range_t *)calloc(1, sizeof(_range_t));
      /* inversed as dates are in reverse order */
      range->start = g_match_info_fetch(match_info, 2);
      range->stop = g_match_info_fetch(match_info, 1);

      gtk_tree_model_foreach(d->treefilter, (GtkTreeModelForeachFunc)range_select, range);
      if(range->path1 && range->path2)
      {
        gtk_tree_selection_select_range(gtk_tree_view_get_selection(d->view), range->path1, range->path2);
      }
      g_free(range->start);
      g_free(range->stop);
      gtk_tree_path_free(range->path1);
      gtk_tree_path_free(range->path2);
      free(range);
    }
    else
      gtk_tree_model_foreach(d->treefilter, (GtkTreeModelForeachFunc)tree_expand, dr);

    g_match_info_free(match_info);
    g_regex_unref(regex);
  }
  else
    gtk_tree_model_foreach(d->treefilter, (GtkTreeModelForeachFunc)tree_expand, dr);
}

static void list_view(dt_lib_collect_rule_t *dr)
{
  // update related list
  dt_lib_collect_t *d = get_collect(dr);
  int property = gtk_combo_box_get_active(dr->combo);

  set_properties(dr);

  GtkTreeModel *model = gtk_tree_model_filter_get_model(GTK_TREE_MODEL_FILTER(d->listfilter));
  if(d->view_rule != property)
  {
    sqlite3_stmt *stmt;
    GtkTreeIter iter;
    g_object_unref(d->listfilter);
    g_object_ref(model);
    gtk_tree_view_set_model(GTK_TREE_VIEW(d->view), NULL);
    gtk_list_store_clear(GTK_LIST_STORE(model));
    gtk_widget_hide(GTK_WIDGET(d->scrolledwindow));
    gtk_widget_hide(GTK_WIDGET(d->sw2));
    gchar *where_ext = dt_collection_get_extended_where(darktable.collection, dr->num);

    char query[1024] = { 0 };

    switch(property)
    {
      case DT_COLLECTION_PROP_CAMERA:; // camera
        int index = 0;
        gchar *makermodel_query = NULL;
        makermodel_query = dt_util_dstrcat(makermodel_query, "SELECT maker, model, COUNT(*) AS count "
                "FROM main.images WHERE %s GROUP BY maker, model", where_ext);

        DT_DEBUG_SQLITE3_PREPARE_V2(dt_database_get(darktable.db),
                                makermodel_query,
                                -1, &stmt, NULL);

        while(sqlite3_step(stmt) == SQLITE_ROW)
        {
          char *exif_maker = (char *)sqlite3_column_text(stmt, 0);
          char *exif_model = (char *)sqlite3_column_text(stmt, 1);
          const int count = sqlite3_column_int(stmt, 2);

          gchar *value =  dt_collection_get_makermodel(exif_maker, exif_model);

          gtk_list_store_append(GTK_LIST_STORE(model), &iter);
          gtk_list_store_set(GTK_LIST_STORE(model), &iter, DT_LIB_COLLECT_COL_TEXT, value,
                             DT_LIB_COLLECT_COL_ID, index, DT_LIB_COLLECT_COL_TOOLTIP, value,
                             DT_LIB_COLLECT_COL_PATH, value, DT_LIB_COLLECT_COL_VISIBLE, TRUE,
                             DT_LIB_COLLECT_COL_COUNT, count,
                             -1);

          g_free(value);
          index++;
        }
        g_free(makermodel_query);
        break;

      case DT_COLLECTION_PROP_HISTORY: // History, 2 hardcoded alternatives
        g_snprintf(query, sizeof(query), "SELECT CASE "
                           "altered WHEN 1 THEN '%s' ELSE '%s' END as altered, 1, COUNT(*) AS count "
                           "FROM main.images LEFT JOIN "
                           "(SELECT DISTINCT imgid AS history_id, 1 AS altered FROM main.history) ON id = history_id "
                           "WHERE %s GROUP BY altered ORDER BY altered ASC",
                   _("altered"),  _("not altered"), where_ext);
        break;

      case DT_COLLECTION_PROP_GEOTAGGING: // Geotagging, 2 hardcoded alternatives
        g_snprintf(query, sizeof(query), "SELECT CASE "
                           "WHEN latitude IS NOT NULL AND longitude IS NOT NULL THEN '%s' ELSE '%s' END as tagged, 1, "
                           "COUNT(*) AS count "
                           "FROM main.images "
                           "WHERE %s GROUP BY tagged ORDER BY tagged ASC",
                       _("tagged"),  _("not tagged"), where_ext);
        break;

      case DT_COLLECTION_PROP_LOCAL_COPY: // local copy, 2 hardcoded alternatives
        g_snprintf(query, sizeof(query), "SELECT CASE "
                           "WHEN (flags & %d) THEN '%s' ELSE '%s' END as lcp, 1, "
                           "COUNT(*) AS count "
                           "FROM main.images "
                           "WHERE %s GROUP BY lcp ORDER BY lcp ASC",
                   DT_IMAGE_LOCAL_COPY, _("copied locally"),  _("not copied locally"), where_ext);
        break;

      case DT_COLLECTION_PROP_ASPECT_RATIO: // aspect ratio, 3 hardcoded alternatives
        g_snprintf(query, sizeof(query), "SELECT ROUND(aspect_ratio,1), 1, COUNT(*) AS count FROM main.images "
                   "WHERE %s GROUP BY ROUND(aspect_ratio,1)", where_ext);
        break;

      case DT_COLLECTION_PROP_COLORLABEL: // colorlabels
        g_snprintf(query, sizeof(query), "SELECT CASE "
                           "color WHEN 0 THEN '%s' WHEN 1 THEN '%s' WHEN 2 THEN '%s' WHEN 3 THEN '%s' WHEN 4 THEN '%s' "
                           "ELSE '' END, color, COUNT(*) AS count "
                           "FROM main.images JOIN "
                           "(SELECT imgid AS color_labels_id, color FROM main.color_labels) ON id = color_labels_id "
                           "WHERE %s GROUP BY color ORDER BY color DESC",
                   _("red"), _("yellow"), _("green"), _("blue"), _("purple"), where_ext);
        break;

      // TODO: Add empty string for metadata?
      // TODO: Autogenerate this code?
      case DT_COLLECTION_PROP_TITLE: // title
        snprintf(query, sizeof(query),
                 "SELECT value, 1, COUNT(*) AS count FROM main.images JOIN "
                         "(SELECT id AS meta_data_id, value FROM main.meta_data WHERE key = %d) ON id = meta_data_id "
                         "WHERE %s GROUP BY value ORDER BY value",
                 DT_METADATA_XMP_DC_TITLE, where_ext);
        break;
      case DT_COLLECTION_PROP_DESCRIPTION: // description
        snprintf(query, sizeof(query),
                 "SELECT value, 1, COUNT(*) AS count FROM main.images JOIN "
                         "(SELECT id AS meta_data_id, value FROM main.meta_data WHERE key = %d) ON id = meta_data_id "
                         "WHERE %s GROUP BY value ORDER BY value",
                 DT_METADATA_XMP_DC_DESCRIPTION, where_ext);
        break;
      case DT_COLLECTION_PROP_CREATOR: // creator
        snprintf(query, sizeof(query),
                 "SELECT value, 1, COUNT(*) AS count FROM main.images JOIN "
                         "(SELECT id AS meta_data_id, value FROM main.meta_data WHERE key = %d) ON id = meta_data_id "
                         "WHERE %s GROUP BY value ORDER BY value",
                 DT_METADATA_XMP_DC_CREATOR, where_ext);
        break;
      case DT_COLLECTION_PROP_PUBLISHER: // publisher
        snprintf(query, sizeof(query),
                 "SELECT value, 1, COUNT(*) AS count FROM main.images JOIN "
                         "(SELECT id AS meta_data_id, value FROM main.meta_data WHERE key = %d) ON id = meta_data_id "
                         "WHERE %s GROUP BY value ORDER BY value",
                 DT_METADATA_XMP_DC_PUBLISHER, where_ext);
        break;
      case DT_COLLECTION_PROP_RIGHTS: // rights
        snprintf(query, sizeof(query),
                 "SELECT value, 1, COUNT(*) AS count FROM main.images JOIN "
                         "(SELECT id AS meta_data_id, value FROM main.meta_data WHERE key = %d) ON id = meta_data_id "
                         "WHERE %s GROUP BY value ORDER BY value",
                 DT_METADATA_XMP_DC_RIGHTS, where_ext);
        break;
      case DT_COLLECTION_PROP_LENS: // lens
        g_snprintf(query, sizeof(query), "SELECT lens, 1, COUNT(*) AS count "
                "FROM main.images WHERE %s GROUP BY lens ORDER BY lens", where_ext);
        break;

      case DT_COLLECTION_PROP_FOCAL_LENGTH: // focal length
        g_snprintf(query, sizeof(query), "SELECT CAST(focal_length AS INTEGER) AS focal_length, 1, COUNT(*) AS count "
                         "FROM main.images WHERE %s GROUP BY focal_length ORDER BY focal_length",
                   where_ext);
        break;

      case DT_COLLECTION_PROP_ISO: // iso
        g_snprintf(query, sizeof(query), "SELECT CAST(iso AS INTEGER) AS iso, 1, COUNT(*) AS count "
                           "FROM main.images WHERE %s GROUP BY iso ORDER BY iso",
                   where_ext);
        break;

      case DT_COLLECTION_PROP_APERTURE: // aperture
        g_snprintf(query, sizeof(query), "SELECT ROUND(aperture,1) AS aperture, 1, COUNT(*) AS count "
                           "FROM main.images WHERE %s GROUP BY aperture ORDER BY aperture",
                   where_ext);
        break;

      case DT_COLLECTION_PROP_EXPOSURE: // exposure
        g_snprintf(query, sizeof(query), "SELECT CASE WHEN (exposure < 0.4) "
                              "THEN '1/' || CAST(1/exposure + 0.9 AS INTEGER) "
                           "ELSE ROUND(exposure,2) || '\"' END as _exposure, 1, COUNT(*) AS count "
                "FROM main.images WHERE %s GROUP BY _exposure ORDER BY exposure",
                  where_ext);
        break;

      case DT_COLLECTION_PROP_FILENAME: // filename
        g_snprintf(query, sizeof(query), "SELECT filename, 1, COUNT(*) AS count "
                "FROM main.images WHERE %s GROUP BY filename ORDER BY filename", where_ext);
        break;

      default: // filmroll
        g_snprintf(query, sizeof(query), "SELECT folder, film_rolls_id, COUNT(*) AS count "
                "FROM main.images JOIN "
                "(SELECT id AS film_rolls_id, folder FROM main.film_rolls) ON film_id = film_rolls_id "
                "WHERE %s GROUP BY folder ORDER BY folder DESC", where_ext);
        break;

      case DT_COLLECTION_PROP_GROUPING: // Grouping, 2 hardcoded alternatives
        g_snprintf(query, sizeof(query), "SELECT CASE "
                           "WHEN id = group_id THEN '%s' ELSE '%s' END as group_leader, 1, "
                           "COUNT(*) AS count "
                           "FROM main.images "
                           "WHERE %s GROUP BY group_leader ORDER BY group_leader ASC",
                   _("group leaders"),  _("group followers"), where_ext);
        break;
    }

    g_free(where_ext);

    if(strlen(query) > 0)
    {
      DT_DEBUG_SQLITE3_PREPARE_V2(dt_database_get(darktable.db), query, -1, &stmt, NULL);
      while(sqlite3_step(stmt) == SQLITE_ROW)
      {
        const char *folder = (const char *)sqlite3_column_text(stmt, 0);
        if(folder == NULL) continue; // safeguard against degenerated db entries

        gtk_list_store_append(GTK_LIST_STORE(model), &iter);
        if(property == DT_COLLECTION_PROP_FILMROLL)
        {
          folder = dt_image_film_roll_name(folder);
        }
        gchar *value = (gchar *)sqlite3_column_text(stmt, 0);
        const int count = sqlite3_column_int(stmt, 2);

        // replace invalid utf8 characters if any
        gchar *text = g_strdup(value);
        gchar *ptr = text;
        while(!g_utf8_validate(ptr, -1, (const gchar **)&ptr)) ptr[0] = '?';

        gchar *escaped_text = g_markup_escape_text(text, -1);

        gtk_list_store_set(GTK_LIST_STORE(model), &iter, DT_LIB_COLLECT_COL_TEXT, folder,
                           DT_LIB_COLLECT_COL_ID, sqlite3_column_int(stmt, 1), DT_LIB_COLLECT_COL_TOOLTIP,
                           escaped_text, DT_LIB_COLLECT_COL_PATH, value, DT_LIB_COLLECT_COL_VISIBLE, TRUE,
                           DT_LIB_COLLECT_COL_COUNT, count,
                           -1);
        g_free(text);
        g_free(escaped_text);
      }
      sqlite3_finalize(stmt);
    }

    gtk_tree_view_set_tooltip_column(GTK_TREE_VIEW(d->view), DT_LIB_COLLECT_COL_TOOLTIP);

    d->listfilter = _create_filtered_model(model, dr);

    GtkTreeSelection *selection = gtk_tree_view_get_selection(GTK_TREE_VIEW(d->view));
    if(property == DT_COLLECTION_PROP_APERTURE || property == DT_COLLECTION_PROP_FOCAL_LENGTH
       || property == DT_COLLECTION_PROP_ISO || property == DT_COLLECTION_PROP_EXPOSURE
       || property == DT_COLLECTION_PROP_ASPECT_RATIO)
    {
      gtk_tree_selection_set_mode(selection, GTK_SELECTION_MULTIPLE);
    }
    else
    {
      gtk_tree_selection_set_mode(selection, GTK_SELECTION_SINGLE);
    }

    gtk_tree_view_set_model(GTK_TREE_VIEW(d->view), d->listfilter);
    gtk_widget_set_no_show_all(GTK_WIDGET(d->scrolledwindow), FALSE);
    gtk_widget_show_all(GTK_WIDGET(d->scrolledwindow));

    g_object_unref(model);

    d->view_rule = property;
  }

  // if needed, we restrict the tree to matching entries
  if(dr->typing && (property == DT_COLLECTION_PROP_CAMERA || property == DT_COLLECTION_PROP_CREATOR
                    || property == DT_COLLECTION_PROP_DESCRIPTION || property == DT_COLLECTION_PROP_FILENAME
                    || property == DT_COLLECTION_PROP_FILMROLL || property == DT_COLLECTION_PROP_LENS
                    || property == DT_COLLECTION_PROP_PUBLISHER || property == DT_COLLECTION_PROP_RIGHTS
                    || property == DT_COLLECTION_PROP_TITLE || property == DT_COLLECTION_PROP_APERTURE
                    || property == DT_COLLECTION_PROP_FOCAL_LENGTH || property == DT_COLLECTION_PROP_ISO))
    gtk_tree_model_foreach(model, (GtkTreeModelForeachFunc)list_match_string, dr);
  // we update list selection
  gtk_tree_selection_unselect_all(gtk_tree_view_get_selection(d->view));

  if(property == DT_COLLECTION_PROP_APERTURE || property == DT_COLLECTION_PROP_FOCAL_LENGTH
     || property == DT_COLLECTION_PROP_ISO || property == DT_COLLECTION_PROP_EXPOSURE
     || property == DT_COLLECTION_PROP_ASPECT_RATIO)
  {
    // test selection range [xxx;xxx]
    GRegex *regex;
    GMatchInfo *match_info;
    int match_count;

    regex = g_regex_new("^\\s*\\[\\s*(.*)\\s*;\\s*(.*)\\s*\\]\\s*$", 0, 0, NULL);
    g_regex_match_full(regex, gtk_entry_get_text(GTK_ENTRY(dr->text)), -1, 0, 0, &match_info, NULL);
    match_count = g_match_info_get_match_count(match_info);

    if(match_count == 3)
    {
      _range_t *range = (_range_t *)calloc(1, sizeof(_range_t));
      range->start = g_match_info_fetch(match_info, 1);
      range->stop = g_match_info_fetch(match_info, 2);

      gtk_tree_model_foreach(d->listfilter, (GtkTreeModelForeachFunc)range_select, range);
      if(range->path1 && range->path2)
      {
        gtk_tree_selection_select_range(gtk_tree_view_get_selection(d->view), range->path1, range->path2);
      }
      g_free(range->start);
      g_free(range->stop);
      gtk_tree_path_free(range->path1);
      gtk_tree_path_free(range->path2);
      free(range);
    }
    else
      gtk_tree_model_foreach(d->listfilter, (GtkTreeModelForeachFunc)list_select, dr);

    g_match_info_free(match_info);
    g_regex_unref(regex);
  }
  else
    gtk_tree_model_foreach(d->listfilter, (GtkTreeModelForeachFunc)list_select, dr);
}

static void update_view(dt_lib_collect_rule_t *dr)
{
  int property = gtk_combo_box_get_active(dr->combo);

  if(property == DT_COLLECTION_PROP_FOLDERS || property == DT_COLLECTION_PROP_TAG
     || property == DT_COLLECTION_PROP_DAY || property == DT_COLLECTION_PROP_TIME)
    tree_view(dr);
  else
    list_view(dr);
}


static void _lib_collect_gui_update(dt_lib_module_t *self)
{
  dt_lib_collect_t *d = (dt_lib_collect_t *)self->data;

  // we check if something as change since last call
  if(d->view_rule != -1) return;

  const int old = darktable.gui->reset;
  darktable.gui->reset = 1;
  const int _a = dt_conf_get_int("plugins/lighttable/collect/num_rules") - 1;
  const int active = CLAMP(_a, 0, (MAX_RULES - 1));
  d->nb_rules = active + 1;
  char confname[200] = { 0 };

  gtk_widget_set_no_show_all(GTK_WIDGET(d->scrolledwindow), TRUE);
  gtk_widget_set_no_show_all(GTK_WIDGET(d->sw2), TRUE);

  for(int i = 0; i < MAX_RULES; i++)
  {
    gtk_widget_set_no_show_all(d->rule[i].hbox, TRUE);
    gtk_widget_set_visible(d->rule[i].hbox, FALSE);
  }
  for(int i = 0; i <= active; i++)
  {
    gtk_widget_set_no_show_all(d->rule[i].hbox, FALSE);
    gtk_widget_set_visible(d->rule[i].hbox, TRUE);
    gtk_widget_show_all(d->rule[i].hbox);
    snprintf(confname, sizeof(confname), "plugins/lighttable/collect/item%1d", i);
    gtk_combo_box_set_active(GTK_COMBO_BOX(d->rule[i].combo), dt_conf_get_int(confname));
    snprintf(confname, sizeof(confname), "plugins/lighttable/collect/string%1d", i);
    gchar *text = dt_conf_get_string(confname);
    if(text)
    {
      g_signal_handlers_block_matched(d->rule[i].text, G_SIGNAL_MATCH_FUNC, 0, 0, NULL, entry_changed, NULL);
      g_signal_handlers_block_matched(d->rule[i].text, G_SIGNAL_MATCH_FUNC, 0, 0, NULL, entry_insert_text, NULL);
      gtk_entry_set_text(GTK_ENTRY(d->rule[i].text), text);
      gtk_editable_set_position(GTK_EDITABLE(d->rule[i].text), -1);
      g_signal_handlers_unblock_matched(d->rule[i].text, G_SIGNAL_MATCH_FUNC, 0, 0, NULL, entry_changed, NULL);
      g_signal_handlers_unblock_matched(d->rule[i].text, G_SIGNAL_MATCH_FUNC, 0, 0, NULL, entry_insert_text, NULL);
      g_free(text);
      d->rule[i].typing = FALSE;
    }

    GtkDarktableButton *button = DTGTK_BUTTON(d->rule[i].button);
    if(i == MAX_RULES - 1)
    {
      // only clear
      button->icon = dtgtk_cairo_paint_cancel;
      gtk_widget_set_tooltip_text(GTK_WIDGET(button), _("clear this rule"));
    }
    else if(i == active)
    {
      button->icon = dtgtk_cairo_paint_dropdown;
      gtk_widget_set_tooltip_text(GTK_WIDGET(button), _("clear this rule or add new rules"));
    }
    else
    {
      snprintf(confname, sizeof(confname), "plugins/lighttable/collect/mode%1d", i + 1);
      const int mode = dt_conf_get_int(confname);
      if(mode == DT_LIB_COLLECT_MODE_AND) button->icon = dtgtk_cairo_paint_and;
      if(mode == DT_LIB_COLLECT_MODE_OR) button->icon = dtgtk_cairo_paint_or;
      if(mode == DT_LIB_COLLECT_MODE_AND_NOT) button->icon = dtgtk_cairo_paint_andnot;
      gtk_widget_set_tooltip_text(GTK_WIDGET(button), _("clear this rule"));
    }
  }

  // update list of proposals
  update_view(d->rule + d->active_rule);
  darktable.gui->reset = old;
}

void gui_reset(dt_lib_module_t *self)
{
  dt_conf_set_int("plugins/lighttable/collect/num_rules", 1);
  dt_conf_set_int("plugins/lighttable/collect/item0", DT_COLLECTION_PROP_FILMROLL);
  dt_conf_set_int("plugins/lighttable/collect/mode0", 0);
  dt_conf_set_string("plugins/lighttable/collect/string0", "");
  dt_lib_collect_t *d = (dt_lib_collect_t *)self->data;
  d->active_rule = 0;
  d->view_rule = -1;
  dt_collection_set_query_flags(darktable.collection, COLLECTION_QUERY_FULL);
  dt_collection_update_query(darktable.collection);
}

static void combo_changed(GtkComboBox *combo, dt_lib_collect_rule_t *d)
{
  if(darktable.gui->reset) return;
  g_signal_handlers_block_matched(d->text, G_SIGNAL_MATCH_FUNC, 0, 0, NULL, entry_insert_text, NULL);
  g_signal_handlers_block_matched(d->text, G_SIGNAL_MATCH_FUNC, 0, 0, NULL, entry_changed, NULL);
  gtk_entry_set_text(GTK_ENTRY(d->text), "");
  g_signal_handlers_unblock_matched(d->text, G_SIGNAL_MATCH_FUNC, 0, 0, NULL, entry_insert_text, NULL);
  g_signal_handlers_unblock_matched(d->text, G_SIGNAL_MATCH_FUNC, 0, 0, NULL, entry_changed, NULL);
  dt_lib_collect_t *c = get_collect(d);
  c->active_rule = d->num;

  int property = gtk_combo_box_get_active(d->combo);

  if(property == DT_COLLECTION_PROP_FOLDERS || property == DT_COLLECTION_PROP_TAG
     || property == DT_COLLECTION_PROP_DAY || property == DT_COLLECTION_PROP_TIME)
  {
    d->typing = FALSE;
  }

  if(property == DT_COLLECTION_PROP_APERTURE || property == DT_COLLECTION_PROP_FOCAL_LENGTH
     || property == DT_COLLECTION_PROP_ISO || property == DT_COLLECTION_PROP_ASPECT_RATIO
     || property == DT_COLLECTION_PROP_EXPOSURE)
  {
    gtk_widget_set_tooltip_text(d->text, _("type your query, use <, <=, >, >=, <>, =, [;] as operators"));
  }
  else if(property == DT_COLLECTION_PROP_DAY || property == DT_COLLECTION_PROP_TIME)
  {
    gtk_widget_set_tooltip_text(d->text,
                                _("type your query, use <, <=, >, >=, <>, =, [;] as operators, type dates in "
                                  "the form : YYYY:MM:DD HH:MM:SS (only the year is mandatory)"));
  }
  else
  {
    /* xgettext:no-c-format */
    gtk_widget_set_tooltip_text(d->text, _("type your query, use `%' as wildcard"));
  }

  set_properties(d);
  c->view_rule = -1;
  dt_collection_update_query(darktable.collection);
}

static void row_activated_with_event(GtkTreeView *view, GtkTreePath *path, GtkTreeViewColumn *col, GdkEventButton *event, dt_lib_collect_t *d)
{
  GtkTreeIter iter;
  GtkTreeModel *model = NULL;

  GtkTreeSelection *selection = gtk_tree_view_get_selection(GTK_TREE_VIEW(view));
  if(gtk_tree_selection_count_selected_rows(selection) < 1) return;
  GList *sels = gtk_tree_selection_get_selected_rows(selection, &model);
  GtkTreePath *path1 = (GtkTreePath *)g_list_nth_data(sels, 0);
  if(!gtk_tree_model_get_iter(model, &iter, path1)) return;

  gchar *text;

  const int active = d->active_rule;
  d->rule[active].typing = FALSE;

  const int item = gtk_combo_box_get_active(GTK_COMBO_BOX(d->rule[active].combo));
  gtk_tree_model_get(model, &iter, DT_LIB_COLLECT_COL_PATH, &text, -1);

  if(text && strlen(text) > 0)
  {
    if(gtk_tree_selection_count_selected_rows(selection) > 1
       && (item == DT_COLLECTION_PROP_DAY || item == DT_COLLECTION_PROP_TIME || item == DT_COLLECTION_PROP_APERTURE
           || item == DT_COLLECTION_PROP_FOCAL_LENGTH || item == DT_COLLECTION_PROP_ISO
           || item == DT_COLLECTION_PROP_EXPOSURE || item == DT_COLLECTION_PROP_ASPECT_RATIO))
    {
      /* this is a range selection */
      GtkTreeIter iter2;
      GtkTreePath *path2 = (GtkTreePath *)g_list_last(sels)->data;
      if(!gtk_tree_model_get_iter(model, &iter2, path2)) return;

      gchar *text2;
      gtk_tree_model_get(model, &iter2, DT_LIB_COLLECT_COL_PATH, &text2, -1);

      gchar *n_text;
      if(item == DT_COLLECTION_PROP_DAY || item == DT_COLLECTION_PROP_TIME)
        n_text = g_strdup_printf("[%s;%s]", text2, text); /* dates are in reverse order */
      else
        n_text = g_strdup_printf("[%s;%s]", text, text2);

      g_free(text);
      g_free(text2);
      text = n_text;
    }
    else if(item == DT_COLLECTION_PROP_TAG && gtk_tree_model_iter_has_child(model, &iter))
    {
      /* if a tag has children, ctrl-clicking on a parent node should display all images under this hierarchy. */
      if(event->state & GDK_CONTROL_MASK)
      {
        gchar *n_text = g_strconcat(text, "|%", NULL);
        g_free(text);
        text = n_text;
      }
      /* if a tag has children, shift-clicking on a parent node should display all images in and under this
       * hierarchy. */
      else if(event->state & GDK_SHIFT_MASK)
      {
        gchar *n_text = g_strconcat(text, "%", NULL);
        g_free(text);
        text = n_text;
      }
    }
  }

  g_signal_handlers_block_matched(d->rule[active].text, G_SIGNAL_MATCH_FUNC, 0, 0, NULL, entry_insert_text, NULL);
  g_signal_handlers_block_matched(d->rule[active].text, G_SIGNAL_MATCH_FUNC, 0, 0, NULL, entry_changed, NULL);
  gtk_entry_set_text(GTK_ENTRY(d->rule[active].text), text);
  gtk_editable_set_position(GTK_EDITABLE(d->rule[active].text), -1);
  g_signal_handlers_unblock_matched(d->rule[active].text, G_SIGNAL_MATCH_FUNC, 0, 0, NULL, entry_insert_text,
                                    NULL);
  g_signal_handlers_unblock_matched(d->rule[active].text, G_SIGNAL_MATCH_FUNC, 0, 0, NULL, entry_changed,
                                    NULL);
  g_free(text);

  if(item == DT_COLLECTION_PROP_TAG || item == DT_COLLECTION_PROP_FOLDERS
     || item == DT_COLLECTION_PROP_DAY || item == DT_COLLECTION_PROP_TIME
     || item == DT_COLLECTION_PROP_COLORLABEL || item == DT_COLLECTION_PROP_GEOTAGGING
     || item == DT_COLLECTION_PROP_HISTORY ||  item == DT_COLLECTION_PROP_LOCAL_COPY
     || item == DT_COLLECTION_PROP_GROUPING)
    set_properties(d->rule + active); // we just have to set the selection
  else
    update_view(d->rule + active); // we have to update visible items too

  dt_control_signal_block_by_func(darktable.signals, G_CALLBACK(collection_updated),
                                  darktable.view_manager->proxy.module_collect.module);
  dt_collection_update_query(darktable.collection);
  dt_control_signal_unblock_by_func(darktable.signals, G_CALLBACK(collection_updated),
                                    darktable.view_manager->proxy.module_collect.module);
  dt_control_queue_redraw_center();
}

static void entry_activated(GtkWidget *entry, dt_lib_collect_rule_t *d)
{
  GtkTreeView *view;
  GtkTreeModel *model;
  int property, rows;

  update_view(d);
  dt_lib_collect_t *c = get_collect(d);

  property = gtk_combo_box_get_active(d->combo);

  if(property != DT_COLLECTION_PROP_FOLDERS && property != DT_COLLECTION_PROP_TAG
     && property != DT_COLLECTION_PROP_DAY && property != DT_COLLECTION_PROP_TIME)
  {
    view = c->view;
    model = gtk_tree_view_get_model(GTK_TREE_VIEW(view));

    rows = gtk_tree_model_iter_n_children(model, NULL);

    if(rows == 1)
    {
      GtkTreeIter iter;
      if(gtk_tree_model_get_iter_first(model, &iter))
      {
        gchar *text;
        gtk_tree_model_get(model, &iter, DT_LIB_COLLECT_COL_PATH, &text, -1);

        g_signal_handlers_block_matched(d->text, G_SIGNAL_MATCH_FUNC, 0, 0, NULL, entry_insert_text, NULL);
        g_signal_handlers_block_matched(d->text, G_SIGNAL_MATCH_FUNC, 0, 0, NULL, entry_changed, NULL);
        gtk_entry_set_text(GTK_ENTRY(d->text), text);
        gtk_editable_set_position(GTK_EDITABLE(d->text), -1);
        g_signal_handlers_unblock_matched(d->text, G_SIGNAL_MATCH_FUNC, 0, 0, NULL, entry_insert_text, NULL);
        g_signal_handlers_unblock_matched(d->text, G_SIGNAL_MATCH_FUNC, 0, 0, NULL, entry_changed, NULL);
        g_free(text);
        d->typing = FALSE;
        update_view(d);
      }
    }
  }
  dt_control_signal_block_by_func(darktable.signals, G_CALLBACK(collection_updated),
                                  darktable.view_manager->proxy.module_collect.module);
  dt_collection_update_query(darktable.collection);
  dt_control_signal_unblock_by_func(darktable.signals, G_CALLBACK(collection_updated),
                                    darktable.view_manager->proxy.module_collect.module);
}

static void entry_insert_text(GtkWidget *entry, gchar *new_text, gint new_length, gpointer *position,
                          dt_lib_collect_rule_t *d)
{
  d->typing = TRUE;
}

static void entry_changed(GtkEntry *entry, dt_lib_collect_rule_t *dr)
{
  update_view(dr);
}

int position()
{
  return 400;
}

static gboolean entry_focus_in_callback(GtkWidget *w, GdkEventFocus *event, dt_lib_collect_rule_t *d)
{
  dt_lib_collect_t *c = get_collect(d);
  if(c->active_rule != d->num)
  {
    c->active_rule = d->num;
    update_view(c->rule + c->active_rule);
  }

  return FALSE;
}

static void menuitem_mode(GtkMenuItem *menuitem, dt_lib_collect_rule_t *d)
{
  // add next row with and operator
  const int _a = dt_conf_get_int("plugins/lighttable/collect/num_rules");
  const int active = CLAMP(_a, 1, MAX_RULES);
  if(active < MAX_RULES)
  {
    char confname[200] = { 0 };
    snprintf(confname, sizeof(confname), "plugins/lighttable/collect/mode%1d", active);
    const dt_lib_collect_mode_t mode = GPOINTER_TO_INT(g_object_get_data(G_OBJECT(menuitem), "menuitem_mode"));
    dt_conf_set_int(confname, mode);
    snprintf(confname, sizeof(confname), "plugins/lighttable/collect/string%1d", active);
    dt_conf_set_string(confname, "");
    dt_conf_set_int("plugins/lighttable/collect/num_rules", active + 1);
    dt_lib_collect_t *c = get_collect(d);
    c->active_rule = active;
    c->view_rule = -1;
  }
  dt_collection_update_query(darktable.collection);
}

static void menuitem_mode_change(GtkMenuItem *menuitem, dt_lib_collect_rule_t *d)
{
  // add next row with and operator
  const int num = d->num + 1;
  if(num < MAX_RULES && num > 0)
  {
    char confname[200] = { 0 };
    snprintf(confname, sizeof(confname), "plugins/lighttable/collect/mode%1d", num);
    const dt_lib_collect_mode_t mode = GPOINTER_TO_INT(g_object_get_data(G_OBJECT(menuitem), "menuitem_mode"));
    dt_conf_set_int(confname, mode);
  }
  dt_lib_collect_t *c = get_collect(d);
  c->view_rule = -1;
  dt_collection_update_query(darktable.collection);
}

static void collection_updated(gpointer instance, gpointer self)
{
  dt_lib_module_t *dm = (dt_lib_module_t *)self;
  dt_lib_collect_t *d = (dt_lib_collect_t *)dm->data;

  // update tree
  d->view_rule = -1;
  d->rule[d->active_rule].typing = FALSE;
  _lib_collect_gui_update(self);
}


static void filmrolls_updated(gpointer instance, gpointer self)
{
  // TODO: We should update the count of images here
  _lib_collect_gui_update(self);
}

static void filmrolls_imported(gpointer instance, int film_id, gpointer self)
{
  dt_lib_module_t *dm = (dt_lib_module_t *)self;
  dt_lib_collect_t *d = (dt_lib_collect_t *)dm->data;

  // update tree
  d->view_rule = -1;
  d->rule[d->active_rule].typing = FALSE;
  _lib_collect_gui_update(self);
}

static void filmrolls_removed(gpointer instance, gpointer self)
{
  dt_lib_module_t *dm = (dt_lib_module_t *)self;
  dt_lib_collect_t *d = (dt_lib_collect_t *)dm->data;

  // update tree
  if (d->view_rule != DT_COLLECTION_PROP_FOLDERS)
  {
    d->view_rule = -1;
  }
  d->rule[d->active_rule].typing = FALSE;
  _lib_collect_gui_update(self);
}

static void tag_changed(gpointer instance, gpointer self)
{
  dt_lib_module_t *dm = (dt_lib_module_t *)self;
  dt_lib_collect_t *d = (dt_lib_collect_t *)dm->data;

  // update tree
  if(gtk_combo_box_get_active(GTK_COMBO_BOX(d->rule[d->active_rule].combo)) == DT_COLLECTION_PROP_TAG)
  {
    d->view_rule = -1;
    d->rule[d->active_rule].typing = FALSE;
    _lib_collect_gui_update(self);
  }
}

static void menuitem_clear(GtkMenuItem *menuitem, dt_lib_collect_rule_t *d)
{
  // remove this row, or if 1st, clear text entry box
  const int _a = dt_conf_get_int("plugins/lighttable/collect/num_rules");
  const int active = CLAMP(_a, 1, MAX_RULES);
  dt_lib_collect_t *c = get_collect(d);
  if(active > 1)
  {
    dt_conf_set_int("plugins/lighttable/collect/num_rules", active - 1);
    if(c->active_rule >= active - 1) c->active_rule = active - 2;
  }
  else
  {
    dt_conf_set_int("plugins/lighttable/collect/mode0", DT_LIB_COLLECT_MODE_AND);
    dt_conf_set_int("plugins/lighttable/collect/item0", 0);
    dt_conf_set_string("plugins/lighttable/collect/string0", "");
    d->typing = FALSE;
  }
  // move up all still active rules by one.
  for(int i = d->num; i < MAX_RULES - 1; i++)
  {
    char confname[200] = { 0 };
    snprintf(confname, sizeof(confname), "plugins/lighttable/collect/mode%1d", i + 1);
    const int mode = dt_conf_get_int(confname);
    snprintf(confname, sizeof(confname), "plugins/lighttable/collect/item%1d", i + 1);
    const int item = dt_conf_get_int(confname);
    snprintf(confname, sizeof(confname), "plugins/lighttable/collect/string%1d", i + 1);
    gchar *string = dt_conf_get_string(confname);
    if(string)
    {
      snprintf(confname, sizeof(confname), "plugins/lighttable/collect/mode%1d", i);
      dt_conf_set_int(confname, mode);
      snprintf(confname, sizeof(confname), "plugins/lighttable/collect/item%1d", i);
      dt_conf_set_int(confname, item);
      snprintf(confname, sizeof(confname), "plugins/lighttable/collect/string%1d", i);
      dt_conf_set_string(confname, string);
      g_free(string);
    }
  }

  c->view_rule = -1;
  dt_collection_update_query(darktable.collection);
}

static gboolean popup_button_callback(GtkWidget *widget, GdkEventButton *event, dt_lib_collect_rule_t *d)
{
  if(event->button != 1) return FALSE;

  GtkWidget *menu = gtk_menu_new();
  GtkWidget *mi;
  const int _a = dt_conf_get_int("plugins/lighttable/collect/num_rules");
  const int active = CLAMP(_a, 1, MAX_RULES);

  mi = gtk_menu_item_new_with_label(_("clear this rule"));
  gtk_menu_shell_append(GTK_MENU_SHELL(menu), mi);
  g_signal_connect(G_OBJECT(mi), "activate", G_CALLBACK(menuitem_clear), d);

  if(d->num == active - 1)
  {
    mi = gtk_menu_item_new_with_label(_("narrow down search"));
    g_object_set_data(G_OBJECT(mi), "menuitem_mode", GINT_TO_POINTER(DT_LIB_COLLECT_MODE_AND));
    gtk_menu_shell_append(GTK_MENU_SHELL(menu), mi);
    g_signal_connect(G_OBJECT(mi), "activate", G_CALLBACK(menuitem_mode), d);

    mi = gtk_menu_item_new_with_label(_("add more images"));
    g_object_set_data(G_OBJECT(mi), "menuitem_mode", GINT_TO_POINTER(DT_LIB_COLLECT_MODE_OR));
    gtk_menu_shell_append(GTK_MENU_SHELL(menu), mi);
    g_signal_connect(G_OBJECT(mi), "activate", G_CALLBACK(menuitem_mode), d);

    mi = gtk_menu_item_new_with_label(_("exclude images"));
    g_object_set_data(G_OBJECT(mi), "menuitem_mode", GINT_TO_POINTER(DT_LIB_COLLECT_MODE_AND_NOT));
    gtk_menu_shell_append(GTK_MENU_SHELL(menu), mi);
    g_signal_connect(G_OBJECT(mi), "activate", G_CALLBACK(menuitem_mode), d);
  }
  else if(d->num < active - 1)
  {
    mi = gtk_menu_item_new_with_label(_("change to: and"));
    g_object_set_data(G_OBJECT(mi), "menuitem_mode", GINT_TO_POINTER(DT_LIB_COLLECT_MODE_AND));
    gtk_menu_shell_append(GTK_MENU_SHELL(menu), mi);
    g_signal_connect(G_OBJECT(mi), "activate", G_CALLBACK(menuitem_mode_change), d);

    mi = gtk_menu_item_new_with_label(_("change to: or"));
    g_object_set_data(G_OBJECT(mi), "menuitem_mode", GINT_TO_POINTER(DT_LIB_COLLECT_MODE_OR));
    gtk_menu_shell_append(GTK_MENU_SHELL(menu), mi);
    g_signal_connect(G_OBJECT(mi), "activate", G_CALLBACK(menuitem_mode_change), d);

    mi = gtk_menu_item_new_with_label(_("change to: except"));
    g_object_set_data(G_OBJECT(mi), "menuitem_mode", GINT_TO_POINTER(DT_LIB_COLLECT_MODE_AND_NOT));
    gtk_menu_shell_append(GTK_MENU_SHELL(menu), mi);
    g_signal_connect(G_OBJECT(mi), "activate", G_CALLBACK(menuitem_mode_change), d);
  }

  gtk_widget_show_all(GTK_WIDGET(menu));

#if GTK_CHECK_VERSION(3, 22, 0)
  gtk_menu_popup_at_pointer(GTK_MENU(menu), (GdkEvent *)event);
#else
  gtk_menu_popup(GTK_MENU(menu), NULL, NULL, NULL, NULL, event->button, event->time);
#endif

  return TRUE;
}

static void view_set_click(gpointer instance, gpointer user_data)
{
  dt_lib_module_t *self = (dt_lib_module_t *)user_data;
  dt_lib_collect_t *d = (dt_lib_collect_t *)self->data;
  d->singleclick = dt_conf_get_bool("plugins/lighttable/collect/single-click");
}

void gui_init(dt_lib_module_t *self)
{
  dt_lib_collect_t *d = (dt_lib_collect_t *)dt_calloc(1, sizeof(dt_lib_collect_t));

  self->data = (void *)d;
  self->widget = gtk_box_new(GTK_ORIENTATION_VERTICAL, 5);
  dt_gui_add_help_link(self->widget, dt_get_help_url(self->plugin_name));

  d->active_rule = 0;
  d->nb_rules = 0;
<<<<<<< HEAD
  d->params = (dt_lib_collect_params_t *)dt_malloc(sizeof(dt_lib_collect_params_t));
=======
  d->params = (dt_lib_collect_params_t *)malloc(sizeof(dt_lib_collect_params_t));
  view_set_click(NULL, self);
>>>>>>> 64d67f6d

  GtkBox *box;
  GtkWidget *w;

  for(int i = 0; i < MAX_RULES; i++)
  {
    d->rule[i].num = i;
    d->rule[i].typing = FALSE;
    box = GTK_BOX(gtk_box_new(GTK_ORIENTATION_HORIZONTAL, 5));
    d->rule[i].hbox = GTK_WIDGET(box);
    gtk_box_pack_start(GTK_BOX(self->widget), GTK_WIDGET(box), TRUE, TRUE, 0);
    w = gtk_combo_box_text_new();
    d->rule[i].combo = GTK_COMBO_BOX(w);
    for(int k = 0; k < dt_lib_collect_string_cnt; k++)
      gtk_combo_box_text_append_text(GTK_COMBO_BOX_TEXT(w), _(dt_lib_collect_string[k]));
    g_signal_connect(G_OBJECT(w), "changed", G_CALLBACK(combo_changed), d->rule + i);
    gtk_box_pack_start(box, w, FALSE, FALSE, 0);

    w = gtk_entry_new();
    d->rule[i].text = w;
    dt_gui_key_accel_block_on_focus_connect(d->rule[i].text);
    gtk_widget_add_events(w, GDK_FOCUS_CHANGE_MASK);
    g_signal_connect(G_OBJECT(w), "focus-in-event", G_CALLBACK(entry_focus_in_callback), d->rule + i);

    /* xgettext:no-c-format */
    gtk_widget_set_tooltip_text(w, _("type your query, use `%' as wildcard"));
    gtk_widget_add_events(w, GDK_KEY_PRESS_MASK);
    g_signal_connect(G_OBJECT(w), "insert-text", G_CALLBACK(entry_insert_text), d->rule + i);
    g_signal_connect(G_OBJECT(w), "changed", G_CALLBACK(entry_changed), d->rule + i);
    g_signal_connect(G_OBJECT(w), "activate", G_CALLBACK(entry_activated), d->rule + i);
    gtk_box_pack_start(box, w, TRUE, TRUE, 0);
    gtk_entry_set_width_chars(GTK_ENTRY(w), 0);

    w = dtgtk_button_new(dtgtk_cairo_paint_presets, CPF_STYLE_FLAT | CPF_DO_NOT_USE_BORDER, NULL);
    d->rule[i].button = w;
    gtk_widget_set_events(w, GDK_BUTTON_PRESS_MASK);
    g_signal_connect(G_OBJECT(w), "button-press-event", G_CALLBACK(popup_button_callback), d->rule + i);
    gtk_box_pack_start(box, w, FALSE, FALSE, 0);
    gtk_widget_set_size_request(w, DT_PIXEL_APPLY_DPI(13), DT_PIXEL_APPLY_DPI(13));
  }

  GtkWidget *sw = gtk_scrolled_window_new(NULL, NULL);
  d->scrolledwindow = GTK_SCROLLED_WINDOW(sw);
  gtk_scrolled_window_set_policy(GTK_SCROLLED_WINDOW(sw), GTK_POLICY_AUTOMATIC, GTK_POLICY_AUTOMATIC);
  gtk_scrolled_window_set_min_content_height(GTK_SCROLLED_WINDOW(d->scrolledwindow), DT_PIXEL_APPLY_DPI(300));
  GtkTreeView *view = GTK_TREE_VIEW(gtk_tree_view_new());
  d->view_rule = -1;
  d->view = view;
  gtk_tree_view_set_headers_visible(view, FALSE);
  gtk_container_add(GTK_CONTAINER(sw), GTK_WIDGET(view));
  g_signal_connect(G_OBJECT(view), "button-press-event", G_CALLBACK(view_onButtonPressed), d);
  g_signal_connect(G_OBJECT(view), "popup-menu", G_CALLBACK(view_onPopupMenu), d);

  GtkTreeViewColumn *col = gtk_tree_view_column_new();
  gtk_tree_view_append_column(view, col);
  GtkCellRenderer *renderer = gtk_cell_renderer_text_new();
  gtk_tree_view_column_pack_start(col, renderer, TRUE);
  gtk_tree_view_column_set_cell_data_func(col, renderer, tree_count_show, NULL, NULL);
  g_object_set(renderer, "strikethrough", TRUE, (gchar *)0);
  gtk_tree_view_column_add_attribute(col, renderer, "strikethrough-set", DT_LIB_COLLECT_COL_UNREACHABLE);

  GtkTreeModel *listmodel
      = GTK_TREE_MODEL(gtk_list_store_new(DT_LIB_COLLECT_NUM_COLS, G_TYPE_STRING, G_TYPE_UINT, G_TYPE_STRING,
                                          G_TYPE_STRING, G_TYPE_BOOLEAN, G_TYPE_BOOLEAN, G_TYPE_UINT));
  d->listfilter = gtk_tree_model_filter_new(listmodel, NULL);
  gtk_tree_model_filter_set_visible_column(GTK_TREE_MODEL_FILTER(d->listfilter), DT_LIB_COLLECT_COL_VISIBLE);

  GtkTreeModel *treemodel
      = GTK_TREE_MODEL(gtk_tree_store_new(DT_LIB_COLLECT_NUM_COLS, G_TYPE_STRING, G_TYPE_UINT, G_TYPE_STRING,
                                          G_TYPE_STRING, G_TYPE_BOOLEAN, G_TYPE_BOOLEAN, G_TYPE_UINT));
  d->treefilter = gtk_tree_model_filter_new(treemodel, NULL);
  gtk_tree_model_filter_set_visible_column(GTK_TREE_MODEL_FILTER(d->treefilter), DT_LIB_COLLECT_COL_VISIBLE);
  g_object_unref(treemodel);

  gtk_box_pack_start(GTK_BOX(self->widget), GTK_WIDGET(sw), TRUE, TRUE, 0);

  GtkWidget *sw2 = gtk_scrolled_window_new(NULL, NULL);
  d->sw2 = GTK_SCROLLED_WINDOW(sw2);
  gtk_scrolled_window_set_policy(GTK_SCROLLED_WINDOW(sw2), GTK_POLICY_AUTOMATIC, GTK_POLICY_AUTOMATIC);
  gtk_scrolled_window_set_min_content_height(GTK_SCROLLED_WINDOW(sw2), DT_PIXEL_APPLY_DPI(300));

  gtk_box_pack_start(GTK_BOX(self->widget), GTK_WIDGET(sw2), TRUE, TRUE, 0);

  /* setup proxy */
  darktable.view_manager->proxy.module_collect.module = self;
  darktable.view_manager->proxy.module_collect.update = _lib_collect_gui_update;

  _lib_collect_gui_update(self);

  dt_control_signal_connect(darktable.signals, DT_SIGNAL_COLLECTION_CHANGED, G_CALLBACK(collection_updated),
                            self);

  dt_control_signal_connect(darktable.signals, DT_SIGNAL_FILMROLLS_CHANGED, G_CALLBACK(filmrolls_updated),
                            self);

  dt_control_signal_connect(darktable.signals, DT_SIGNAL_FILMROLLS_IMPORTED, G_CALLBACK(filmrolls_imported),
                            self);

  dt_control_signal_connect(darktable.signals, DT_SIGNAL_FILMROLLS_REMOVED, G_CALLBACK(filmrolls_removed),
                            self);

  dt_control_signal_connect(darktable.signals, DT_SIGNAL_TAG_CHANGED, G_CALLBACK(tag_changed),
                            self);

  dt_control_signal_connect(darktable.signals, DT_SIGNAL_PREFERENCES_CHANGE, G_CALLBACK(view_set_click), self);
}

void gui_cleanup(dt_lib_module_t *self)
{
  dt_lib_collect_t *d = (dt_lib_collect_t *)self->data;

  for(int i = 0; i < MAX_RULES; i++) dt_gui_key_accel_block_on_focus_disconnect(d->rule[i].text);

  dt_control_signal_disconnect(darktable.signals, G_CALLBACK(collection_updated), self);
  dt_control_signal_disconnect(darktable.signals, G_CALLBACK(filmrolls_updated), self);
  dt_control_signal_disconnect(darktable.signals, G_CALLBACK(filmrolls_imported), self);
  dt_control_signal_disconnect(darktable.signals, G_CALLBACK(filmrolls_removed), self);
  dt_control_signal_disconnect(darktable.signals, G_CALLBACK(tag_changed), self);
  dt_control_signal_disconnect(darktable.signals, G_CALLBACK(view_set_click), self);
  darktable.view_manager->proxy.module_collect.module = NULL;
  dt_free(d->params);

  /* cleanup mem */

  g_object_unref(d->treefilter);
  g_object_unref(d->listfilter);

  /* TODO: Make sure we are cleaning up all allocations */

  dt_free(self->data);
  self->data = NULL;
}


#ifdef USE_LUA
static int new_rule_cb(lua_State*L)
{
  dt_lib_collect_params_rule_t rule;
  memset(&rule,0, sizeof(dt_lib_collect_params_rule_t));
  luaA_push(L,dt_lib_collect_params_rule_t,&rule);
  return 1;
}
static int filter_cb(lua_State *L)
{
  dt_lib_module_t *self = lua_touserdata(L, lua_upvalueindex(1));

  int size;
  dt_lib_collect_params_t *p = get_params(self,&size);
  // put it in stack so memory is not lost if a lua exception is raised



  if(lua_gettop(L) > 0) {
    luaL_checktype(L,1,LUA_TTABLE);
    dt_lib_collect_params_t *new_p = get_params(self,&size);
    new_p->rules = 0;
    do {
      lua_pushinteger(L,new_p->rules + 1);
      lua_gettable(L,1);
      if(lua_isnil(L,-1)) break;
      luaA_to(L,dt_lib_collect_params_rule_t,&new_p->rule[new_p->rules],-1);
      new_p->rules++;
    }while(new_p->rules < MAX_RULES);
    if(new_p->rules == MAX_RULES) {
      lua_pushinteger(L,new_p->rules + 1);
      lua_gettable(L,1);
      if(!lua_isnil(L,-1)) {
        luaL_error(L,"Number of rules given excedes max allowed (%d)",MAX_RULES);
      }
    }
    set_params(self,new_p,size);
    dt_free(new_p);
  }
  lua_newtable(L);
  for(int i = 0; i < p->rules; i++) {
    luaA_push(L,dt_lib_collect_params_rule_t,&p->rule[i]);
    luaL_ref(L,-2);
  }
  dt_free(p);
  return 1;
}

static int mode_member(lua_State *L)
{
  dt_lib_collect_params_rule_t *rule = luaL_checkudata(L,1,"dt_lib_collect_params_rule_t");
  if(lua_gettop(L) > 2) {
    dt_lib_collect_mode_t value;
    luaA_to(L,dt_lib_collect_mode_t,&value,3);
    rule->mode = value;
    return 0;
  }
  const dt_lib_collect_mode_t tmp = rule->mode; // temp buffer because of bitfield in the original struct
  luaA_push(L,dt_lib_collect_mode_t,&tmp);
  return 1;
}

static int item_member(lua_State *L)
{
  dt_lib_collect_params_rule_t *rule = luaL_checkudata(L,1,"dt_lib_collect_params_rule_t");

  if(lua_gettop(L) > 2) {
    dt_collection_properties_t value;
    luaA_to(L,dt_collection_properties_t,&value,3);
    rule->item = value;
    return 0;
  }
  const dt_collection_properties_t tmp = rule->item; // temp buffer because of bitfield in the original struct
  luaA_push(L,dt_collection_properties_t,&tmp);
  return 1;
}

static int data_member(lua_State *L)
{
  dt_lib_collect_params_rule_t *rule = luaL_checkudata(L,1,"dt_lib_collect_params_rule_t");

  if(lua_gettop(L) > 2) {
    size_t tgt_size;
    const char*data = luaL_checklstring(L,3,&tgt_size);
    if(tgt_size > PARAM_STRING_SIZE)
    {
      return luaL_error(L, "string '%s' too long (max is %d)", data, PARAM_STRING_SIZE);
    }
    g_strlcpy(rule->string, data, sizeof(rule->string));
    return 0;
  }
  lua_pushstring(L,rule->string);
  return 1;
}



void init(struct dt_lib_module_t *self)
{

  lua_State *L = darktable.lua_state.state;
  int my_type = dt_lua_module_entry_get_type(L, "lib", self->plugin_name);
  lua_pushlightuserdata(L, self);
  lua_pushcclosure(L, filter_cb,1);
  dt_lua_gtk_wrap(L);
  lua_pushcclosure(L, dt_lua_type_member_common, 1);
  dt_lua_type_register_const_type(L, my_type, "filter");
  lua_pushcfunction(L, new_rule_cb);
  lua_pushcclosure(L, dt_lua_type_member_common, 1);
  dt_lua_type_register_const_type(L, my_type, "new_rule");

  dt_lua_init_type(L,dt_lib_collect_params_rule_t);
  lua_pushcfunction(L,mode_member);
  dt_lua_type_register(L, dt_lib_collect_params_rule_t, "mode");
  lua_pushcfunction(L,item_member);
  dt_lua_type_register(L, dt_lib_collect_params_rule_t, "item");
  lua_pushcfunction(L,data_member);
  dt_lua_type_register(L, dt_lib_collect_params_rule_t, "data");


  luaA_enum(L,dt_lib_collect_mode_t);
  luaA_enum_value(L,dt_lib_collect_mode_t,DT_LIB_COLLECT_MODE_AND);
  luaA_enum_value(L,dt_lib_collect_mode_t,DT_LIB_COLLECT_MODE_OR);
  luaA_enum_value(L,dt_lib_collect_mode_t,DT_LIB_COLLECT_MODE_AND_NOT);

  luaA_enum(L,dt_collection_properties_t);
  luaA_enum_value(L,dt_collection_properties_t,DT_COLLECTION_PROP_FILMROLL);
  luaA_enum_value(L,dt_collection_properties_t,DT_COLLECTION_PROP_FOLDERS);
  luaA_enum_value(L,dt_collection_properties_t,DT_COLLECTION_PROP_CAMERA);
  luaA_enum_value(L,dt_collection_properties_t,DT_COLLECTION_PROP_TAG);
  luaA_enum_value(L,dt_collection_properties_t,DT_COLLECTION_PROP_DAY);
  luaA_enum_value(L,dt_collection_properties_t,DT_COLLECTION_PROP_TIME);
  luaA_enum_value(L,dt_collection_properties_t,DT_COLLECTION_PROP_HISTORY);
  luaA_enum_value(L,dt_collection_properties_t,DT_COLLECTION_PROP_COLORLABEL);
  luaA_enum_value(L,dt_collection_properties_t,DT_COLLECTION_PROP_TITLE);
  luaA_enum_value(L,dt_collection_properties_t,DT_COLLECTION_PROP_DESCRIPTION);
  luaA_enum_value(L,dt_collection_properties_t,DT_COLLECTION_PROP_CREATOR);
  luaA_enum_value(L,dt_collection_properties_t,DT_COLLECTION_PROP_PUBLISHER);
  luaA_enum_value(L,dt_collection_properties_t,DT_COLLECTION_PROP_RIGHTS);
  luaA_enum_value(L,dt_collection_properties_t,DT_COLLECTION_PROP_LENS);
  luaA_enum_value(L,dt_collection_properties_t,DT_COLLECTION_PROP_FOCAL_LENGTH);
  luaA_enum_value(L,dt_collection_properties_t,DT_COLLECTION_PROP_ISO);
  luaA_enum_value(L,dt_collection_properties_t,DT_COLLECTION_PROP_APERTURE);
  luaA_enum_value(L,dt_collection_properties_t,DT_COLLECTION_PROP_ASPECT_RATIO);
  luaA_enum_value(L,dt_collection_properties_t,DT_COLLECTION_PROP_EXPOSURE);
  luaA_enum_value(L,dt_collection_properties_t,DT_COLLECTION_PROP_FILENAME);
  luaA_enum_value(L,dt_collection_properties_t,DT_COLLECTION_PROP_GEOTAGGING);
  luaA_enum_value(L,dt_collection_properties_t,DT_COLLECTION_PROP_LOCAL_COPY);
  luaA_enum_value(L,dt_collection_properties_t,DT_COLLECTION_PROP_GROUPING);

}
#endif
#undef MAX_RULES
// modelines: These editor modelines have been set for all relevant files by tools/update_modelines.sh
// vim: shiftwidth=2 expandtab tabstop=2 cindent
// kate: tab-indents: off; indent-width 2; replace-tabs on; indent-mode cstyle; remove-trailing-spaces modified;<|MERGE_RESOLUTION|>--- conflicted
+++ resolved
@@ -2007,12 +2007,8 @@
 
   d->active_rule = 0;
   d->nb_rules = 0;
-<<<<<<< HEAD
   d->params = (dt_lib_collect_params_t *)dt_malloc(sizeof(dt_lib_collect_params_t));
-=======
-  d->params = (dt_lib_collect_params_t *)malloc(sizeof(dt_lib_collect_params_t));
   view_set_click(NULL, self);
->>>>>>> 64d67f6d
 
   GtkBox *box;
   GtkWidget *w;
