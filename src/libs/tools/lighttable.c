--- conflicted
+++ resolved
@@ -102,12 +102,8 @@
   self->data = (void *)d;
 
   self->widget = gtk_box_new(GTK_ORIENTATION_HORIZONTAL, 2);
-<<<<<<< HEAD
-  d->previous_layout = d->layout = dt_conf_get_int("plugins/lighttable/layout");
-=======
   d->layout =  dt_conf_get_int("plugins/lighttable/layout");
   d->previous_layout = d->layout == DT_LIGHTTABLE_LAYOUT_EXPOSE ? DT_LIGHTTABLE_LAYOUT_FILEMANAGER : DT_LIGHTTABLE_LAYOUT_EXPOSE;
->>>>>>> 64d67f6d
   d->current_zoom = dt_conf_get_int("plugins/lighttable/images_in_row");
 
   /* create layout selection combobox */
