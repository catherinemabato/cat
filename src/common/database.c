--- conflicted
+++ resolved
@@ -1702,7 +1702,7 @@
 
     TRY_EXEC("DROP INDEX IF EXISTS `masks_history_imgid_index`",
         "[init] can't drop masks_history_imgid_index\n");
-    TRY_EXEC("CREATE INDEX `masks_history_imgid_index` ON `masks_history` ( `imgid`, `num` )",
+    TRY_EXEC("CREATE INDEX `masks_history_imgid_index` ON `masks_history` ( `imgid`, `num` DESC )",
         "[init] can't recreate masks_history_imgid_index\n");
 
     // map refinement: avoid full table scan
@@ -1716,13 +1716,22 @@
   {
     sqlite3_exec(db->handle, "BEGIN TRANSACTION", NULL, NULL, NULL);
 
-<<<<<<< HEAD
-    // unique folder names in filmrolls
-    TRY_EXEC("DROP INDEX IF EXISTS `film_rolls_folder_index`",
-        "[init] can't drop film_rolls_folder_index\n");
-    TRY_EXEC("CREATE UNIQUE INDEX `film_rolls_folder_index` ON `film_rolls` (folder)",
-        "[init] can't add unique film_rolls_folder_index\n");
-    
+    // remove duplicates
+    TRY_EXEC("DELETE FROM main.meta_data WHERE rowid NOT IN (SELECT MIN(rowid) "
+             "FROM main.meta_data GROUP BY id, key)",
+             "[init] can't remove duplicates from meta_data\n");
+
+    // recreate the index with UNIQUE option
+    TRY_EXEC("DROP INDEX IF EXISTS metadata_index",
+             "[init] can't drop metadata_index\n");
+    TRY_EXEC("CREATE UNIQUE INDEX main.metadata_index ON meta_data (id, key)",
+             "[init] can't create metadata_index\n");
+    sqlite3_exec(db->handle, "COMMIT", NULL, NULL, NULL);
+    new_version = 32;
+  }
+   else if(version == 32)
+  {
+    sqlite3_exec(db->handle, "BEGIN TRANSACTION", NULL, NULL, NULL);
     // add foreign keys for database consistency. ON UPDATE CASCADE since you never know
     // if a future version will change image_id 
     // Unfortunately sqlite does not support adding foreign keys to existing tables
@@ -1912,7 +1921,7 @@
     TRY_EXEC("DROP TABLE meta_data_old",
         "[init] can't drop table meta_data_old\n");
 
-    TRY_EXEC("CREATE INDEX `metadata_index` ON `meta_data` (id, key, value)",
+    TRY_EXEC("CREATE INDEX `metadata_index` ON `meta_data` (id, key)",
          "[init] can't recreate metadata_index\n");
 
     // selected images
@@ -1946,21 +1955,9 @@
 
     TRY_EXEC("DROP TABLE module_order_old",
         "[init] can't drop table module_order_old\n");
-=======
-    // remove duplicates
-    TRY_EXEC("DELETE FROM main.meta_data WHERE rowid NOT IN (SELECT MIN(rowid) "
-             "FROM main.meta_data GROUP BY id, key)",
-             "[init] can't remove duplicates from meta_data\n");
-
-    // recreate the index with UNIQUE option
-    TRY_EXEC("DROP INDEX IF EXISTS metadata_index",
-             "[init] can't drop metadata_index\n");
-    TRY_EXEC("CREATE UNIQUE INDEX main.metadata_index ON meta_data (id, key)",
-             "[init] can't create metadata_index\n");
->>>>>>> 3b2d4d3f
 
     sqlite3_exec(db->handle, "COMMIT", NULL, NULL, NULL);
-    new_version = 32;
+    new_version = 33;
   }
   else
     new_version = version; // should be the fallback so that calling code sees that we are in an infinite loop
@@ -2230,7 +2227,7 @@
                //                        case to _upgrade_library_schema_step when adding this!
                "folder VARCHAR(1024) NOT NULL)",
                NULL, NULL, NULL);
-  sqlite3_exec(db->handle, "CREATE UNIQUE INDEX main.film_rolls_folder_index ON film_rolls (folder)", NULL, NULL, NULL);
+  sqlite3_exec(db->handle, "CREATE INDEX main.film_rolls_folder_index ON film_rolls (folder)", NULL, NULL, NULL);
   ////////////////////////////// images
   sqlite3_exec(
       db->handle,
@@ -2267,11 +2264,8 @@
       "blendop_params BLOB, blendop_version INTEGER, multi_priority INTEGER, multi_name VARCHAR(256),"
       "FOREIGN KEY(imgid) REFERENCES images(id) ON DELETE CASCADE ON UPDATE CASCADE)",
       NULL, NULL, NULL);
-<<<<<<< HEAD
+
   sqlite3_exec(db->handle, "CREATE INDEX main.history_imgid_index ON history (imgid, num DESC)", NULL, NULL, NULL);
-=======
-  sqlite3_exec(db->handle, "CREATE INDEX main.history_imgid_index ON history (imgid, operation)", NULL, NULL, NULL);
->>>>>>> 3b2d4d3f
   ////////////////////////////// masks history
   sqlite3_exec(db->handle,
                "CREATE TABLE main.masks_history (imgid INTEGER, num INTEGER, formid INTEGER, form INTEGER, name VARCHAR(256), "
@@ -2279,12 +2273,8 @@
                "FOREIGN KEY(imgid) REFERENCES images(id) ON DELETE CASCADE ON UPDATE CASCADE)",
                NULL, NULL, NULL);
 
-<<<<<<< HEAD
-  sqlite3_exec(db->handle, "CREATE INDEX main.masks_history_imgid_index ON masks_history (imgid, num)",
-=======
   sqlite3_exec(db->handle,
       "CREATE INDEX main.masks_history_imgid_index ON masks_history (imgid, num)",
->>>>>>> 3b2d4d3f
       NULL, NULL, NULL);
 
   sqlite3_exec(db->handle, "CREATE INDEX main.images_latlong_index ON images (latitude DESC, longitude DESC)",
@@ -2303,14 +2293,8 @@
   sqlite3_exec(db->handle, "CREATE UNIQUE INDEX main.color_labels_idx ON color_labels (imgid, color)", NULL, NULL,
                NULL);
   ////////////////////////////// meta_data
-<<<<<<< HEAD
-  sqlite3_exec(db->handle, "CREATE TABLE main.meta_data (id INTEGER, key INTEGER, value VARCHAR, "
-               "FOREIGN KEY(id) REFERENCES images(id) ON DELETE CASCADE ON UPDATE CASCADE)", NULL, NULL, NULL);
-  sqlite3_exec(db->handle, "CREATE INDEX main.metadata_index ON meta_data (id, key, value)", NULL, NULL, NULL);
-=======
   sqlite3_exec(db->handle, "CREATE TABLE main.meta_data (id INTEGER, key INTEGER, value VARCHAR)", NULL, NULL, NULL);
   sqlite3_exec(db->handle, "CREATE UNIQUE INDEX main.metadata_index ON meta_data (id, key)", NULL, NULL, NULL);
->>>>>>> 3b2d4d3f
 
   sqlite3_exec(db->handle, "CREATE TABLE main.module_order (imgid INTEGER PRIMARY KEY, version INTEGER, iop_list VARCHAR, "
                 "FOREIGN KEY(imgid) REFERENCES images(id) ON DELETE CASCADE ON UPDATE CASCADE)",
