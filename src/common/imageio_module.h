--- conflicted
+++ resolved
@@ -22,14 +22,11 @@
 #include <gtk/gtk.h>
 #include <inttypes.h>
 
-<<<<<<< HEAD
 #ifdef USE_LUA
 #include "lua/types.h"
 #endif
-=======
 /** Flag for the format modules */
 #define FORMAT_FLAGS_SUPPORT_XMP   1
->>>>>>> 45b00ea9
 
 /**
  * defines the plugin structure for image import and export.
