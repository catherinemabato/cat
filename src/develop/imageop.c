/*
    This file is part of darktable,
    Copyright (C) 2009-2020 darktable developers.

    darktable is free software: you can redistribute it and/or modify
    it under the terms of the GNU General Public License as published by
    the Free Software Foundation, either version 3 of the License, or
    (at your option) any later version.

    darktable is distributed in the hope that it will be useful,
    but WITHOUT ANY WARRANTY; without even the implied warranty of
    MERCHANTABILITY or FITNESS FOR A PARTICULAR PURPOSE.  See the
    GNU General Public License for more details.

    You should have received a copy of the GNU General Public License
    along with darktable.  If not, see <http://www.gnu.org/licenses/>.
*/

#include "develop/imageop.h"
#include "bauhaus/bauhaus.h"
#include "common/debug.h"
#include "common/exif.h"
#include "common/dtpthread.h"
#include "common/imageio_rawspeed.h"
#include "common/interpolation.h"
#include "common/iop_group.h"
#include "common/module.h"
#include "common/history.h"
#include "common/opencl.h"
#include "common/usermanual_url.h"
#include "control/control.h"
#include "develop/blend.h"
#include "develop/develop.h"
#include "develop/format.h"
#include "develop/masks.h"
#include "develop/tiling.h"
#include "dtgtk/button.h"
#include "dtgtk/expander.h"
#include "dtgtk/gradientslider.h"
#include "dtgtk/icon.h"
#include "gui/accelerators.h"
#include "gui/gtk.h"
#include "gui/presets.h"
#include "gui/color_picker_proxy.h"
#include "libs/modulegroups.h"
#ifdef GDK_WINDOWING_QUARTZ
#include "osx/osx.h"
#endif

#include <assert.h>
#include <gmodule.h>
#include <math.h>
#include <complex.h>
#include <stdlib.h>
#include <string.h>
#include <strings.h>
#if defined(__SSE__)
#include <xmmintrin.h>
#endif
#include <time.h>

typedef struct dt_iop_gui_simple_callback_t
{
  dt_iop_module_t *self;
  int index;
} dt_iop_gui_simple_callback_t;

static void _iop_panel_label(GtkWidget *lab, dt_iop_module_t *module);

void dt_iop_load_default_params(dt_iop_module_t *module)
{
  memcpy(module->params, module->default_params, module->params_size);
  dt_develop_blend_colorspace_t cst = dt_develop_blend_default_module_blend_colorspace(module);
  dt_develop_blend_init_blend_parameters(module->default_blendop_params, cst);
  dt_iop_commit_blend_params(module, module->default_blendop_params);
  dt_iop_gui_blending_reload_defaults(module);
}

static void dt_iop_modify_roi_in(struct dt_iop_module_t *self, struct dt_dev_pixelpipe_iop_t *piece,
                                 const dt_iop_roi_t *roi_out, dt_iop_roi_t *roi_in)
{
  *roi_in = *roi_out;
}

static void dt_iop_modify_roi_out(struct dt_iop_module_t *self, struct dt_dev_pixelpipe_iop_t *piece,
                                  dt_iop_roi_t *roi_out, const dt_iop_roi_t *roi_in)
{
  *roi_out = *roi_in;
}

/* default group for modules which do not implement the default_group() function */
static int default_group(void)
{
  return IOP_GROUP_BASIC;
}

/* default flags for modules which does not implement the flags() function */
static int default_flags(void)
{
  return 0;
}

/* default operation tags for modules which does not implement the flags() function */
static int default_operation_tags(void)
{
  return 0;
}

/* default operation tags filter for modules which does not implement the flags() function */
static int default_operation_tags_filter(void)
{
  return 0;
}

static void default_commit_params(struct dt_iop_module_t *self, dt_iop_params_t *params,
                                  dt_dev_pixelpipe_t *pipe, dt_dev_pixelpipe_iop_t *piece)
{
  memcpy(piece->data, params, self->params_size);
}

static void default_init_pipe(struct dt_iop_module_t *self, dt_dev_pixelpipe_t *pipe,
                              dt_dev_pixelpipe_iop_t *piece)
{
  piece->data = malloc(self->params_size);
  default_commit_params(self, self->default_params, pipe, piece);
}

static void default_cleanup_pipe(struct dt_iop_module_t *self, dt_dev_pixelpipe_t *pipe,
                                 dt_dev_pixelpipe_iop_t *piece)
{
  free(piece->data);
}

static void default_gui_cleanup(dt_iop_module_t *self)
{
  IOP_GUI_FREE;
}

static void default_cleanup(dt_iop_module_t *module)
{
  g_free(module->params);
  module->params = NULL;
  free(module->default_params);
  module->default_params = NULL;
}


static int default_distort_transform(dt_iop_module_t *self, dt_dev_pixelpipe_iop_t *piece, float *points,
                                     size_t points_count)
{
  return 1;
}
static int default_distort_backtransform(dt_iop_module_t *self, dt_dev_pixelpipe_iop_t *piece, float *points,
                                         size_t points_count)
{
  return 1;
}

static void default_process(struct dt_iop_module_t *self, struct dt_dev_pixelpipe_iop_t *piece,
                            const void *const i, void *const o, const struct dt_iop_roi_t *const roi_in,
                            const struct dt_iop_roi_t *const roi_out)
{
  if(darktable.codepath.OPENMP_SIMD && self->process_plain)
    self->process_plain(self, piece, i, o, roi_in, roi_out);
#if defined(__SSE__)
  else if(darktable.codepath.SSE2 && self->process_sse2)
    self->process_sse2(self, piece, i, o, roi_in, roi_out);
#endif
  else if(self->process_plain)
    self->process_plain(self, piece, i, o, roi_in, roi_out);
  else
    dt_unreachable_codepath_with_desc(self->op);
}

static dt_introspection_field_t *default_get_introspection_linear(void)
{
  return NULL;
}
static dt_introspection_t *default_get_introspection(void)
{
  return NULL;
}
static void *default_get_p(const void *param, const char *name)
{
  return NULL;
}
static dt_introspection_field_t *default_get_f(const char *name)
{
  return NULL;
}

void dt_iop_default_init(dt_iop_module_t *module)
{
  size_t param_size = module->so->get_introspection()->size;
  module->params_size = param_size;
  module->params = (dt_iop_params_t *)malloc(param_size);
  module->default_params = (dt_iop_params_t *)malloc(param_size);

  module->default_enabled = 0;
  module->has_trouble = FALSE;
  module->gui_data = NULL;

  dt_introspection_field_t *i = module->so->get_introspection_linear();
  while(i->header.type != DT_INTROSPECTION_TYPE_NONE)
  {
    switch(i->header.type)
    {
    case DT_INTROSPECTION_TYPE_FLOAT:
      *(float*)(module->default_params + i->header.offset) = i->Float.Default;
      break;
    case DT_INTROSPECTION_TYPE_INT:
      *(int*)(module->default_params + i->header.offset) = i->Int.Default;
      break;
    case DT_INTROSPECTION_TYPE_UINT:
      *(unsigned int*)(module->default_params + i->header.offset) = i->UInt.Default;
      break;
    case DT_INTROSPECTION_TYPE_USHORT:
      *(unsigned short*)(module->default_params + i->header.offset) = i->UShort.Default;
      break;
    case DT_INTROSPECTION_TYPE_ENUM:
      *(int*)(module->default_params + i->header.offset) = i->Enum.Default;
      break;
    case DT_INTROSPECTION_TYPE_BOOL:
      *(gboolean*)(module->default_params + i->header.offset) = i->Bool.Default;
      break;
    case DT_INTROSPECTION_TYPE_CHAR:
      *(char*)(module->default_params + i->header.offset) = i->Char.Default;
      break;
    case DT_INTROSPECTION_TYPE_OPAQUE:
      memset(module->default_params + i->header.offset, 0, i->header.size);
      break;
    case DT_INTROSPECTION_TYPE_ARRAY:
      {
        if(i->Array.type == DT_INTROSPECTION_TYPE_CHAR) break;

        size_t element_size = i->Array.field->header.size;
        if(element_size % sizeof(int))
        {
          int8_t *p = module->default_params + i->header.offset;
          for (size_t c = element_size; c < i->header.size; c++, p++)
            p[element_size] = *p;
        }
        else
        {
          element_size /= sizeof(int);
          size_t num_ints = i->header.size / sizeof(int);

          int *p = module->default_params + i->header.offset;
          for (size_t c = element_size; c < num_ints; c++, p++)
            p[element_size] = *p;
        }
      }
      break;
    case DT_INTROSPECTION_TYPE_STRUCT:
      // ignore STRUCT; nothing to do
      break;
    default:
      fprintf(stderr, "unsupported introspection type \"%s\" encountered in dt_iop_default_init (field %s)\n", i->header.type_name, i->header.field_name);
      break;
    }

    i++;
  }
}

int dt_iop_load_module_so(void *m, const char *libname, const char *op)
{
  dt_iop_module_so_t *module = (dt_iop_module_so_t *)m;
  g_strlcpy(module->op, op, 20);
  module->data = NULL;
  dt_print(DT_DEBUG_CONTROL, "[iop_load_module] loading iop `%s' from %s\n", op, libname);
  module->module = g_module_open(libname, G_MODULE_BIND_LAZY | G_MODULE_BIND_LOCAL);
  if(!module->module) goto error;
  int (*version)();
  if(!g_module_symbol(module->module, "dt_module_dt_version", (gpointer) & (version))) goto error;
  if(version() != dt_version())
  {
    fprintf(stderr,
            "[iop_load_module] `%s' is compiled for another version of dt (module %d (%s) != dt %d (%s)) !\n",
            libname, abs(version()), version() < 0 ? "debug" : "opt", abs(dt_version()),
            dt_version() < 0 ? "debug" : "opt");
    goto error;
  }
  if(!g_module_symbol(module->module, "dt_module_mod_version", (gpointer) & (module->version))) goto error;
  if(!g_module_symbol(module->module, "name", (gpointer) & (module->name))) goto error;
  if(!g_module_symbol(module->module, "default_group", (gpointer) & (module->default_group)))
    module->default_group = default_group;
  if(!g_module_symbol(module->module, "flags", (gpointer) & (module->flags))) module->flags = default_flags;
  if(!g_module_symbol(module->module, "description", (gpointer) & (module->description))) module->description = module->name;
  if(!g_module_symbol(module->module, "operation_tags", (gpointer) & (module->operation_tags)))
    module->operation_tags = default_operation_tags;
  if(!g_module_symbol(module->module, "operation_tags_filter", (gpointer) & (module->operation_tags_filter)))
    module->operation_tags_filter = default_operation_tags_filter;
  if(!g_module_symbol(module->module, "input_format", (gpointer) & (module->input_format)))
    module->input_format = default_input_format;
  if(!g_module_symbol(module->module, "output_format", (gpointer) & (module->output_format)))
    module->output_format = default_output_format;

  if(!g_module_symbol(module->module, "default_colorspace", (gpointer) & (module->default_colorspace))) goto error;
  if(!g_module_symbol(module->module, "input_colorspace", (gpointer) & (module->input_colorspace)))
    module->input_colorspace = default_input_colorspace;
  if(!g_module_symbol(module->module, "output_colorspace", (gpointer) & (module->output_colorspace)))
    module->output_colorspace = default_output_colorspace;
  if(!g_module_symbol(module->module, "blend_colorspace", (gpointer) & (module->blend_colorspace)))
    module->blend_colorspace = default_blend_colorspace;

  if(!g_module_symbol(module->module, "tiling_callback", (gpointer) & (module->tiling_callback)))
    module->tiling_callback = default_tiling_callback;
  if(!g_module_symbol(module->module, "gui_reset", (gpointer) & (module->gui_reset)))
    module->gui_reset = NULL;
  if(!g_module_symbol(module->module, "gui_init", (gpointer) & (module->gui_init))) module->gui_init = NULL;
  if(!g_module_symbol(module->module, "gui_update", (gpointer) & (module->gui_update)))
    module->gui_update = NULL;
  if(!g_module_symbol(module->module, "color_picker_apply", (gpointer) & (module->color_picker_apply)))
    module->color_picker_apply = NULL;
  if(!g_module_symbol(module->module, "gui_changed", (gpointer) & (module->gui_changed)))
    module->gui_changed = NULL;
  if(!g_module_symbol(module->module, "gui_cleanup", (gpointer) & (module->gui_cleanup)))
    module->gui_cleanup = default_gui_cleanup;

  if(!g_module_symbol(module->module, "gui_post_expose", (gpointer) & (module->gui_post_expose)))
    module->gui_post_expose = NULL;
  if(!g_module_symbol(module->module, "gui_focus", (gpointer) & (module->gui_focus)))
    module->gui_focus = NULL;

  if(!g_module_symbol(module->module, "init_key_accels", (gpointer) & (module->init_key_accels)))
    module->init_key_accels = NULL;
  if(!g_module_symbol(module->module, "connect_key_accels", (gpointer) & (module->connect_key_accels)))
    module->connect_key_accels = NULL;

  if(!g_module_symbol(module->module, "disconnect_key_accels", (gpointer) & (module->disconnect_key_accels)))
    module->disconnect_key_accels = NULL;
  if(!g_module_symbol(module->module, "mouse_actions", (gpointer) & (module->mouse_actions)))
    module->mouse_actions = NULL;
  if(!g_module_symbol(module->module, "mouse_leave", (gpointer) & (module->mouse_leave)))
    module->mouse_leave = NULL;
  if(!g_module_symbol(module->module, "mouse_moved", (gpointer) & (module->mouse_moved)))
    module->mouse_moved = NULL;
  if(!g_module_symbol(module->module, "button_released", (gpointer) & (module->button_released)))
    module->button_released = NULL;
  if(!g_module_symbol(module->module, "button_pressed", (gpointer) & (module->button_pressed)))
    module->button_pressed = NULL;
  if(!g_module_symbol(module->module, "configure", (gpointer) & (module->configure)))
    module->configure = NULL;
  if(!g_module_symbol(module->module, "scrolled", (gpointer) & (module->scrolled))) module->scrolled = NULL;

  if(!g_module_symbol(module->module, "init", (gpointer) & (module->init)))
    module->init = dt_iop_default_init;
  if(!g_module_symbol(module->module, "cleanup", (gpointer) & (module->cleanup)))
    module->cleanup = default_cleanup;
  if(!g_module_symbol(module->module, "init_global", (gpointer) & (module->init_global)))
    module->init_global = NULL;
  if(!g_module_symbol(module->module, "cleanup_global", (gpointer) & (module->cleanup_global)))
    module->cleanup_global = NULL;
  if(!g_module_symbol(module->module, "init_presets", (gpointer) & (module->init_presets)))
    module->init_presets = NULL;
  if(!g_module_symbol(module->module, "commit_params", (gpointer) & (module->commit_params)))
    module->commit_params = default_commit_params;
  if(!g_module_symbol(module->module, "change_image", (gpointer) & (module->change_image)))
    module->change_image = NULL;
  if(!g_module_symbol(module->module, "reload_defaults", (gpointer) & (module->reload_defaults)))
    module->reload_defaults = NULL;
  if(!g_module_symbol(module->module, "init_pipe", (gpointer) & (module->init_pipe)))
    module->init_pipe = default_init_pipe;
  if(!g_module_symbol(module->module, "cleanup_pipe", (gpointer) & (module->cleanup_pipe)))
    module->cleanup_pipe = default_cleanup_pipe;

  module->process = default_process;

  if(!g_module_symbol(module->module, "process_tiling", (gpointer) & (module->process_tiling)))
    module->process_tiling = default_process_tiling;

  if(!g_module_symbol(module->module, "process_sse2", (gpointer) & (module->process_sse2)))
    module->process_sse2 = NULL;

  if(!g_module_symbol(module->module, "process", (gpointer) & (module->process_plain))) goto error;

  if(!darktable.opencl->inited
     || !g_module_symbol(module->module, "process_cl", (gpointer) & (module->process_cl)))
    module->process_cl = NULL;
  if(!g_module_symbol(module->module, "process_tiling_cl", (gpointer) & (module->process_tiling_cl)))
    module->process_tiling_cl = darktable.opencl->inited ? default_process_tiling_cl : NULL;
  if(!g_module_symbol(module->module, "distort_transform", (gpointer) & (module->distort_transform)))
    module->distort_transform = default_distort_transform;
  if(!g_module_symbol(module->module, "distort_backtransform", (gpointer) & (module->distort_backtransform)))
    module->distort_backtransform = default_distort_backtransform;
  if(!g_module_symbol(module->module, "distort_mask", (gpointer) & (module->distort_mask)))
    module->distort_mask = NULL;

  if(!g_module_symbol(module->module, "modify_roi_in", (gpointer) & (module->modify_roi_in)))
    module->modify_roi_in = dt_iop_modify_roi_in;
  if(!g_module_symbol(module->module, "modify_roi_out", (gpointer) & (module->modify_roi_out)))
    module->modify_roi_out = dt_iop_modify_roi_out;
  if(!g_module_symbol(module->module, "legacy_params", (gpointer) & (module->legacy_params)))
    module->legacy_params = NULL;
  // allow to select a shape inside an iop
  if(!g_module_symbol(module->module, "masks_selection_changed", (gpointer) & (module->masks_selection_changed)))
    module->masks_selection_changed = NULL;

  // the introspection api
  module->have_introspection = FALSE;
  module->get_p = default_get_p;
  module->get_f = default_get_f;
  module->get_introspection_linear = default_get_introspection_linear;
  module->get_introspection = default_get_introspection;
  if(!g_module_symbol(module->module, "introspection_init", (gpointer) & (module->introspection_init)))
    module->introspection_init = NULL;
  if(module->introspection_init)
  {
    if(!module->introspection_init(module, DT_INTROSPECTION_VERSION))
    {
      // set the introspection related fields in module
      module->have_introspection = TRUE;
      if(!g_module_symbol(module->module, "get_p", (gpointer) & (module->get_p))) goto error;
      if(!g_module_symbol(module->module, "get_f", (gpointer) & (module->get_f))) goto error;
      if(!g_module_symbol(module->module, "get_introspection", (gpointer) & (module->get_introspection)))
        goto error;
      if(!g_module_symbol(module->module, "get_introspection_linear",
                          (gpointer) & (module->get_introspection_linear)))
        goto error;
    }
    else
      fprintf(stderr, "[iop_load_module] failed to initialize introspection for operation `%s'\n", op);
  }

  if(module->init_global) module->init_global(module);
  return 0;
error:
  fprintf(stderr, "[iop_load_module] failed to open operation `%s': %s\n", op, g_module_error());
  if(module->module) g_module_close(module->module);
  return 1;
}

int dt_iop_load_module_by_so(dt_iop_module_t *module, dt_iop_module_so_t *so, dt_develop_t *dev)
{
  module->dev = dev;
  module->widget = NULL;
  module->header = NULL;
  module->off = NULL;
  module->hide_enable_button = 0;
  module->has_trouble = FALSE;
  module->request_color_pick = DT_REQUEST_COLORPICK_OFF;
  module->request_histogram = DT_REQUEST_ONLY_IN_GUI;
  module->histogram_stats.bins_count = 0;
  module->histogram_stats.pixels = 0;
  module->multi_priority = 0;
  module->iop_order = 0;
  for(int k = 0; k < 3; k++)
  {
    module->picked_color[k] = module->picked_output_color[k] = 0.0f;
    module->picked_color_min[k] = module->picked_output_color_min[k] = 666.0f;
    module->picked_color_max[k] = module->picked_output_color_max[k] = -666.0f;
  }
  module->picker = NULL;
  module->histogram_cst = iop_cs_NONE;
  module->color_picker_box[0] = module->color_picker_box[1] = .25f;
  module->color_picker_box[2] = module->color_picker_box[3] = .75f;
  module->color_picker_point[0] = module->color_picker_point[1] = 0.5f;
  module->histogram = NULL;
  module->histogram_max[0] = module->histogram_max[1] = module->histogram_max[2] = module->histogram_max[3]
      = 0;
  module->histogram_middle_grey = FALSE;
  module->request_mask_display = DT_DEV_PIXELPIPE_DISPLAY_NONE;
  module->suppress_mask = 0;
  module->enabled = module->default_enabled = 0; // all modules disabled by default.
  g_strlcpy(module->op, so->op, 20);
  module->raster_mask.source.users = g_hash_table_new(NULL, NULL);
  module->raster_mask.source.masks = g_hash_table_new_full(g_direct_hash, g_direct_equal, NULL, g_free);
  module->raster_mask.sink.source = NULL;
  module->raster_mask.sink.id = 0;

  // only reference cached results of dlopen:
  module->module = so->module;
  module->so = so;

  module->version = so->version;
  module->name = so->name;
  module->default_group = so->default_group;
  module->flags = so->flags;
  module->description = so->description;
  module->operation_tags = so->operation_tags;
  module->operation_tags_filter = so->operation_tags_filter;
  module->input_format = so->input_format;
  module->output_format = so->output_format;
  module->default_colorspace = so->default_colorspace;
  module->input_colorspace = so->input_colorspace;
  module->output_colorspace = so->output_colorspace;
  module->blend_colorspace = so->blend_colorspace;
  module->tiling_callback = so->tiling_callback;
  module->gui_update = so->gui_update;
  module->gui_reset = so->gui_reset;
  module->gui_init = so->gui_init;
  module->color_picker_apply = so->color_picker_apply;
  module->gui_changed = so->gui_changed;
  module->gui_cleanup = so->gui_cleanup;

  module->gui_post_expose = so->gui_post_expose;
  module->gui_focus = so->gui_focus;
  module->mouse_leave = so->mouse_leave;
  module->mouse_moved = so->mouse_moved;
  module->button_released = so->button_released;
  module->button_pressed = so->button_pressed;
  module->configure = so->configure;
  module->scrolled = so->scrolled;

  module->init = so->init;
  module->original_init = so->original_init;
  module->cleanup = so->cleanup;
  module->commit_params = so->commit_params;
  module->change_image = so->change_image;
  module->reload_defaults = so->reload_defaults;
  module->init_pipe = so->init_pipe;
  module->cleanup_pipe = so->cleanup_pipe;
  module->process = so->process;
  module->process_tiling = so->process_tiling;
  module->process_plain = so->process_plain;
  module->process_sse2 = so->process_sse2;
  module->process_cl = so->process_cl;
  module->process_tiling_cl = so->process_tiling_cl;
  module->distort_transform = so->distort_transform;
  module->distort_backtransform = so->distort_backtransform;
  module->distort_mask = so->distort_mask;
  module->modify_roi_in = so->modify_roi_in;
  module->modify_roi_out = so->modify_roi_out;
  module->legacy_params = so->legacy_params;
  // allow to select a shape inside an iop
  module->masks_selection_changed = so->masks_selection_changed;

  module->connect_key_accels = so->connect_key_accels;
  module->disconnect_key_accels = so->disconnect_key_accels;
  module->mouse_actions = so->mouse_actions;

  module->have_introspection = so->have_introspection;
  module->get_introspection = so->get_introspection;
  module->get_introspection_linear = so->get_introspection_linear;
  module->get_p = so->get_p;
  module->get_f = so->get_f;

  module->accel_closures = NULL;
  module->accel_closures_local = NULL;
  module->local_closures_connected = FALSE;
  module->reset_button = NULL;
  module->presets_button = NULL;
  module->fusion_slider = NULL;

  if(module->dev && module->dev->gui_attached)
  {
    /* set button state */
    char option[1024];
    snprintf(option, sizeof(option), "plugins/darkroom/%s/visible", module->op);
    dt_iop_module_state_t state = dt_iop_state_HIDDEN;
    if(dt_conf_get_bool(option))
    {
      state = dt_iop_state_ACTIVE;
      snprintf(option, sizeof(option), "plugins/darkroom/%s/favorite", module->op);
      if(dt_conf_get_bool(option)) state = dt_iop_state_FAVORITE;
    }
    dt_iop_gui_set_state(module, state);
  }

  module->global_data = so->data;

  // now init the instance:
  module->init(module);

  /* initialize blendop params and default values */
  module->blend_params = calloc(1, sizeof(dt_develop_blend_params_t));
  module->default_blendop_params = calloc(1, sizeof(dt_develop_blend_params_t));
  dt_develop_blend_colorspace_t cst = dt_develop_blend_default_module_blend_colorspace(module);
  dt_develop_blend_init_blend_parameters(module->default_blendop_params, cst);
  dt_iop_commit_blend_params(module, module->default_blendop_params);

  if(module->params_size == 0)
  {
    fprintf(stderr, "[iop_load_module] `%s' needs to have a params size > 0!\n", so->op);
    return 1; // empty params hurt us in many places, just add a dummy value
  }
  module->enabled = module->default_enabled; // apply (possibly new) default.
  return 0;
}

void dt_iop_init_pipe(struct dt_iop_module_t *module, struct dt_dev_pixelpipe_t *pipe,
                      struct dt_dev_pixelpipe_iop_t *piece)
{
  module->init_pipe(module, pipe, piece);
  piece->blendop_data = calloc(1, sizeof(dt_develop_blend_params_t));
  /// FIXME: Commit params is already done in module
  dt_iop_commit_params(module, module->default_params, module->default_blendop_params, pipe, piece);
}

static gboolean _header_motion_notify_show_callback(GtkWidget *eventbox, GdkEventCrossing *event, GtkWidget *header)
{
  return dt_iop_show_hide_header_buttons(header, event, TRUE, FALSE);
}

static gboolean _header_motion_notify_hide_callback(GtkWidget *eventbox, GdkEventCrossing *event, GtkWidget *header)
{
  return dt_iop_show_hide_header_buttons(header, event, FALSE, FALSE);
}

static gboolean _header_menu_deactivate_callback(GtkMenuShell *menushell, GtkWidget *header)
{
  return dt_iop_show_hide_header_buttons(header, NULL, FALSE, FALSE);
}

static void dt_iop_gui_delete_callback(GtkButton *button, dt_iop_module_t *module)
{
  dt_develop_t *dev = module->dev;

  // we search another module with the same base
  // we want the next module if any or the previous one
  GList *modules = g_list_first(module->dev->iop);
  dt_iop_module_t *next = NULL;
  int find = 0;
  while(modules)
  {
    dt_iop_module_t *mod = (dt_iop_module_t *)modules->data;
    if(mod == module)
    {
      find = 1;
      if(next) break;
    }
    else if(mod->instance == module->instance)
    {
      next = mod;
      if(find) break;
    }
    modules = g_list_next(modules);
  }
  if(!next) return; // what happened ???

  if(dev->gui_attached)
    DT_DEBUG_CONTROL_SIGNAL_RAISE(darktable.signals, DT_SIGNAL_DEVELOP_HISTORY_WILL_CHANGE,
                            dt_history_duplicate(darktable.develop->history), darktable.develop->history_end,
                            dt_ioppr_iop_order_copy_deep(darktable.develop->iop_order_list));

  // we must pay attention if priority is 0
  gboolean is_zero = (module->multi_priority == 0);

  // we set the focus to the other instance
  dt_iop_gui_set_expanded(next, TRUE, FALSE);
  dt_iop_request_focus(next);

  ++darktable.gui->reset;

  // we remove the plugin effectively
  if(!dt_iop_is_hidden(module))
  {
    // we just hide the module to avoid lots of gtk critical warnings
    gtk_widget_hide(module->expander);

    // we move the module far away, to avoid problems when reordering instance after that
    // FIXME: ?????
    gtk_box_reorder_child(dt_ui_get_container(darktable.gui->ui, DT_UI_CONTAINER_PANEL_RIGHT_CENTER),
                          module->expander, -1);

    dt_iop_gui_cleanup_module(module);
    gtk_widget_destroy(module->widget);
  }

  // we remove all references in the history stack and dev->iop
  // this will inform that a module has been removed from history
  // we do it here so we have the multi_priorities to reconstruct
  // de deleted module if the user undo it
  dt_dev_module_remove(dev, module);

  // if module was priority 0, then we set next to priority 0
  if(is_zero)
  {
    // we want the first one in history
    dt_iop_module_t *first = NULL;
    GList *history = g_list_first(dev->history);
    while(history)
    {
      dt_dev_history_item_t *hist = (dt_dev_history_item_t *)(history->data);
      if(hist->module->instance == module->instance && hist->module != module)
      {
        first = hist->module;
        break;
      }
      history = g_list_next(history);
    }
    if(first == NULL) first = next;

    // we set priority of first to 0
    dt_iop_update_multi_priority(first, 0);

    // we change this in the history stack too
    history = g_list_first(dev->history);
    while(history)
    {
      dt_dev_history_item_t *hist = (dt_dev_history_item_t *)(history->data);
      if(hist->module == first) hist->multi_priority = 0;
      history = g_list_next(history);
    }
  }

  // we save the current state of history (with the new multi_priorities)
  if(dev->gui_attached)
  {
    DT_DEBUG_CONTROL_SIGNAL_RAISE(darktable.signals, DT_SIGNAL_DEVELOP_HISTORY_CHANGE);
  }

  // rebuild the accelerators (to point to an extant module)
  dt_iop_connect_accels_multi(module->so);

  dt_accel_cleanup_closures_iop(module);

  // don't delete the module, a pipe may still need it
  dev->alliop = g_list_append(dev->alliop, module);

  // we update show params for multi-instances for each other instances
  dt_dev_modules_update_multishow(dev);

  // we refresh the pipe
  dev->pipe->changed |= DT_DEV_PIPE_REMOVE;
  dev->preview_pipe->changed |= DT_DEV_PIPE_REMOVE;
  dev->preview2_pipe->changed |= DT_DEV_PIPE_REMOVE;
  dev->pipe->cache_obsolete = 1;
  dev->preview_pipe->cache_obsolete = 1;
  dev->preview2_pipe->cache_obsolete = 1;

  // invalidate buffers and force redraw of darkroom
  dt_dev_invalidate_all(dev);

  /* redraw */
  dt_control_queue_redraw_center();

  --darktable.gui->reset;
}

dt_iop_module_t *dt_iop_gui_get_previous_visible_module(dt_iop_module_t *module)
{
  dt_iop_module_t *prev = NULL;
  GList *modules = g_list_first(module->dev->iop);
  while(modules)
  {
    dt_iop_module_t *mod = (dt_iop_module_t *)modules->data;
    if(mod == module)
    {
      break;
    }
    else
    {
      // only for visible modules
      GtkWidget *expander = mod->expander;
      if(expander && gtk_widget_is_visible(expander))
      {
        prev = mod;
      }
    }
    modules = g_list_next(modules);
  }
  return prev;
}

dt_iop_module_t *dt_iop_gui_get_next_visible_module(dt_iop_module_t *module)
{
  dt_iop_module_t *next = NULL;
  GList *modules = g_list_last(module->dev->iop);
  while(modules)
  {
    dt_iop_module_t *mod = (dt_iop_module_t *)modules->data;
    if(mod == module)
    {
      break;
    }
    else
    {
      // only for visible modules
      GtkWidget *expander = mod->expander;
      if(expander && gtk_widget_is_visible(expander))
      {
        next = mod;
      }
    }
    modules = g_list_previous(modules);
  }
  return next;
}

static void dt_iop_gui_movedown_callback(GtkButton *button, dt_iop_module_t *module)
{
  dt_ioppr_check_iop_order(module->dev, 0, "dt_iop_gui_movedown_callback begin");

  // we need to place this module right before the previous
  dt_iop_module_t *prev = dt_iop_gui_get_previous_visible_module(module);
  // dt_ioppr_check_iop_order(module->dev, "dt_iop_gui_movedown_callback 1");
  if(!prev) return;

  const int moved = dt_ioppr_move_iop_before(module->dev, module, prev);
  // dt_ioppr_check_iop_order(module->dev, "dt_iop_gui_movedown_callback 2");
  if(!moved) return;

  // we move the headers
  GValue gv = { 0, { { 0 } } };
  g_value_init(&gv, G_TYPE_INT);
  gtk_container_child_get_property(
      GTK_CONTAINER(dt_ui_get_container(darktable.gui->ui, DT_UI_CONTAINER_PANEL_RIGHT_CENTER)), prev->expander,
      "position", &gv);
  gtk_box_reorder_child(dt_ui_get_container(darktable.gui->ui, DT_UI_CONTAINER_PANEL_RIGHT_CENTER),
                        module->expander, g_value_get_int(&gv));

  // we update the headers
  dt_dev_modules_update_multishow(prev->dev);

  dt_dev_add_history_item(prev->dev, module, TRUE);

  dt_ioppr_check_iop_order(module->dev, 0, "dt_iop_gui_movedown_callback end");

  // we rebuild the pipe
  module->dev->pipe->changed |= DT_DEV_PIPE_REMOVE;
  module->dev->preview_pipe->changed |= DT_DEV_PIPE_REMOVE;
  module->dev->preview2_pipe->changed |= DT_DEV_PIPE_REMOVE;
  module->dev->pipe->cache_obsolete = 1;
  module->dev->preview_pipe->cache_obsolete = 1;
  module->dev->preview2_pipe->cache_obsolete = 1;

  // rebuild the accelerators
  dt_iop_connect_accels_multi(module->so);
  DT_DEBUG_CONTROL_SIGNAL_RAISE(darktable.signals, DT_SIGNAL_DEVELOP_MODULE_MOVED);

  // invalidate buffers and force redraw of darkroom
  dt_dev_invalidate_all(module->dev);
}

static void dt_iop_gui_moveup_callback(GtkButton *button, dt_iop_module_t *module)
{
  dt_ioppr_check_iop_order(module->dev, 0, "dt_iop_gui_moveup_callback begin");

  // we need to place this module right after the next one
  dt_iop_module_t *next = dt_iop_gui_get_next_visible_module(module);
  if(!next) return;

  const int moved = dt_ioppr_move_iop_after(module->dev, module, next);
  if(!moved) return;

  // we move the headers
  GValue gv = { 0, { { 0 } } };
  g_value_init(&gv, G_TYPE_INT);
  gtk_container_child_get_property(
      GTK_CONTAINER(dt_ui_get_container(darktable.gui->ui, DT_UI_CONTAINER_PANEL_RIGHT_CENTER)), next->expander,
      "position", &gv);

  gtk_box_reorder_child(dt_ui_get_container(darktable.gui->ui, DT_UI_CONTAINER_PANEL_RIGHT_CENTER),
                        module->expander, g_value_get_int(&gv));

  // we update the headers
  dt_dev_modules_update_multishow(next->dev);

  dt_dev_add_history_item(next->dev, module, TRUE);

  dt_ioppr_check_iop_order(module->dev, 0, "dt_iop_gui_moveup_callback end");

  // we rebuild the pipe
  next->dev->pipe->changed |= DT_DEV_PIPE_REMOVE;
  next->dev->preview_pipe->changed |= DT_DEV_PIPE_REMOVE;
  next->dev->preview2_pipe->changed |= DT_DEV_PIPE_REMOVE;
  next->dev->pipe->cache_obsolete = 1;
  next->dev->preview_pipe->cache_obsolete = 1;
  next->dev->preview2_pipe->cache_obsolete = 1;

  // rebuild the accelerators
  dt_iop_connect_accels_multi(module->so);
  DT_DEBUG_CONTROL_SIGNAL_RAISE(darktable.signals, DT_SIGNAL_DEVELOP_MODULE_MOVED);

  // invalidate buffers and force redraw of darkroom
  dt_dev_invalidate_all(next->dev);
}

dt_iop_module_t *dt_iop_gui_duplicate(dt_iop_module_t *base, gboolean copy_params)
{
  // make sure the duplicated module appears in the history
  dt_dev_add_history_item(base->dev, base, FALSE);

  // first we create the new module
  ++darktable.gui->reset;
  dt_iop_module_t *module = dt_dev_module_duplicate(base->dev, base);
  --darktable.gui->reset;
  if(!module) return NULL;

  // what is the position of the module in the pipe ?
  GList *modules = g_list_first(module->dev->iop);
  int pos_module = 0;
  int pos_base = 0;
  int pos = 0;
  while(modules)
  {
    dt_iop_module_t *mod = (dt_iop_module_t *)modules->data;
    if(mod == module)
      pos_module = pos;
    else if(mod == base)
      pos_base = pos;
    modules = g_list_next(modules);
    pos++;
  }

  // we set the gui part of it
  /* initialize gui if iop have one defined */
  if(!dt_iop_is_hidden(module))
  {
    // make sure gui_init and reload defaults is called safely
    dt_iop_gui_init(module);

    /* add module to right panel */
    GtkWidget *expander = dt_iop_gui_get_expander(module);
    dt_ui_container_add_widget(darktable.gui->ui, DT_UI_CONTAINER_PANEL_RIGHT_CENTER, expander);
    GValue gv = { 0, { { 0 } } };
    g_value_init(&gv, G_TYPE_INT);
    gtk_container_child_get_property(
        GTK_CONTAINER(dt_ui_get_container(darktable.gui->ui, DT_UI_CONTAINER_PANEL_RIGHT_CENTER)),
        base->expander, "position", &gv);
    gtk_box_reorder_child(dt_ui_get_container(darktable.gui->ui, DT_UI_CONTAINER_PANEL_RIGHT_CENTER),
                          expander, g_value_get_int(&gv) + pos_base - pos_module + 1);
    dt_iop_gui_set_expanded(module, TRUE, FALSE);

    dt_iop_reload_defaults(module); // some modules like profiled denoise update the gui in reload_defaults

    if(copy_params)
    {
      memcpy(module->params, base->params, module->params_size);
      if(module->flags() & IOP_FLAGS_SUPPORTS_BLENDING)
      {
        dt_iop_commit_blend_params(module, base->blend_params);
        if(base->blend_params->mask_id > 0)
        {
          module->blend_params->mask_id = 0;
          dt_masks_iop_use_same_as(module, base);
        }
      }
    }

    // we save the new instance creation
    dt_dev_add_history_item(module->dev, module, TRUE);

    dt_iop_gui_update_blending(module);
  }

  if(dt_conf_get_bool("darkroom/ui/single_module"))
  {
    dt_iop_gui_set_expanded(base, FALSE, TRUE);
    dt_iop_gui_set_expanded(module, TRUE, TRUE);
  }

  // we update show params for multi-instances for each other instances
  dt_dev_modules_update_multishow(module->dev);

  // and we refresh the pipe
  dt_iop_request_focus(module);

  if(module->dev->gui_attached)
  {
    module->dev->pipe->changed |= DT_DEV_PIPE_REMOVE;
    module->dev->preview_pipe->changed |= DT_DEV_PIPE_REMOVE;
    module->dev->preview2_pipe->changed |= DT_DEV_PIPE_REMOVE;
    module->dev->pipe->cache_obsolete = 1;
    module->dev->preview_pipe->cache_obsolete = 1;
    module->dev->preview2_pipe->cache_obsolete = 1;

    // invalidate buffers and force redraw of darkroom
    dt_dev_invalidate_all(module->dev);
  }

  /* update ui to new parameters */
  dt_iop_gui_update(module);

  dt_dev_modulegroups_update_visibility(darktable.develop);

  return module;
}

static void dt_iop_gui_copy_callback(GtkButton *button, gpointer user_data)
{
  dt_iop_gui_duplicate(user_data, FALSE);

  /* setup key accelerators */
  dt_iop_connect_accels_multi(((dt_iop_module_t *)user_data)->so);
}

static void dt_iop_gui_duplicate_callback(GtkButton *button, gpointer user_data)
{
  dt_iop_gui_duplicate(user_data, TRUE);

  /* setup key accelerators */
  dt_iop_connect_accels_multi(((dt_iop_module_t *)user_data)->so);
}

static gboolean _rename_module_key_press(GtkWidget *entry, GdkEventKey *event, dt_iop_module_t *module)
{
  int ended = 0;

  if(event->type == GDK_FOCUS_CHANGE || event->keyval == GDK_KEY_Return || event->keyval == GDK_KEY_KP_Enter)
  {
    const gchar *name = gtk_entry_get_text(GTK_ENTRY(entry));
    if(strcmp(module->multi_name, name) != 0)
    {
      g_strlcpy(module->multi_name, name, sizeof(module->multi_name));
      dt_dev_add_history_item(module->dev, module, TRUE);
    }

    ended = 1;
  }
  else if(event->keyval == GDK_KEY_Escape)
  {
    // restore saved 1st character of instance name
    module->multi_name[0] = module->multi_name[sizeof(module->multi_name) - 1];
    module->multi_name[sizeof(module->multi_name) - 1] = 0;

    ended = 1;
  }

  if(ended)
  {
    g_signal_handlers_disconnect_by_func(entry, G_CALLBACK(_rename_module_key_press), module);
    gtk_widget_destroy(entry);
    dt_iop_show_hide_header_buttons(module->header, NULL, TRUE, FALSE); // after removing entry
    dt_iop_gui_update_header(module);

    return TRUE;
  }

  return FALSE; /* event not handled */
}

static gboolean _rename_module_resize(GtkWidget *entry, GdkEventKey *event, dt_iop_module_t *module)
{
  int width = 0;
  GtkBorder padding;

  pango_layout_get_pixel_size(gtk_entry_get_layout(GTK_ENTRY(entry)), &width, NULL);
  gtk_style_context_get_padding(gtk_widget_get_style_context (entry),
                                gtk_widget_get_state_flags (entry),
                                &padding);
  gtk_widget_set_size_request(entry, width + padding.left + padding.right + 1, -1);

  return TRUE;
}

static void _iop_gui_rename_module(dt_iop_module_t *module)
{
  if(gtk_container_get_focus_child(GTK_CONTAINER(module->header))) return;

  GtkWidget *entry = gtk_entry_new();

  gtk_widget_set_name(entry, "iop-panel-label");
  gtk_entry_set_width_chars(GTK_ENTRY(entry), 0);
  gtk_entry_set_max_length(GTK_ENTRY(entry), sizeof(module->multi_name) - 1);
  gtk_entry_set_text(GTK_ENTRY(entry), module->multi_name);

  // remove instance name but save 1st character in case of escape
  module->multi_name[sizeof(module->multi_name) - 1] = module->multi_name[0];
  module->multi_name[0] = 0;
  dt_iop_gui_update_header(module);

  dt_gui_key_accel_block_on_focus_connect(entry); // needs to be before focus-out-event
  g_signal_connect(entry, "key-press-event", G_CALLBACK(_rename_module_key_press), module);
  g_signal_connect(entry, "focus-out-event", G_CALLBACK(_rename_module_key_press), module);
  g_signal_connect(entry, "style-updated", G_CALLBACK(_rename_module_resize), module);
  g_signal_connect(entry, "changed", G_CALLBACK(_rename_module_resize), module);

  dt_iop_show_hide_header_buttons(module->header, NULL, FALSE, TRUE); // before adding entry
  gtk_box_pack_start(GTK_BOX(module->header), entry, TRUE, TRUE, 0);
  gtk_widget_show(entry);
  gtk_widget_grab_focus(entry);
}

static void dt_iop_gui_rename_callback(GtkButton *button, dt_iop_module_t *module)
{
  _iop_gui_rename_module(module);
}

static void dt_iop_gui_multiinstance_callback(GtkButton *button, GdkEventButton *event, gpointer user_data)
{
  dt_iop_module_t *module = (dt_iop_module_t *)user_data;

  if(event->button == 2)
  {
    if(!(module->flags() & IOP_FLAGS_ONE_INSTANCE)) dt_iop_gui_copy_callback(button, user_data);
    return;
  }
  else if(event->button == 3)
  {
    return;
  }

  GtkMenuShell *menu = GTK_MENU_SHELL(gtk_menu_new());
  GtkWidget *item;

  item = gtk_menu_item_new_with_label(_("new instance"));
  // gtk_widget_set_tooltip_text(item, _("add a new instance of this module to the pipe"));
  g_signal_connect(G_OBJECT(item), "activate", G_CALLBACK(dt_iop_gui_copy_callback), module);
  gtk_widget_set_sensitive(item, module->multi_show_new);
  gtk_menu_shell_append(menu, item);

  item = gtk_menu_item_new_with_label(_("duplicate instance"));
  // gtk_widget_set_tooltip_text(item, _("add a copy of this instance to the pipe"));
  g_signal_connect(G_OBJECT(item), "activate", G_CALLBACK(dt_iop_gui_duplicate_callback), module);
  gtk_widget_set_sensitive(item, module->multi_show_new);
  gtk_menu_shell_append(menu, item);

  item = gtk_menu_item_new_with_label(_("move up"));
  // gtk_widget_set_tooltip_text(item, _("move this instance up"));
  g_signal_connect(G_OBJECT(item), "activate", G_CALLBACK(dt_iop_gui_moveup_callback), module);
  gtk_widget_set_sensitive(item, module->multi_show_up);
  gtk_menu_shell_append(menu, item);

  item = gtk_menu_item_new_with_label(_("move down"));
  // gtk_widget_set_tooltip_text(item, _("move this instance down"));
  g_signal_connect(G_OBJECT(item), "activate", G_CALLBACK(dt_iop_gui_movedown_callback), module);
  gtk_widget_set_sensitive(item, module->multi_show_down);
  gtk_menu_shell_append(menu, item);

  item = gtk_menu_item_new_with_label(_("delete"));
  // gtk_widget_set_tooltip_text(item, _("delete this instance"));
  g_signal_connect(G_OBJECT(item), "activate", G_CALLBACK(dt_iop_gui_delete_callback), module);
  gtk_widget_set_sensitive(item, module->multi_show_close);
  gtk_menu_shell_append(menu, item);

  gtk_menu_shell_append(GTK_MENU_SHELL(menu), gtk_separator_menu_item_new());
  item = gtk_menu_item_new_with_label(_("rename"));
  g_signal_connect(G_OBJECT(item), "activate", G_CALLBACK(dt_iop_gui_rename_callback), module);
  gtk_menu_shell_append(menu, item);

  gtk_widget_show_all(GTK_WIDGET(menu));

  g_signal_connect(G_OBJECT(menu), "deactivate", G_CALLBACK(_header_menu_deactivate_callback), module->header);

  // popup
#if GTK_CHECK_VERSION(3, 22, 0)
  gtk_menu_popup_at_widget(GTK_MENU(menu), GTK_WIDGET(button), GDK_GRAVITY_SOUTH_EAST, GDK_GRAVITY_NORTH_EAST, NULL);
#else
  gtk_menu_popup(GTK_MENU(menu), NULL, NULL, NULL, NULL, 0, gtk_get_current_event_time());
#endif

  // make sure the button is deactivated now that the menu is opened
  dtgtk_button_set_active(DTGTK_BUTTON(button), FALSE);
}

static gboolean dt_iop_gui_off_button_press(GtkWidget *w, GdkEventButton *e, gpointer user_data)
{
  dt_iop_module_t *module = (dt_iop_module_t *)user_data;
  if(!darktable.gui->reset && e->state & GDK_CONTROL_MASK)
  {
    dt_iop_request_focus(darktable.develop->gui_module == module ? NULL : module);
    return TRUE;
  }
  return FALSE;
}

static void dt_iop_gui_off_callback(GtkToggleButton *togglebutton, gpointer user_data)
{
  dt_iop_module_t *module = (dt_iop_module_t *)user_data;

  if(!darktable.gui->reset)
  {
    if(gtk_toggle_button_get_active(togglebutton))
    {
      module->enabled = 1;

      if(dt_conf_get_bool("darkroom/ui/scroll_to_module"))
        darktable.gui->scroll_to[1] = module->expander;

      if(dt_conf_get_bool("darkroom/ui/activate_expand") && !module->expanded)
        dt_iop_gui_set_expanded(module, TRUE, dt_conf_get_bool("darkroom/ui/single_module"));

      module->gui_update(module);
    }
    else
    {
      module->enabled = 0;

      if(dt_conf_get_bool("darkroom/ui/activate_expand") && module->expanded)
        dt_iop_gui_set_expanded(module, FALSE, FALSE);

<<<<<<< HEAD
=======
      //if current module is set as the CAT instance, remove that setting
      dt_iop_order_entry_t *CAT_instance = module->dev->proxy.chroma_adaptation;

      if(CAT_instance != NULL && CAT_instance->o.iop_order == module->iop_order)
        module->dev->proxy.chroma_adaptation = NULL;

>>>>>>> 39afe426
      dt_iop_set_module_in_trouble(module, FALSE);
    }
    dt_dev_add_history_item(module->dev, module, FALSE);
  }

  char tooltip[512];
  gchar *module_label = dt_history_item_get_name(module);
  snprintf(tooltip, sizeof(tooltip), module->enabled ? _("%s is switched on") : _("%s is switched off"),
           module_label);
  g_free(module_label);
  gtk_widget_set_tooltip_text(GTK_WIDGET(togglebutton), tooltip);
  gtk_widget_queue_draw(GTK_WIDGET(togglebutton));

  if(dt_conf_get_bool("accel/prefer_enabled"))
  {
    // rebuild the accelerators
    dt_iop_connect_accels_multi(module->so);
  }

  if(module->enabled && !gtk_widget_is_visible(module->header))
    dt_dev_modulegroups_update_visibility(darktable.develop);
}

gboolean dt_iop_so_is_hidden(dt_iop_module_so_t *module)
{
  gboolean is_hidden = TRUE;
  if(!(module->flags() & IOP_FLAGS_HIDDEN))
  {
    if(!module->gui_init)
      g_debug("Module '%s' is not hidden and lacks implementation of gui_init()...", module->op);
    else if(!module->gui_cleanup)
      g_debug("Module '%s' is not hidden and lacks implementation of gui_cleanup()...", module->op);
    else
      is_hidden = FALSE;
  }
  return is_hidden;
}

gboolean dt_iop_is_hidden(dt_iop_module_t *module)
{
  return dt_iop_so_is_hidden(module->so);
}

gboolean dt_iop_shown_in_group(dt_iop_module_t *module, uint32_t group)
{
  if(group == DT_MODULEGROUP_NONE) return TRUE;

  return dt_dev_modulegroups_test(module->dev, group, module);
}

static void _iop_panel_label(GtkWidget *lab, dt_iop_module_t *module)
{
  gtk_widget_set_name(lab, "iop-panel-label");
  gchar *label = g_strdup_printf("%s%s", (module->has_trouble && module->enabled) ? "⚠ " : "",
                                         dt_history_item_get_name_html(module));
  gchar *tooltip = g_strdup(module->description());
  gtk_label_set_markup(GTK_LABEL(lab), label);
  gtk_label_set_ellipsize(GTK_LABEL(lab), !module->multi_name[0] ? PANGO_ELLIPSIZE_END: PANGO_ELLIPSIZE_MIDDLE);
  g_object_set(G_OBJECT(lab), "xalign", 0.0, (gchar *)0);
  gtk_widget_set_tooltip_text(lab, tooltip);
  g_free(label);
  g_free(tooltip);
}

static void _iop_gui_update_header(dt_iop_module_t *module)
{
  GList *childs = gtk_container_get_children(GTK_CONTAINER(module->header));

  /* get the enable button and button */
  GtkWidget *lab = g_list_nth_data(childs, IOP_MODULE_LABEL);

  g_list_free(childs);

  // set panel name to display correct multi-instance
  _iop_panel_label(lab, module);
  dt_iop_gui_set_enable_button(module);
}

void dt_iop_gui_set_enable_button_icon(GtkWidget *w, dt_iop_module_t *module)
{
  // set on/off icon
  if(module->default_enabled && module->hide_enable_button)
  {
    gtk_widget_set_name(w, "module-always-enabled-button");
    dtgtk_togglebutton_set_paint(DTGTK_TOGGLEBUTTON(w),
                                 dtgtk_cairo_paint_switch_on, CPF_STYLE_FLAT | CPF_BG_TRANSPARENT, module);
  }
  else if(!module->default_enabled && module->hide_enable_button)
  {
    gtk_widget_set_name(w, "module-always-disabled-button");
    dtgtk_togglebutton_set_paint(DTGTK_TOGGLEBUTTON(w),
                                 dtgtk_cairo_paint_switch_off, CPF_STYLE_FLAT | CPF_BG_TRANSPARENT, module);
  }
  else
  {
    gtk_widget_set_name(w, "module-enable-button");
    dtgtk_togglebutton_set_paint(DTGTK_TOGGLEBUTTON(w),
                                 dtgtk_cairo_paint_switch, CPF_STYLE_FLAT | CPF_BG_TRANSPARENT, module);
  }
}

void dt_iop_gui_set_enable_button(dt_iop_module_t *module)
{
  if(module->off)
  {
    gtk_toggle_button_set_active(GTK_TOGGLE_BUTTON(module->off), module->enabled);
    if(module->hide_enable_button)
      gtk_widget_set_sensitive(GTK_WIDGET(module->off), FALSE);
    else
      gtk_widget_set_sensitive(GTK_WIDGET(module->off), TRUE);

    dt_iop_gui_set_enable_button_icon(GTK_WIDGET(module->off), module);
  }
}

void dt_iop_gui_update_header(dt_iop_module_t *module)
{
  _iop_gui_update_header(module);
}

void dt_iop_set_module_in_trouble(dt_iop_module_t *module, const gboolean state)
{
<<<<<<< HEAD
  gboolean previous_state = module->has_trouble;

=======
>>>>>>> 39afe426
  // we don't set disabled modules in trouble, that would be annoying
  if(module->enabled)
    module->has_trouble = state;
  else
    module->has_trouble = FALSE;

<<<<<<< HEAD
  if(module->has_trouble != previous_state)
    _iop_gui_update_header(module);
=======
  _iop_gui_update_header(module);
>>>>>>> 39afe426
}

static void _iop_gui_update_label(dt_iop_module_t *module)
{
  if(!module->header) return;
  GList *childs = gtk_container_get_children(GTK_CONTAINER(module->header));
  GtkWidget *lab = g_list_nth_data(childs, IOP_MODULE_LABEL);
  g_list_free(childs);
  _iop_panel_label(lab, module);
}

void dt_iop_gui_init(dt_iop_module_t *module)
{
  ++darktable.gui->reset;
  --darktable.bauhaus->skip_accel;
  if(module->gui_init) module->gui_init(module);
  ++darktable.bauhaus->skip_accel;
  --darktable.gui->reset;
}

void dt_iop_reload_defaults(dt_iop_module_t *module)
{
  if(darktable.gui) ++darktable.gui->reset;
  if(module->reload_defaults) module->reload_defaults(module);
  if(darktable.gui) --darktable.gui->reset;

  dt_iop_load_default_params(module);

  if(module->header) _iop_gui_update_header(module);
}

void dt_iop_cleanup_histogram(gpointer data, gpointer user_data)
{
  dt_iop_module_t *module = (dt_iop_module_t *)data;

  free(module->histogram);
  module->histogram = NULL;
  module->histogram_stats.bins_count = 0;
  module->histogram_stats.pixels = 0;
}

static void init_presets(dt_iop_module_so_t *module_so)
{
  if(module_so->init_presets) module_so->init_presets(module_so);

  // this seems like a reasonable place to check for and update legacy
  // presets.

  int32_t module_version = module_so->version();

  sqlite3_stmt *stmt;
  DT_DEBUG_SQLITE3_PREPARE_V2(
      dt_database_get(darktable.db),
      "SELECT name, op_version, op_params, blendop_version, blendop_params FROM data.presets WHERE operation = ?1",
      -1, &stmt, NULL);
  DT_DEBUG_SQLITE3_BIND_TEXT(stmt, 1, module_so->op, -1, SQLITE_TRANSIENT);

  while(sqlite3_step(stmt) == SQLITE_ROW)
  {
    const char *name = (char *)sqlite3_column_text(stmt, 0);
    int32_t old_params_version = sqlite3_column_int(stmt, 1);
    void *old_params = (void *)sqlite3_column_blob(stmt, 2);
    int32_t old_params_size = sqlite3_column_bytes(stmt, 2);
    int32_t old_blend_params_version = sqlite3_column_int(stmt, 3);
    void *old_blend_params = (void *)sqlite3_column_blob(stmt, 4);
    int32_t old_blend_params_size = sqlite3_column_bytes(stmt, 4);

    if(old_params_version == 0)
    {
      // this preset doesn't have a version.  go digging through the database
      // to find a history entry that matches the preset params, and get
      // the module version from that.

      sqlite3_stmt *stmt2;
      DT_DEBUG_SQLITE3_PREPARE_V2(dt_database_get(darktable.db),
                                  "SELECT module FROM main.history WHERE operation = ?1 AND op_params = ?2", -1,
                                  &stmt2, NULL);
      DT_DEBUG_SQLITE3_BIND_TEXT(stmt2, 1, module_so->op, -1, SQLITE_TRANSIENT);
      DT_DEBUG_SQLITE3_BIND_BLOB(stmt2, 2, old_params, old_params_size, SQLITE_TRANSIENT);

      if(sqlite3_step(stmt2) == SQLITE_ROW)
      {
        old_params_version = sqlite3_column_int(stmt2, 0);
      }
      else
      {
        fprintf(stderr, "[imageop_init_presets] WARNING: Could not find versioning information for '%s' "
                        "preset '%s'\nUntil some is found, the preset will be unavailable.\n(To make it "
                        "return, please load an image that uses the preset.)\n",
                module_so->op, name);
        sqlite3_finalize(stmt2);
        continue;
      }

      sqlite3_finalize(stmt2);

      // we found an old params version.  Update the database with it.

      fprintf(stderr, "[imageop_init_presets] Found version %d for '%s' preset '%s'\n", old_params_version,
              module_so->op, name);

      DT_DEBUG_SQLITE3_PREPARE_V2(dt_database_get(darktable.db),
                                  "UPDATE data.presets SET op_version=?1 WHERE operation=?2 AND name=?3", -1,
                                  &stmt2, NULL);
      DT_DEBUG_SQLITE3_BIND_INT(stmt2, 1, old_params_version);
      DT_DEBUG_SQLITE3_BIND_TEXT(stmt2, 2, module_so->op, -1, SQLITE_TRANSIENT);
      DT_DEBUG_SQLITE3_BIND_TEXT(stmt2, 3, name, -1, SQLITE_TRANSIENT);

      sqlite3_step(stmt2);
      sqlite3_finalize(stmt2);
    }

    if(module_version > old_params_version && module_so->legacy_params != NULL)
    {
      // we need a dt_iop_module_t for legacy_params()
      dt_iop_module_t *module;
      module = (dt_iop_module_t *)calloc(1, sizeof(dt_iop_module_t));
      if(dt_iop_load_module_by_so(module, module_so, NULL))
      {
        free(module);
        continue;
      }
/*
      module->init(module);
      if(module->params_size == 0)
      {
        dt_iop_cleanup_module(module);
        free(module);
        continue;
      }
      // we call reload_defaults() in case the module defines it
      if(module->reload_defaults) module->reload_defaults(module); // why not call dt_iop_reload_defaults? (if needed at all)
*/

      int32_t new_params_size = module->params_size;
      void *new_params = calloc(1, new_params_size);

      // convert the old params to new
      if(module->legacy_params(module, old_params, old_params_version, new_params, module_version))
      {
        free(new_params);
        dt_iop_cleanup_module(module);
        free(module);
        continue;
      }

      fprintf(stderr, "[imageop_init_presets] updating '%s' preset '%s' from version %d to version %d\nto:'%s'",
              module_so->op, name, old_params_version, module_version,
              dt_exif_xmp_encode(new_params, new_params_size, NULL));

      // and write the new params back to the database
      sqlite3_stmt *stmt2;
      DT_DEBUG_SQLITE3_PREPARE_V2(dt_database_get(darktable.db), "UPDATE data.presets "
                                                                 "SET op_version=?1, op_params=?2 "
                                                                 "WHERE operation=?3 AND name=?4",
                                  -1, &stmt2, NULL);
      DT_DEBUG_SQLITE3_BIND_INT(stmt2, 1, module->version());
      DT_DEBUG_SQLITE3_BIND_BLOB(stmt2, 2, new_params, new_params_size, SQLITE_TRANSIENT);
      DT_DEBUG_SQLITE3_BIND_TEXT(stmt2, 3, module->op, -1, SQLITE_TRANSIENT);
      DT_DEBUG_SQLITE3_BIND_TEXT(stmt2, 4, name, -1, SQLITE_TRANSIENT);

      sqlite3_step(stmt2);
      sqlite3_finalize(stmt2);

      free(new_params);
      dt_iop_cleanup_module(module);
      free(module);
    }
    else if(module_version > old_params_version)
    {
      fprintf(stderr, "[imageop_init_presets] Can't upgrade '%s' preset '%s' from version %d to %d, no "
                      "legacy_params() implemented \n",
              module_so->op, name, old_params_version, module_version);
    }

    if(!old_blend_params || dt_develop_blend_version() > old_blend_params_version)
    {
      fprintf(stderr,
              "[imageop_init_presets] updating '%s' preset '%s' from blendop version %d to version %d\n",
              module_so->op, name, old_blend_params_version, dt_develop_blend_version());

      // we need a dt_iop_module_t for dt_develop_blend_legacy_params()
      // using dt_develop_blend_legacy_params_by_so won't help as we need "module" anyway
      dt_iop_module_t *module;
      module = (dt_iop_module_t *)calloc(1, sizeof(dt_iop_module_t));
      if(dt_iop_load_module_by_so(module, module_so, NULL))
      {
        free(module);
        continue;
      }

      if(module->params_size == 0)
      {
        dt_iop_cleanup_module(module);
        free(module);
        continue;
      }
      void *new_blend_params = malloc(sizeof(dt_develop_blend_params_t));

      // convert the old blend params to new
      if(old_blend_params
         && dt_develop_blend_legacy_params(module, old_blend_params, old_blend_params_version,
                                           new_blend_params, dt_develop_blend_version(),
                                           old_blend_params_size) == 0)
      {
        // do nothing
      }
      else
      {
        memcpy(new_blend_params, module->default_blendop_params, sizeof(dt_develop_blend_params_t));
      }

      // and write the new blend params back to the database
      sqlite3_stmt *stmt2;
      DT_DEBUG_SQLITE3_PREPARE_V2(dt_database_get(darktable.db), "UPDATE data.presets "
                                                                 "SET blendop_version=?1, blendop_params=?2 "
                                                                 "WHERE operation=?3 AND name=?4",
                                  -1, &stmt2, NULL);
      DT_DEBUG_SQLITE3_BIND_INT(stmt2, 1, dt_develop_blend_version());
      DT_DEBUG_SQLITE3_BIND_BLOB(stmt2, 2, new_blend_params, sizeof(dt_develop_blend_params_t),
                                 SQLITE_TRANSIENT);
      DT_DEBUG_SQLITE3_BIND_TEXT(stmt2, 3, module->op, -1, SQLITE_TRANSIENT);
      DT_DEBUG_SQLITE3_BIND_TEXT(stmt2, 4, name, -1, SQLITE_TRANSIENT);

      sqlite3_step(stmt2);
      sqlite3_finalize(stmt2);

      free(new_blend_params);
      dt_iop_cleanup_module(module);
      free(module);
    }
  }
  sqlite3_finalize(stmt);
}

static void init_key_accels(dt_iop_module_so_t *module)
{
  // Calling the accelerator initialization callback, if present
  if(module->init_key_accels) (module->init_key_accels)(module);

  /** load shortcuts for presets **/
  sqlite3_stmt *stmt;
  DT_DEBUG_SQLITE3_PREPARE_V2(dt_database_get(darktable.db),
                              "SELECT name FROM data.presets WHERE operation=?1 ORDER BY writeprotect DESC, rowid",
                              -1, &stmt, NULL);
  DT_DEBUG_SQLITE3_BIND_TEXT(stmt, 1, module->op, -1, SQLITE_TRANSIENT);
  while(sqlite3_step(stmt) == SQLITE_ROW)
  {
    char path[1024];
    snprintf(path, sizeof(path), "%s`%s", N_("preset"), (const char *)sqlite3_column_text(stmt, 0));
    dt_accel_register_iop(module, FALSE, path, 0, 0);
  }
  sqlite3_finalize(stmt);
}

static void dt_iop_init_module_so(void *m)
{
  dt_iop_module_so_t *module = (dt_iop_module_so_t *)m;

  init_presets(module);

  // do not init accelerators if there is no gui
  if(darktable.gui)
  {
    // Calling the accelerator initialization callback, if present
    init_key_accels(module);

    // create a gui and have the widgets register their accelerators
    dt_iop_module_t *module_instance = (dt_iop_module_t *)calloc(1, sizeof(dt_iop_module_t));

    if(module->gui_init && !dt_iop_load_module_by_so(module_instance, module, NULL))
    {
      darktable.control->accel_initialising = TRUE;
      dt_iop_gui_init(module_instance);
      module->gui_cleanup(module_instance);
      darktable.control->accel_initialising = FALSE;

      dt_iop_cleanup_module(module_instance);
    }

    free(module_instance);

    if(module->flags() & IOP_FLAGS_SUPPORTS_BLENDING)
    {
      dt_accel_register_slider_iop(module, FALSE, NC_("accel","fusion") ? "accel|fusion" : "");
    }
    if(!(module->flags() & IOP_FLAGS_DEPRECATED))
    {
      dt_accel_register_common_iop(module);
    }
  }
}

void dt_iop_load_modules_so(void)
{
  darktable.iop = dt_module_load_modules("/plugins", sizeof(dt_iop_module_so_t), dt_iop_load_module_so,
                                         dt_iop_init_module_so, NULL);
}

int dt_iop_load_module(dt_iop_module_t *module, dt_iop_module_so_t *module_so, dt_develop_t *dev)
{
  memset(module, 0, sizeof(dt_iop_module_t));
  if(dt_iop_load_module_by_so(module, module_so, dev))
  {
    free(module);
    return 1;
  }
  dt_iop_reload_defaults(module);
  return 0;
}

GList *dt_iop_load_modules_ext(dt_develop_t *dev, gboolean no_image)
{
  GList *res = NULL;
  dt_iop_module_t *module;
  dt_iop_module_so_t *module_so;
  dev->iop_instance = 0;
  GList *iop = darktable.iop;
  while(iop)
  {
    module_so = (dt_iop_module_so_t *)iop->data;
    module = (dt_iop_module_t *)calloc(1, sizeof(dt_iop_module_t));
    if(dt_iop_load_module_by_so(module, module_so, dev))
    {
      free(module);
      continue;
    }
    res = g_list_insert_sorted(res, module, dt_sort_iop_by_order);
    module->global_data = module_so->data;
    module->so = module_so;
    if(!no_image) dt_iop_reload_defaults(module);
    iop = g_list_next(iop);
  }

  GList *it = res;
  while(it)
  {
    module = (dt_iop_module_t *)it->data;
    module->instance = dev->iop_instance++;
    module->multi_name[0] = '\0';
    it = g_list_next(it);
  }
  return res;
}

GList *dt_iop_load_modules(dt_develop_t *dev)
{
  return dt_iop_load_modules_ext(dev, FALSE);
}

void dt_iop_cleanup_module(dt_iop_module_t *module)
{
  module->cleanup(module);

  free(module->blend_params);
  module->blend_params = NULL;
  free(module->default_blendop_params);
  module->default_blendop_params = NULL;
  module->picker = NULL;
  free(module->histogram);
  module->histogram = NULL;
  g_hash_table_destroy(module->raster_mask.source.users);
  g_hash_table_destroy(module->raster_mask.source.masks);
  module->raster_mask.source.users = NULL;
  module->raster_mask.source.masks = NULL;
}

void dt_iop_unload_modules_so()
{
  while(darktable.iop)
  {
    dt_iop_module_so_t *module = (dt_iop_module_so_t *)darktable.iop->data;
    if(module->cleanup_global) module->cleanup_global(module);
    if(module->module) g_module_close(module->module);
    free(darktable.iop->data);
    darktable.iop = g_list_delete_link(darktable.iop, darktable.iop);
  }
}

void dt_iop_set_mask_mode(dt_iop_module_t *module, int mask_mode)
{
  static const int key = 0;
  // showing raster masks doesn't make sense, one can use the original source instead. or does it?
  if(mask_mode & DEVELOP_MASK_ENABLED && !(mask_mode & DEVELOP_MASK_RASTER))
  {
    char *modulename = dt_history_item_get_name(module);
    g_hash_table_insert(module->raster_mask.source.masks, GINT_TO_POINTER(key), modulename);
  }
  else
  {
    g_hash_table_remove(module->raster_mask.source.masks, GINT_TO_POINTER(key));
  }
}

// make sure that blend_params are in sync with the iop struct
void dt_iop_commit_blend_params(dt_iop_module_t *module, const dt_develop_blend_params_t *blendop_params)
{
  if(module->raster_mask.sink.source)
    g_hash_table_remove(module->raster_mask.sink.source->raster_mask.source.users, module);

  memcpy(module->blend_params, blendop_params, sizeof(dt_develop_blend_params_t));
  if(blendop_params->blend_cst == DEVELOP_BLEND_CS_NONE)
  {
    module->blend_params->blend_cst = dt_develop_blend_default_module_blend_colorspace(module);
  }
  dt_iop_set_mask_mode(module, blendop_params->mask_mode);

  if(module->dev)
  {
    for(GList *iter = module->dev->iop; iter; iter = g_list_next(iter))
    {
      dt_iop_module_t *m = (dt_iop_module_t *)iter->data;
      if(!strcmp(m->op, blendop_params->raster_mask_source))
      {
        if(m->multi_priority == blendop_params->raster_mask_instance)
        {
          g_hash_table_insert(m->raster_mask.source.users, module, GINT_TO_POINTER(blendop_params->raster_mask_id));
          module->raster_mask.sink.source = m;
          module->raster_mask.sink.id = blendop_params->raster_mask_id;
          return;
        }
      }
    }
  }

  module->raster_mask.sink.source = NULL;
  module->raster_mask.sink.id = 0;
}

gboolean _iop_validate_params(dt_introspection_field_t *field, dt_iop_params_t *params, gboolean report)
{
  dt_iop_params_t *p = params + field->header.offset;

  gboolean all_ok = TRUE;

  switch(field->header.type)
  {
  case DT_INTROSPECTION_TYPE_STRUCT:
    for(int i = 0; i < field->Struct.entries; i++)
    {
      dt_introspection_field_t *entry = field->Struct.fields[i];

      all_ok &= _iop_validate_params(entry, params, report);
    }
    break;
  case DT_INTROSPECTION_TYPE_UNION:
    all_ok = FALSE;
    for(int i = field->Union.entries - 1; i >= 0 ; i--)
    {
      dt_introspection_field_t *entry = field->Union.fields[i];

      if(_iop_validate_params(entry, params, report && i == 0))
      {
        all_ok = TRUE;
        break;
      }
    }
    break;
  case DT_INTROSPECTION_TYPE_ARRAY:
    if(field->Array.type == DT_INTROSPECTION_TYPE_CHAR)
    {
      if(!memchr(p, '\0', field->Array.count))
      {
        if(report)
          fprintf(stderr, "validation check failed in _iop_validate_params for type \"%s\"; string not null terminated.\n",
                          field->header.type_name);
        all_ok = FALSE;
      }
    }
    else
    {
      for(int i = 0, item_offset = 0; i < field->Array.count; i++, item_offset += field->Array.field->header.size)
      {
        if(!_iop_validate_params(field->Array.field, params + item_offset, report))
        {
          if(report)
            fprintf(stderr, "validation check failed in _iop_validate_params for type \"%s\", for array element \"%d\"\n",
                            field->header.type_name, i);
          all_ok = FALSE;
          break;
        }
      }
    }
    break;
  case DT_INTROSPECTION_TYPE_FLOAT:
    all_ok = isnan(*(float*)p) || ((*(float*)p >= field->Float.Min && *(float*)p <= field->Float.Max));
    break;
  case DT_INTROSPECTION_TYPE_INT:
    all_ok = (*(int*)p >= field->Int.Min && *(int*)p <= field->Int.Max);
    break;
  case DT_INTROSPECTION_TYPE_UINT:
    all_ok = (*(unsigned int*)p >= field->UInt.Min && *(unsigned int*)p <= field->UInt.Max);
    break;
  case DT_INTROSPECTION_TYPE_USHORT:
    all_ok = (*(unsigned short int*)p >= field->UShort.Min && *(unsigned short int*)p <= field->UShort.Max);
    break;
  case DT_INTROSPECTION_TYPE_INT8:
    all_ok = (*(uint8_t*)p >= field->Int8.Min && *(uint8_t*)p <= field->Int8.Max);
    break;
  case DT_INTROSPECTION_TYPE_CHAR:
    all_ok = (*(char*)p >= field->Char.Min && *(char*)p <= field->Char.Max);
    break;
  case DT_INTROSPECTION_TYPE_FLOATCOMPLEX:
    all_ok = creal(*(float complex*)p) >= creal(field->FloatComplex.Min) &&
             creal(*(float complex*)p) <= creal(field->FloatComplex.Max) &&
             cimag(*(float complex*)p) >= cimag(field->FloatComplex.Min) &&
             cimag(*(float complex*)p) <= cimag(field->FloatComplex.Max);
    break;
  case DT_INTROSPECTION_TYPE_ENUM:
    all_ok = FALSE;
    for(dt_introspection_type_enum_tuple_t *i = field->Enum.values; i && i->name; i++)
    {
      if(i->value == *(int*)p)
      {
        all_ok = TRUE;
        break;
      }
    }
    break;
  case DT_INTROSPECTION_TYPE_BOOL:
    // *(gboolean*)p
    break;
  case DT_INTROSPECTION_TYPE_OPAQUE:
    // TODO: special case float2
    break;
  default:
    fprintf(stderr, "unsupported introspection type \"%s\" encountered in _iop_validate_params (field %s)\n",
                    field->header.type_name, field->header.name);
    all_ok = FALSE;
    break;
  }

  if(!all_ok && report)
    fprintf(stderr, "validation check failed in _iop_validate_params for type \"%s\"%s%s\n",
                    field->header.type_name, (*field->header.name ? ", field: " : ""), field->header.name);

  return all_ok;
}

void dt_iop_commit_params(dt_iop_module_t *module, dt_iop_params_t *params,
                          dt_develop_blend_params_t *blendop_params, dt_dev_pixelpipe_t *pipe,
                          dt_dev_pixelpipe_iop_t *piece)
{
  piece->hash = 0;

  if(piece->enabled)
  {
    /* construct module params data for hash calc */
    int length = module->params_size;
    if(module->flags() & IOP_FLAGS_SUPPORTS_BLENDING) length += sizeof(dt_develop_blend_params_t);
    dt_masks_form_t *grp = dt_masks_get_from_id(darktable.develop, blendop_params->mask_id);
    length += dt_masks_group_get_hash_buffer_length(grp);

    char *str = malloc(length);
    memcpy(str, module->params, module->params_size);
    int pos = module->params_size;
    /* if module supports blend op add blend params into account */
    if(module->flags() & IOP_FLAGS_SUPPORTS_BLENDING)
    {
      memcpy(str + module->params_size, blendop_params, sizeof(dt_develop_blend_params_t));
      pos += sizeof(dt_develop_blend_params_t);
    }
    memcpy(piece->blendop_data, blendop_params, sizeof(dt_develop_blend_params_t));
    // this should be redundant! (but is not)
    dt_iop_commit_blend_params(module, blendop_params);

    /* and we add masks */
    dt_masks_group_get_hash_buffer(grp, str + pos);

    // assume process_cl is ready, commit_params can overwrite this.
    if(module->process_cl) piece->process_cl_ready = 1;

    // register if module allows tiling, commit_params can overwrite this.
    if(module->flags() & IOP_FLAGS_ALLOW_TILING) piece->process_tiling_ready = 1;

    if(darktable.unmuted & DT_DEBUG_PARAMS && module->so->get_introspection())
      _iop_validate_params(module->so->get_introspection()->field, params, TRUE);

    module->commit_params(module, params, pipe, piece);
    uint64_t hash = 5381;
    for(int i = 0; i < length; i++) hash = ((hash << 5) + hash) ^ str[i];
    piece->hash = hash;

    free(str);
  }
  // printf("commit params hash += module %s: %lu, enabled = %d\n", piece->module->op, piece->hash,
  // piece->enabled);
}

void dt_iop_gui_cleanup_module(dt_iop_module_t *module)
{
  module->gui_cleanup(module);
  dt_iop_gui_cleanup_blending(module);
}

void dt_iop_gui_update(dt_iop_module_t *module)
{
  if(module->gui_data)
  {
    ++darktable.gui->reset;
    if(!dt_iop_is_hidden(module))
    {
      if(module->params && module->gui_update) module->gui_update(module);
      dt_iop_gui_update_blending(module);
      dt_iop_gui_update_expanded(module);
      _iop_gui_update_label(module);
      dt_iop_gui_set_enable_button(module);
    }
    --darktable.gui->reset;
  }
}

void dt_iop_gui_reset(dt_iop_module_t *module)
{
  ++darktable.gui->reset;
  if(module->gui_reset && !dt_iop_is_hidden(module)) module->gui_reset(module);
  --darktable.gui->reset;
}

static void dt_iop_gui_reset_callback(GtkButton *button, GdkEventButton *event, dt_iop_module_t *module)
{
  //Ctrl is used to apply any auto-presets to the current module
  //If Ctrl was not pressed, or no auto-presets were applied, reset the module parameters
  if(!(event->state & GDK_CONTROL_MASK) || !dt_gui_presets_autoapply_for_module(module))
  {
    // if a drawn mask is set, remove it from the list
    if(module->blend_params->mask_id > 0)
    {
      dt_masks_form_t *grp = dt_masks_get_from_id(darktable.develop, module->blend_params->mask_id);
      if(grp) dt_masks_form_remove(module, NULL, grp);
    }
    /* reset to default params */
    memcpy(module->params, module->default_params, module->params_size);
    dt_iop_commit_blend_params(module, module->default_blendop_params);

    /* reset ui to its defaults */
    dt_iop_gui_reset(module);

    /* update ui to default params*/
    dt_iop_gui_update(module);

    /* and give focus to the module*/
    dt_iop_request_focus(module);

    dt_dev_add_history_item(module->dev, module, TRUE);
  }

  if(dt_conf_get_bool("accel/prefer_expanded") || dt_conf_get_bool("accel/prefer_enabled") || dt_conf_get_bool("accel/prefer_unmasked"))
  {
    // rebuild the accelerators
    dt_iop_connect_accels_multi(module->so);
  }
}

#if !GTK_CHECK_VERSION(3, 22, 0)
static void _preset_popup_position(GtkMenu *menu, gint *x, gint *y, gboolean *push_in, gpointer data)
{
  GtkRequisition requisition = { 0 };
  gdk_window_get_origin(gtk_widget_get_window(GTK_WIDGET(data)), x, y);
  gtk_widget_get_preferred_size(GTK_WIDGET(menu), &requisition, NULL);

  GtkAllocation allocation;
  gtk_widget_get_allocation(GTK_WIDGET(data), &allocation);
  (*y) += allocation.height;
}
#endif

static void popup_callback(GtkButton *button, dt_iop_module_t *module)
{
  dt_gui_presets_popup_menu_show_for_module(module);
  gtk_widget_show_all(GTK_WIDGET(darktable.gui->presets_popup_menu));

  g_signal_connect(G_OBJECT(darktable.gui->presets_popup_menu), "deactivate", G_CALLBACK(_header_menu_deactivate_callback), module->header);

#if GTK_CHECK_VERSION(3, 22, 0)
  gtk_menu_popup_at_widget(darktable.gui->presets_popup_menu, GTK_WIDGET(button), GDK_GRAVITY_SOUTH_EAST, GDK_GRAVITY_NORTH_EAST, NULL);
#else
  gtk_menu_popup(darktable.gui->presets_popup_menu, NULL, NULL, _preset_popup_position, button, 0,
                 gtk_get_current_event_time());
  gtk_menu_reposition(GTK_MENU(darktable.gui->presets_popup_menu));
#endif
}


void dt_iop_request_focus(dt_iop_module_t *module)
{
  if(darktable.gui->reset || (darktable.develop->gui_module == module)) return;

  if(darktable.develop->gui_module != module) darktable.develop->focus_hash++;

  /* lets lose the focus of previous focus module*/
  if(darktable.develop->gui_module)
  {
    if(darktable.develop->gui_module->gui_focus)
      darktable.develop->gui_module->gui_focus(darktable.develop->gui_module, FALSE);

    dt_iop_color_picker_reset(darktable.develop->gui_module, TRUE);

    gtk_widget_set_state_flags(dt_iop_gui_get_pluginui(darktable.develop->gui_module), GTK_STATE_FLAG_NORMAL,
                               TRUE);

    if(darktable.develop->gui_module->operation_tags_filter()) dt_dev_invalidate_from_gui(darktable.develop);

    dt_accel_disconnect_locals_iop(darktable.develop->gui_module);

    /* reset mask view */
    dt_masks_reset_form_gui();

    /* do stuff needed in the blending gui */
    dt_iop_gui_blending_lose_focus(darktable.develop->gui_module);

    /* redraw the expander */
    gtk_widget_queue_draw(darktable.develop->gui_module->expander);

    /* and finally remove hinter messages */
    dt_control_hinter_message(darktable.control, "");

    // we also remove the focus css class
    GtkWidget *iop_w = gtk_widget_get_parent(dt_iop_gui_get_pluginui(darktable.develop->gui_module));
    GtkStyleContext *context = gtk_widget_get_style_context(iop_w);
    gtk_style_context_remove_class(context, "dt_module_focus");
  }

  darktable.develop->gui_module = module;

  /* set the focus on module */
  if(module)
  {
    gtk_widget_set_state_flags(dt_iop_gui_get_pluginui(module), GTK_STATE_FLAG_SELECTED, TRUE);

    if(module->operation_tags_filter()) dt_dev_invalidate_from_gui(darktable.develop);

    dt_accel_connect_locals_iop(module);

    if(module->gui_focus) module->gui_focus(module, TRUE);

    /* redraw the expander */
    gtk_widget_queue_draw(module->expander);

    // we also add the focus css class
    GtkWidget *iop_w = gtk_widget_get_parent(dt_iop_gui_get_pluginui(darktable.develop->gui_module));
    GtkStyleContext *context = gtk_widget_get_style_context(iop_w);
    gtk_style_context_add_class(context, "dt_module_focus");
  }

  /* update sticky accels window */
  if(darktable.view_manager->accels_window.window && darktable.view_manager->accels_window.sticky)
    dt_view_accels_refresh(darktable.view_manager);

  dt_control_change_cursor(GDK_LEFT_PTR);
}


/*
 * NEW EXPANDER
 */

static void dt_iop_gui_set_single_expanded(dt_iop_module_t *module, gboolean expanded)
{
  if(!module->expander) return;

  /* update expander arrow state */
  dtgtk_expander_set_expanded(DTGTK_EXPANDER(module->expander), expanded);

  /* store expanded state of module.
   * we do that first, so update_expanded won't think it should be visible
   * and undo our changes right away. */
  module->expanded = expanded;

  /* show / hide plugin widget */
  if(expanded)
  {
    /* set this module to receive focus / draw events*/
    dt_iop_request_focus(module);

    /* focus the current module */
    for(int k = 0; k < DT_UI_CONTAINER_SIZE; k++)
      dt_ui_container_focus_widget(darktable.gui->ui, k, module->expander);

    /* redraw center, iop might have post expose */
    dt_control_queue_redraw_center();
  }
  else
  {
    if(module->dev->gui_module == module)
    {
      dt_iop_request_focus(NULL);
      dt_control_queue_redraw_center();
    }
  }

  char var[1024];
  snprintf(var, sizeof(var), "plugins/darkroom/%s/expanded", module->op);
  dt_conf_set_bool(var, expanded);
}

void dt_iop_gui_set_expanded(dt_iop_module_t *module, gboolean expanded, gboolean collapse_others)
{
  if(!module->expander) return;
  /* handle shiftclick on expander, hide all except this */
  if(collapse_others)
  {
    const int current_group = dt_dev_modulegroups_get(module->dev);
    const gboolean group_only = dt_conf_get_bool("darkroom/ui/single_module_group_only");

    GList *iop = g_list_first(module->dev->iop);
    gboolean all_other_closed = TRUE;
    while(iop)
    {
      dt_iop_module_t *m = (dt_iop_module_t *)iop->data;
      if(m != module && (dt_iop_shown_in_group(m, current_group) || !group_only))
      {
        all_other_closed = all_other_closed && !m->expanded;
        dt_iop_gui_set_single_expanded(m, FALSE);
      }

      iop = g_list_next(iop);
    }
    if(all_other_closed)
      dt_iop_gui_set_single_expanded(module, !module->expanded);
    else
      dt_iop_gui_set_single_expanded(module, TRUE);
  }
  else
  {
    /* else just toggle */
    dt_iop_gui_set_single_expanded(module, expanded);
  }
}

void dt_iop_gui_update_expanded(dt_iop_module_t *module)
{
  if(!module->expander) return;

  const gboolean expanded = module->expanded;

  dtgtk_expander_set_expanded(DTGTK_EXPANDER(module->expander), expanded);
}

static gboolean _iop_plugin_body_button_press(GtkWidget *w, GdkEventButton *e, gpointer user_data)
{
  dt_iop_module_t *module = (dt_iop_module_t *)user_data;
  if(e->button == 1)
  {
    dt_iop_request_focus(module);
    return TRUE;
  }
  else if(e->button == 3)
  {
    dt_gui_presets_popup_menu_show_for_module(module);
    gtk_widget_show_all(GTK_WIDGET(darktable.gui->presets_popup_menu));

#if GTK_CHECK_VERSION(3, 22, 0)
    gtk_menu_popup_at_pointer(darktable.gui->presets_popup_menu, (GdkEvent *)e);
#else
    gtk_menu_popup(darktable.gui->presets_popup_menu, NULL, NULL, NULL, NULL, e->button, e->time);
#endif

    return TRUE;
  }
  return FALSE;
}

static gboolean _iop_plugin_header_button_press(GtkWidget *w, GdkEventButton *e, gpointer user_data)
{
  if(e->type == GDK_2BUTTON_PRESS || e->type == GDK_3BUTTON_PRESS) return TRUE;

  dt_iop_module_t *module = (dt_iop_module_t *)user_data;

  if(e->button == 1)
  {
    if((e->state & (GDK_SHIFT_MASK | GDK_CONTROL_MASK)) == (GDK_SHIFT_MASK | GDK_CONTROL_MASK))
    {
      GtkBox *container = dt_ui_get_container(darktable.gui->ui, DT_UI_CONTAINER_PANEL_RIGHT_CENTER);
      g_object_set_data(G_OBJECT(container), "source_data", user_data);
      return FALSE;
    }
    else if(e->state & GDK_CONTROL_MASK)
    {
      _iop_gui_rename_module(module);
      return FALSE;
    }
    else
    {
      // make gtk scroll to the module once it updated its allocation size
      if(dt_conf_get_bool("darkroom/ui/scroll_to_module"))
        darktable.gui->scroll_to[1] = module->expander;

      const gboolean collapse_others = !dt_conf_get_bool("darkroom/ui/single_module") != !(e->state & GDK_SHIFT_MASK);
      dt_iop_gui_set_expanded(module, !module->expanded, collapse_others);

      if (dt_conf_get_bool("accel/prefer_expanded"))
      {
        // rebuild the accelerators
        dt_iop_connect_accels_multi(module->so);
      }

      //used to take focus away from module search text input box when module selected
      gtk_widget_grab_focus(dt_ui_center(darktable.gui->ui));

      return TRUE;
    }
  }
  else if(e->button == 3)
  {
    dt_gui_presets_popup_menu_show_for_module(module);
    gtk_widget_show_all(GTK_WIDGET(darktable.gui->presets_popup_menu));

  g_signal_connect(G_OBJECT(darktable.gui->presets_popup_menu), "deactivate", G_CALLBACK(_header_menu_deactivate_callback), module->header);

#if GTK_CHECK_VERSION(3, 22, 0)
    gtk_menu_popup_at_pointer(darktable.gui->presets_popup_menu, (GdkEvent *)e);
#else
    gtk_menu_popup(darktable.gui->presets_popup_menu, NULL, NULL, NULL, NULL, e->button, e->time);
#endif

    return TRUE;
  }
  return FALSE;
}

static void header_size_callback(GtkWidget *widget, GdkRectangle *allocation, GtkWidget *header)
{
  gchar *config = dt_conf_get_string("darkroom/ui/hide_header_buttons");

  GList *children = gtk_container_get_children(GTK_CONTAINER(header));

  const gint panel_trigger_width = 250;

  GList *button = g_list_first(children);
  GtkRequisition button_size;
  gtk_widget_show(GTK_WIDGET(button->data));
  gtk_widget_get_preferred_size(GTK_WIDGET(button->data), &button_size, NULL);

  int num_buttons = 0;
  for(button = g_list_last(children);
      button && GTK_IS_BUTTON(button->data);
      button = g_list_previous(button)) num_buttons++;

  gboolean hide_all = (allocation->width == 1);
  int num_to_unhide = (allocation->width - 2) / button_size.width;
  double opacity_leftmost = num_to_unhide > 0 ? 1.0 : (double) allocation->width / button_size.width;
  double opacity_others = 1.0;

  if(g_strcmp0(config, "glide")) // glide uses all defaults above
  {
    // these all (un)hide all buttons at the same time
    if(num_to_unhide < num_buttons) num_to_unhide = 0;

    if(!g_strcmp0(config, "smooth"))
    {
      opacity_others = opacity_leftmost;
    }
    else
    {
      if(!g_strcmp0(config, "fit"))
      {
        opacity_leftmost = 1.0;
      }
      else
      {
        GdkRectangle total_alloc;
        gtk_widget_get_allocation(header, &total_alloc);

        if(!g_strcmp0(config, "auto"))
        {
          opacity_leftmost = 1.0;
          if(total_alloc.width < panel_trigger_width) hide_all = TRUE;
        }
        else if(!g_strcmp0(config, "fade"))
        {
          opacity_leftmost = opacity_others = (total_alloc.width - panel_trigger_width) / 100.;
        }
        else
        {
          fprintf(stderr, "unknown darkroom/ui/hide_header_buttons option %s\n", config);
        }
      }
    }
  }

  GList *prev_button = NULL;

  for(button = g_list_last(children);
      button && GTK_IS_BUTTON(button->data);
      button = g_list_previous(button))
  {
    GtkWidget *b = GTK_WIDGET(button->data);

    if(!gtk_widget_get_visible(b))
    {
      if(num_to_unhide == 0) break;
      --num_to_unhide;
    }

    gtk_widget_set_visible(b, !hide_all);
    gtk_widget_set_opacity(b, opacity_others);

    prev_button = button;
  }
  if(prev_button && num_to_unhide == 0)
    gtk_widget_set_opacity(GTK_WIDGET(prev_button->data), opacity_leftmost);

  g_list_free(children);
  g_free(config);

  GtkAllocation header_allocation;
  gtk_widget_get_allocation(header, &header_allocation);
  if(header_allocation.width > 1) gtk_widget_size_allocate(header, &header_allocation);
}

gboolean dt_iop_show_hide_header_buttons(GtkWidget *header, GdkEventCrossing *event, gboolean show_buttons, gboolean always_hide)
{
  // check if Entry widget for module name edit exists
  if(gtk_container_get_focus_child(GTK_CONTAINER(header))) return TRUE;

  if(event && (darktable.develop->darkroom_skip_mouse_events ||
     event->detail == GDK_NOTIFY_INFERIOR ||
     event->mode != GDK_CROSSING_NORMAL)) return TRUE;

  gchar *config = dt_conf_get_string("darkroom/ui/hide_header_buttons");

  gboolean dynamic = FALSE;
  double opacity = 1.0;
  if(!g_strcmp0(config, "always"))
  {
    show_buttons = TRUE;
  }
  else if(!g_strcmp0(config, "dim"))
  {
    if(!show_buttons) opacity = 0.3;
    show_buttons = TRUE;
  }
  else if(!g_strcmp0(config, "active"))
    ;
  else
    dynamic = TRUE;

  g_free(config);

  GList *children = gtk_container_get_children(GTK_CONTAINER(header));

  GList *button;
  for(button = g_list_last(children);
      button && GTK_IS_BUTTON(button->data);
      button = g_list_previous(button))
  {
    gtk_widget_set_visible(GTK_WIDGET(button->data), show_buttons && !always_hide);
    gtk_widget_set_opacity(GTK_WIDGET(button->data), opacity);
  }
  if(GTK_IS_DRAWING_AREA(button->data))
  {
    // temporarily or permanently (de)activate width trigger widget
    if(dynamic)
      gtk_widget_set_visible(GTK_WIDGET(button->data), !show_buttons && !always_hide);
    else
      gtk_widget_destroy(GTK_WIDGET(button->data));
  }
  else
  {
    if(dynamic)
    {
      GtkWidget *space = gtk_drawing_area_new();
      gtk_box_pack_end(GTK_BOX(header), space, TRUE, TRUE, 0);
      gtk_widget_show(space);
      g_signal_connect(G_OBJECT(space), "size-allocate", G_CALLBACK(header_size_callback), header);
    }
  }

  g_list_free(children);

  if(dynamic && !show_buttons && !always_hide)
  {
    GdkRectangle fake_allocation = {.width = UINT16_MAX};
    header_size_callback(NULL, &fake_allocation, header);
  }

  return TRUE;
}

GtkWidget *dt_iop_gui_get_expander(dt_iop_module_t *module)
{
  char tooltip[512];

  GtkWidget *header = gtk_box_new(GTK_ORIENTATION_HORIZONTAL, 0);
  gtk_widget_set_name(GTK_WIDGET(header), "module-header");

  GtkWidget *iopw = gtk_box_new(GTK_ORIENTATION_VERTICAL, 0);
  GtkWidget *expander = dtgtk_expander_new(header, iopw);

  GtkWidget *header_evb = dtgtk_expander_get_header_event_box(DTGTK_EXPANDER(expander));
  GtkWidget *body_evb = dtgtk_expander_get_body_event_box(DTGTK_EXPANDER(expander));
  GtkWidget *pluginui_frame = dtgtk_expander_get_frame(DTGTK_EXPANDER(expander));

  gtk_widget_set_name(pluginui_frame, "iop-plugin-ui");

  module->header = header;

  /* setup the header box */
  g_signal_connect(G_OBJECT(header_evb), "button-press-event", G_CALLBACK(_iop_plugin_header_button_press), module);
  gtk_widget_add_events(header_evb, GDK_POINTER_MOTION_MASK);
  g_signal_connect(G_OBJECT(header_evb), "enter-notify-event", G_CALLBACK(_header_motion_notify_show_callback), header);
  g_signal_connect(G_OBJECT(header_evb), "leave-notify-event", G_CALLBACK(_header_motion_notify_hide_callback), header);

  /* connect mouse button callbacks for focus and presets */
  g_signal_connect(G_OBJECT(body_evb), "button-press-event", G_CALLBACK(_iop_plugin_body_button_press), module);
  gtk_widget_add_events(body_evb, GDK_POINTER_MOTION_MASK);
  g_signal_connect(G_OBJECT(body_evb), "enter-notify-event", G_CALLBACK(_header_motion_notify_show_callback), header);
  g_signal_connect(G_OBJECT(body_evb), "leave-notify-event", G_CALLBACK(_header_motion_notify_hide_callback), header);

  /*
   * initialize the header widgets
   */
  GtkWidget *hw[IOP_MODULE_LAST] = { NULL };

  /* init empty place for icon, this is then set in CSS if needed */
  char w_name[256] = { 0 };
  snprintf(w_name, sizeof(w_name), "iop-panel-icon-%s", module->op);
  hw[IOP_MODULE_ICON] = gtk_label_new("");
  gtk_widget_set_name(GTK_WIDGET(hw[IOP_MODULE_ICON]), w_name);
  gtk_widget_set_valign(GTK_WIDGET(hw[IOP_MODULE_ICON]), GTK_ALIGN_CENTER);

  /* add module label */
  hw[IOP_MODULE_LABEL] = gtk_label_new("");
  _iop_panel_label(hw[IOP_MODULE_LABEL], module);

  /* add multi instances menu button */
  hw[IOP_MODULE_INSTANCE] = dtgtk_button_new(dtgtk_cairo_paint_multiinstance, CPF_STYLE_FLAT, NULL);
  module->multimenu_button = GTK_WIDGET(hw[IOP_MODULE_INSTANCE]);
  gtk_widget_set_tooltip_text(GTK_WIDGET(hw[IOP_MODULE_INSTANCE]),
                              _("multiple instances actions\nmiddle-click creates new instance"));
  g_signal_connect(G_OBJECT(hw[IOP_MODULE_INSTANCE]), "button-press-event", G_CALLBACK(dt_iop_gui_multiinstance_callback),
                   module);

  gtk_widget_set_name(GTK_WIDGET(hw[IOP_MODULE_INSTANCE]), "module-instance-button");

  dt_gui_add_help_link(expander, dt_get_help_url(module->op));

  /* add reset button */
  hw[IOP_MODULE_RESET] = dtgtk_button_new(dtgtk_cairo_paint_reset, CPF_STYLE_FLAT, NULL);
  module->reset_button = GTK_WIDGET(hw[IOP_MODULE_RESET]);
  gtk_widget_set_tooltip_text(GTK_WIDGET(hw[IOP_MODULE_RESET]), _("reset parameters\nctrl+click to reapply any automatic presets"));
  g_signal_connect(G_OBJECT(hw[IOP_MODULE_RESET]), "button-press-event", G_CALLBACK(dt_iop_gui_reset_callback), module);
  gtk_widget_set_name(GTK_WIDGET(hw[IOP_MODULE_RESET]), "module-reset-button");

  /* add preset button if module has implementation */
  hw[IOP_MODULE_PRESETS] = dtgtk_button_new(dtgtk_cairo_paint_presets, CPF_STYLE_FLAT, NULL);
  module->presets_button = GTK_WIDGET(hw[IOP_MODULE_PRESETS]);
  if (module->flags() & IOP_FLAGS_ONE_INSTANCE)
    gtk_widget_set_tooltip_text(GTK_WIDGET(hw[IOP_MODULE_PRESETS]), _("presets"));
  else
    gtk_widget_set_tooltip_text(GTK_WIDGET(hw[IOP_MODULE_PRESETS]), _("presets\nmiddle-click to apply on new instance"));
  g_signal_connect(G_OBJECT(hw[IOP_MODULE_PRESETS]), "clicked", G_CALLBACK(popup_callback), module);
  gtk_widget_set_name(GTK_WIDGET(hw[IOP_MODULE_PRESETS]), "module-preset-button");

  /* add enabled button */
  hw[IOP_MODULE_SWITCH] = dtgtk_togglebutton_new(dtgtk_cairo_paint_switch,
                                                 CPF_STYLE_FLAT | CPF_BG_TRANSPARENT, module);
  dt_iop_gui_set_enable_button_icon(hw[IOP_MODULE_SWITCH], module);

  gchar *module_label = dt_history_item_get_name(module);
  snprintf(tooltip, sizeof(tooltip), module->enabled ? _("%s is switched on") : _("%s is switched off"),
           module_label);
  g_free(module_label);
  gtk_widget_set_tooltip_text(GTK_WIDGET(hw[IOP_MODULE_SWITCH]), tooltip);
  gtk_toggle_button_set_active(GTK_TOGGLE_BUTTON(hw[IOP_MODULE_SWITCH]), module->enabled);
  g_signal_connect(G_OBJECT(hw[IOP_MODULE_SWITCH]), "toggled", G_CALLBACK(dt_iop_gui_off_callback), module);
  g_signal_connect(G_OBJECT(hw[IOP_MODULE_SWITCH]), "button-press-event", G_CALLBACK(dt_iop_gui_off_button_press), module);
  module->off = DTGTK_TOGGLEBUTTON(hw[IOP_MODULE_SWITCH]);
  gtk_widget_set_sensitive(GTK_WIDGET(hw[IOP_MODULE_SWITCH]), !module->hide_enable_button);

  /* reorder header, for now, iop are always in the right panel */
  for(int i = 0; i <= IOP_MODULE_LABEL; i++)
    if(hw[i]) gtk_box_pack_start(GTK_BOX(header), hw[i], FALSE, FALSE, 0);
  for(int i = IOP_MODULE_LAST - 1; i > IOP_MODULE_LABEL; i--)
    if(hw[i]) gtk_box_pack_end(GTK_BOX(header), hw[i], FALSE, FALSE, 0);

  dt_iop_show_hide_header_buttons(module->header, NULL, FALSE, FALSE);

  dt_gui_add_help_link(header, "interacting.html");

  gtk_widget_set_halign(hw[IOP_MODULE_LABEL], GTK_ALIGN_START);
  gtk_widget_set_halign(hw[IOP_MODULE_INSTANCE], GTK_ALIGN_END);

  /* add the blending ui if supported */
  gtk_box_pack_start(GTK_BOX(iopw), module->widget, TRUE, TRUE, 0);
  dt_iop_gui_init_blending(iopw, module);
  gtk_widget_set_name(module->widget, "iop-plugin-ui-main");
  dt_gui_add_help_link(module->widget, dt_get_help_url(module->op));
  gtk_widget_hide(iopw);

  module->expander = expander;

  /* update header */
  _iop_gui_update_header(module);

  gtk_widget_set_hexpand(module->widget, FALSE);
  gtk_widget_set_vexpand(module->widget, FALSE);

  /* connect accelerators */
  dt_iop_connect_common_accels(module);
  if(module->connect_key_accels) module->connect_key_accels(module);

  return module->expander;
}

GtkWidget *dt_iop_gui_get_widget(dt_iop_module_t *module)
{
  return dtgtk_expander_get_body(DTGTK_EXPANDER(module->expander));
}

GtkWidget *dt_iop_gui_get_pluginui(dt_iop_module_t *module)
{
  // return gtkframe (pluginui_frame)
  return dtgtk_expander_get_frame(DTGTK_EXPANDER(module->expander));
}

int dt_iop_breakpoint(struct dt_develop_t *dev, struct dt_dev_pixelpipe_t *pipe)
{
  if(pipe != dev->preview_pipe && pipe != dev->preview2_pipe) sched_yield();
  if(pipe != dev->preview_pipe && pipe != dev->preview2_pipe && pipe->changed == DT_DEV_PIPE_ZOOMED) return 1;
  if((pipe->changed != DT_DEV_PIPE_UNCHANGED && pipe->changed != DT_DEV_PIPE_ZOOMED) || dev->gui_leaving)
    return 1;
  return 0;
}

void dt_iop_nap(int32_t usec)
{
  if(usec <= 0) return;

  // relinquish processor
  sched_yield();

  // additionally wait the given amount of time
  g_usleep(usec);
}

dt_iop_module_t *dt_iop_get_colorout_module(void)
{
  return dt_iop_get_module_from_list(darktable.develop->iop, "colorout");
}

dt_iop_module_t *dt_iop_get_module_from_list(GList *iop_list, const char *op)
{
  dt_iop_module_t *result = NULL;

  GList *modules = g_list_first(iop_list);
  while(modules)
  {
    dt_iop_module_t *mod = (dt_iop_module_t *)modules->data;
    if(strcmp(mod->op, op) == 0)
    {
      result = mod;
      break;
    }
    modules = g_list_next(modules);
  }

  return result;
}

dt_iop_module_t *dt_iop_get_module(const char *op)
{
  return dt_iop_get_module_from_list(darktable.develop->iop, op);
}

int get_module_flags(const char *op)
{
  GList *modules = darktable.iop;
  while(modules)
  {
    dt_iop_module_so_t *module = (dt_iop_module_so_t *)modules->data;
    if(!strcmp(module->op, op)) return module->flags();
    modules = g_list_next(modules);
  }
  return 0;
}

static gboolean show_module_callback(GtkAccelGroup *accel_group, GObject *acceleratable, guint keyval,
                                     GdkModifierType modifier, gpointer data)

{
  dt_iop_module_t *module = (dt_iop_module_t *)data;

  // Showing the module, if it isn't already visible
  if(module->so->state == dt_iop_state_HIDDEN)
  {
    dt_iop_gui_set_state(module, dt_iop_state_ACTIVE);
  }

  const uint32_t current_group = dt_dev_modulegroups_get(module->dev);

  if(!dt_iop_shown_in_group(module, current_group))
  {
    dt_dev_modulegroups_switch(darktable.develop, module);
  }
  else
  {
    dt_dev_modulegroups_set(darktable.develop, current_group);
  }

  dt_iop_gui_set_expanded(module, !module->expanded, dt_conf_get_bool("darkroom/ui/single_module"));
  if(module->expanded)
  {
    dt_iop_request_focus(module);
  }

  if(dt_conf_get_bool("accel/prefer_expanded"))
  {
    // rebuild the accelerators
    dt_iop_connect_accels_multi(module->so);
  }

  return TRUE;
}

static gboolean request_module_focus_callback(GtkAccelGroup *accel_group, GObject *acceleratable, guint keyval,
                                     GdkModifierType modifier, gpointer data)

{
  dt_iop_module_t * module = (dt_iop_module_t *)data;
  dt_iop_request_focus(darktable.develop->gui_module == module ? NULL : module);
  return TRUE;
}

static gboolean enable_module_callback(GtkAccelGroup *accel_group, GObject *acceleratable, guint keyval,
                                       GdkModifierType modifier, gpointer data)

{
  dt_iop_module_t *module = (dt_iop_module_t *)data;
  gboolean active = gtk_toggle_button_get_active(GTK_TOGGLE_BUTTON(module->off));
  gtk_toggle_button_set_active(GTK_TOGGLE_BUTTON(module->off), !active);

  if(dt_conf_get_bool("darkroom/ui/scroll_to_module"))
      darktable.gui->scroll_to[1] = module->expander;

  if(dt_conf_get_bool("darkroom/ui/activate_expand"))
    dt_iop_gui_set_expanded(module, !active, dt_conf_get_bool("darkroom/ui/single_module"));

  dt_iop_request_focus(module);

  if(dt_conf_get_bool("accel/prefer_enabled"))
  {
    // rebuild the accelerators
    dt_iop_connect_accels_multi(module->so);
  }

  return TRUE;
}

void dt_iop_connect_common_accels(dt_iop_module_t *module)
{

  GClosure *closure = NULL;
  if(module->flags() & IOP_FLAGS_DEPRECATED) return;
  // Connecting the (optional) module show accelerator
  closure = g_cclosure_new(G_CALLBACK(show_module_callback), module, NULL);
  dt_accel_connect_iop(module, "show module", closure);

  // Connecting the (optional) module gui focus accelerator
  closure = g_cclosure_new(G_CALLBACK(request_module_focus_callback), module, NULL);
  dt_accel_connect_iop(module, "focus module", closure);

  // Connecting the (optional) module switch accelerator
  closure = g_cclosure_new(G_CALLBACK(enable_module_callback), module, NULL);
  dt_accel_connect_iop(module, "enable module", closure);

  // Connecting the reset and preset buttons
  if(module->reset_button)
    dt_accel_connect_button_iop(module, "reset module parameters", module->reset_button);
  if(module->presets_button) dt_accel_connect_button_iop(module, "show preset menu", module->presets_button);

  if(module->fusion_slider) dt_accel_connect_slider_iop(module, "fusion", module->fusion_slider);

  sqlite3_stmt *stmt;
  // don't know for which image. show all we got:
  DT_DEBUG_SQLITE3_PREPARE_V2(dt_database_get(darktable.db),
                              "SELECT name FROM data.presets WHERE operation=?1 ORDER BY writeprotect DESC, rowid",
                              -1, &stmt, NULL);
  DT_DEBUG_SQLITE3_BIND_TEXT(stmt, 1, module->op, -1, SQLITE_TRANSIENT);
  while(sqlite3_step(stmt) == SQLITE_ROW)
  {
    dt_accel_connect_preset_iop(module, (char *)sqlite3_column_text(stmt, 0));
  }
  sqlite3_finalize(stmt);
}

// to be called before issuing any query based on memory.darktable_iop_names
void dt_iop_set_darktable_iop_table()
{
  sqlite3_stmt *stmt;
  gchar *module_list = NULL;
  GList *iop = g_list_first(darktable.iop);
  while(iop != NULL)
  {
    dt_iop_module_so_t *module = (dt_iop_module_so_t *)iop->data;
    module_list = dt_util_dstrcat(module_list, "(\"%s\",\"%s\"),", module->op, module->name());
    iop = g_list_next(iop);
  }

  if(module_list)
  {
    module_list[strlen(module_list) - 1] = '\0';
    char *query = dt_util_dstrcat(NULL, "INSERT INTO memory.darktable_iop_names (operation, name) VALUES %s", module_list);
    DT_DEBUG_SQLITE3_PREPARE_V2(dt_database_get(darktable.db), query, -1, &stmt, NULL);
    sqlite3_step(stmt);
    sqlite3_finalize(stmt);
    g_free(query);
    g_free(module_list);
  }
}

gchar *dt_iop_get_localized_name(const gchar *op)
{
  // Prepare mapping op -> localized name
  static GHashTable *module_names = NULL;
  if(module_names == NULL)
  {
    module_names = g_hash_table_new(g_str_hash, g_str_equal);
    GList *iop = g_list_first(darktable.iop);
    if(iop != NULL)
    {
      do
      {
        dt_iop_module_so_t *module = (dt_iop_module_so_t *)iop->data;
        g_hash_table_insert(module_names, module->op, g_strdup(module->name()));
      } while((iop = g_list_next(iop)) != NULL);
    }
  }
  if(op != NULL)
  {
    return (gchar *)g_hash_table_lookup(module_names, op);
  }
  else {
    return _("ERROR");
  }
}

void dt_iop_so_gui_set_state(dt_iop_module_so_t *module, dt_iop_module_state_t state)
{
  module->state = state;

  char option[1024];
  GList *mods = NULL;
  if(state == dt_iop_state_HIDDEN)
  {
    mods = g_list_first(darktable.develop->iop);
    while(mods)
    {
      dt_iop_module_t *mod = (dt_iop_module_t *)mods->data;
      if(mod->so == module && mod->expander) gtk_widget_hide(GTK_WIDGET(mod->expander));
      mods = g_list_next(mods);
    }

    snprintf(option, sizeof(option), "plugins/darkroom/%s/visible", module->op);
    dt_conf_set_bool(option, FALSE);
    snprintf(option, sizeof(option), "plugins/darkroom/%s/favorite", module->op);
    dt_conf_set_bool(option, FALSE);
  }
  else if(state == dt_iop_state_ACTIVE)
  {
    if(!darktable.gui->reset)
    {
    int once = 0;

    mods = g_list_first(darktable.develop->iop);
    while(mods)
    {
      dt_iop_module_t *mod = (dt_iop_module_t *)mods->data;
      if(mod->so == module && mod->expander)
      {
        gtk_widget_show(GTK_WIDGET(mod->expander));
        if(!once)
        {
          dt_dev_modulegroups_switch(darktable.develop, mod);
          once = 1;
        }
      }
      mods = g_list_next(mods);
    }
    }

    /* module is shown lets set conf values */
    snprintf(option, sizeof(option), "plugins/darkroom/%s/visible", module->op);
    dt_conf_set_bool(option, TRUE);
    snprintf(option, sizeof(option), "plugins/darkroom/%s/favorite", module->op);
    dt_conf_set_bool(option, FALSE);
  }
  else if(state == dt_iop_state_FAVORITE)
  {
    mods = g_list_first(darktable.develop->iop);
    while(mods)
    {
      dt_iop_module_t *mod = (dt_iop_module_t *)mods->data;
      if(mod->so == module && mod->expander) gtk_widget_show(GTK_WIDGET(mod->expander));
      mods = g_list_next(mods);
    }

    /* module is shown and favorite lets set conf values */
    snprintf(option, sizeof(option), "plugins/darkroom/%s/visible", module->op);
    dt_conf_set_bool(option, TRUE);
    snprintf(option, sizeof(option), "plugins/darkroom/%s/favorite", module->op);
    dt_conf_set_bool(option, TRUE);
  }
}

void dt_iop_gui_set_state(dt_iop_module_t *module, dt_iop_module_state_t state)
{
  dt_iop_so_gui_set_state(module->so, state);
}

void dt_iop_update_multi_priority(dt_iop_module_t *module, int new_priority)
{
  GHashTableIter iter;
  gpointer key, value;

  g_hash_table_iter_init(&iter, module->raster_mask.source.users);
  while(g_hash_table_iter_next(&iter, &key, &value))
  {
    dt_iop_module_t *sink_module = (dt_iop_module_t *)key;

    sink_module->blend_params->raster_mask_instance = new_priority;

    // also fix history entries
    for(GList *hiter = module->dev->history; hiter; hiter = g_list_next(hiter))
    {
      dt_dev_history_item_t *hist = (dt_dev_history_item_t *)hiter->data;
      if(hist->module == sink_module)
        hist->blend_params->raster_mask_instance = new_priority;
    }
  }

  module->multi_priority = new_priority;
}

gboolean dt_iop_is_raster_mask_used(dt_iop_module_t *module, int id)
{
  GHashTableIter iter;
  gpointer key, value;

  g_hash_table_iter_init(&iter, module->raster_mask.source.users);
  while(g_hash_table_iter_next(&iter, &key, &value))
  {
    if(GPOINTER_TO_INT(value) == id)
      return TRUE;
  }
  return FALSE;
}

dt_iop_module_t *dt_iop_get_module_by_op_priority(GList *modules, const char *operation, const int multi_priority)
{
  dt_iop_module_t *mod_ret = NULL;

  GList *m = g_list_first(modules);
  while(m)
  {
    dt_iop_module_t *mod = (dt_iop_module_t *)m->data;

    if(strcmp(mod->op, operation) == 0
       && (mod->multi_priority == multi_priority || multi_priority == -1))
    {
      mod_ret = mod;
      break;
    }

    m = g_list_next(m);
  }
  return mod_ret;
}

/** adds keyboard accels to the first module in the pipe to handle where there are multiple instances */
void dt_iop_connect_accels_multi(dt_iop_module_so_t *module)
{
  /*
   decide which module instance keyboard shortcuts will be applied to based on user preferences, as follows
    - prefer expanded instances (when selected and instances of the module are expanded on the RHS of the screen, collapsed instances will be ignored)
    - prefer enabled instances (when selected, after applying the above rule, if instances of the module are active, inactive instances will be ignored)
    - prefer unmasked instances (when selected, after applying the above rules, if instances of the module are unmasked, masked instances will be ignored)
    - selection order (after applying the above rules, apply the shortcut to the first or last instance remaining)
  */
  int prefer_expanded = dt_conf_get_bool("accel/prefer_expanded") ? 8 : 0;
  int prefer_enabled = dt_conf_get_bool("accel/prefer_enabled") ? 4 : 0;
  int prefer_unmasked = dt_conf_get_bool("accel/prefer_unmasked") ? 2 : 0;
  int prefer_first = strcmp(dt_conf_get_string("accel/select_order"), "first instance") == 0 ? 1 : 0;

  if(darktable.develop->gui_attached)
  {
    dt_iop_module_t *accel_mod_new = NULL;  //The module to which accelerators are to be attached

    int best_score = -1;

    for(GList *iop_mods = g_list_last(darktable.develop->iop);
        iop_mods;
        iop_mods = g_list_previous(iop_mods))
    {
      dt_iop_module_t *mod = (dt_iop_module_t *)iop_mods->data;

      if(mod->so == module && mod->iop_order != INT_MAX)
      {
        int score = (mod->expanded ? prefer_expanded : 0)
                  + (mod->enabled ? prefer_enabled : 0)
                  + (mod->blend_params->mask_mode == DEVELOP_MASK_DISABLED ||
                    mod->blend_params->mask_mode == DEVELOP_MASK_ENABLED ? prefer_unmasked : 0);

        if(score + prefer_first > best_score)
        {
          best_score = score;
          accel_mod_new = mod;
        }
      }
    }

    // switch accelerators to new module
    if(accel_mod_new)
    {
      dt_accel_connect_instance_iop(accel_mod_new);

      if(!strcmp(accel_mod_new->op, "exposure"))
        darktable.develop->proxy.exposure.module = accel_mod_new;
    }
  }
}

void dt_iop_connect_accels_all()
{
  GList *iop_mods = g_list_last(darktable.develop->iop);
  while(iop_mods)
  {
    dt_iop_module_t *mod = (dt_iop_module_t *)iop_mods->data;
    dt_iop_connect_accels_multi(mod->so);
    iop_mods = g_list_previous(iop_mods);
  }
}

dt_iop_module_t *dt_iop_get_module_by_instance_name(GList *modules, const char *operation, const char *multi_name)
{
  dt_iop_module_t *mod_ret = NULL;

  GList *m = g_list_first(modules);
  while(m)
  {
    dt_iop_module_t *mod = (dt_iop_module_t *)m->data;

    if((strcmp(mod->op, operation) == 0)
       && ((multi_name == NULL) || (strcmp(mod->multi_name, multi_name) == 0)))
    {
      mod_ret = mod;
      break;
    }

    m = g_list_next(m);
  }
  return mod_ret;
}

/** count instances of a module **/
int dt_iop_count_instances(dt_iop_module_so_t *module)
{
  int inst_count = 0;
  GList *iop_mods = NULL;                 //All modules in iop
  dt_iop_module_t *mod = NULL;            //Used while iterating module lists

  iop_mods = g_list_last(darktable.develop->iop);
  while(iop_mods)
  {
    mod = (dt_iop_module_t *)iop_mods->data;
    if(mod->so == module && mod->iop_order != INT_MAX)
    {
      inst_count++;
    }
    iop_mods = g_list_previous(iop_mods);
  }
  return inst_count;
}

void dt_iop_refresh_center(dt_iop_module_t *module)
{
  if(darktable.gui->reset) return;
  dt_develop_t *dev = module->dev;
  if (dev && dev->gui_attached)
  {
    // invalidate the pixelpipe cache except for the output of the prior module
    const uint64_t hash = dt_dev_pixelpipe_cache_basichash_prior(dev->pipe->image.id, dev->pipe, module);
    dt_dev_pixelpipe_cache_flush_all_but(&dev->pipe->cache, hash);
    dev->pipe->changed |= DT_DEV_PIPE_SYNCH; //ensure that commit_params gets called to pick up any GUI changes
    dt_dev_invalidate(dev);
    dt_control_queue_redraw_center();
  }
}

void dt_iop_refresh_preview(dt_iop_module_t *module)
{
  if(darktable.gui->reset) return;
  dt_develop_t *dev = module->dev;
  if (dev && dev->gui_attached)
  {
    // invalidate the pixelpipe cache except for the output of the prior module
    const uint64_t hash = dt_dev_pixelpipe_cache_basichash_prior(dev->pipe->image.id, dev->preview_pipe, module);
    dt_dev_pixelpipe_cache_flush_all_but(&dev->preview_pipe->cache, hash);
    dev->pipe->changed |= DT_DEV_PIPE_SYNCH; //ensure that commit_params gets called to pick up any GUI changes
    dt_dev_invalidate_all(dev);
    dt_control_queue_redraw();
  }
}

void dt_iop_refresh_preview2(dt_iop_module_t *module)
{
  if(darktable.gui->reset) return;
  dt_develop_t *dev = module->dev;
  if (dev && dev->gui_attached)
  {
    // invalidate the pixelpipe cache except for the output of the prior module
    const uint64_t hash = dt_dev_pixelpipe_cache_basichash_prior(dev->pipe->image.id, dev->preview2_pipe, module);
    dt_dev_pixelpipe_cache_flush_all_but(&dev->preview2_pipe->cache, hash);
    dev->pipe->changed |= DT_DEV_PIPE_SYNCH; //ensure that commit_params gets called to pick up any GUI changes
    dt_dev_invalidate_all(dev);
    dt_control_queue_redraw();
  }
}

void dt_iop_refresh_all(dt_iop_module_t *module)
{
  dt_iop_refresh_preview(module);
  dt_iop_refresh_center(module);
  dt_iop_refresh_preview2(module);
}

static gboolean _postponed_history_update(gpointer data)
{
  dt_iop_module_t *self = (dt_iop_module_t*)data;
  dt_dev_add_history_item(darktable.develop, self, TRUE);
  self->timeout_handle = 0;
  return FALSE; //cancel the timer
}

/** queue a delayed call of the add_history function after user interaction, to capture parameter updates (but not */
/** too often). */
void dt_iop_queue_history_update(dt_iop_module_t *module, gboolean extend_prior)
{
  if (module->timeout_handle && extend_prior)
  {
    // we already queued an update, but we don't want to have the update happen until the timeout expires
    // without any activity, so cancel the queued callback
    g_source_remove(module->timeout_handle);
  }
  if (!module->timeout_handle || extend_prior)
  {
    // adaptively set the timeout to 150% of the average time the past several pixelpipe runs took, clamped
    //   to keep updates from appearing to be too sluggish (though early iops such as rawdenoise may have
    //   multiple very slow iops following them, leading to >1000ms processing times)
    const int delay = CLAMP(darktable.develop->average_delay * 3 / 2, 10, 1200);
    module->timeout_handle = g_timeout_add(delay, _postponed_history_update, module);
  }
}

void dt_iop_cancel_history_update(dt_iop_module_t *module)
{
  if (module->timeout_handle)
  {
    g_source_remove(module->timeout_handle);
    module->timeout_handle = 0;
  }
}

// modelines: These editor modelines have been set for all relevant files by tools/update_modelines.sh
// vim: shiftwidth=2 expandtab tabstop=2 cindent
// kate: tab-indents: off; indent-width 2; replace-tabs on; indent-mode cstyle; remove-trailing-spaces modified;<|MERGE_RESOLUTION|>--- conflicted
+++ resolved
@@ -1172,15 +1172,12 @@
       if(dt_conf_get_bool("darkroom/ui/activate_expand") && module->expanded)
         dt_iop_gui_set_expanded(module, FALSE, FALSE);
 
-<<<<<<< HEAD
-=======
       //if current module is set as the CAT instance, remove that setting
       dt_iop_order_entry_t *CAT_instance = module->dev->proxy.chroma_adaptation;
 
       if(CAT_instance != NULL && CAT_instance->o.iop_order == module->iop_order)
         module->dev->proxy.chroma_adaptation = NULL;
 
->>>>>>> 39afe426
       dt_iop_set_module_in_trouble(module, FALSE);
     }
     dt_dev_add_history_item(module->dev, module, FALSE);
@@ -1303,23 +1300,13 @@
 
 void dt_iop_set_module_in_trouble(dt_iop_module_t *module, const gboolean state)
 {
-<<<<<<< HEAD
-  gboolean previous_state = module->has_trouble;
-
-=======
->>>>>>> 39afe426
   // we don't set disabled modules in trouble, that would be annoying
   if(module->enabled)
     module->has_trouble = state;
   else
     module->has_trouble = FALSE;
 
-<<<<<<< HEAD
-  if(module->has_trouble != previous_state)
-    _iop_gui_update_header(module);
-=======
   _iop_gui_update_header(module);
->>>>>>> 39afe426
 }
 
 static void _iop_gui_update_label(dt_iop_module_t *module)
