/*
    This file is part of darktable,
    Copyright (C) 2012-2020 darktable developers.

    darktable is free software: you can redistribute it and/or modify
    it under the terms of the GNU General Public License as published by
    the Free Software Foundation, either version 3 of the License, or
    (at your option) any later version.

    darktable is distributed in the hope that it will be useful,
    but WITHOUT ANY WARRANTY; without even the implied warranty of
    MERCHANTABILITY or FITNESS FOR A PARTICULAR PURPOSE.  See the
    GNU General Public License for more details.

    You should have received a copy of the GNU General Public License
    along with darktable.  If not, see <http://www.gnu.org/licenses/>.
*/
#include "develop/blend.h"
#include "bauhaus/bauhaus.h"
#include "common/debug.h"
#include "common/dtpthread.h"
#include "common/opencl.h"
#include "common/iop_profile.h"
#include "control/control.h"
#include "develop/develop.h"
#include "develop/imageop.h"
#include "develop/masks.h"
#include "develop/tiling.h"
#include "dtgtk/button.h"
#include "dtgtk/gradientslider.h"
#include "gui/accelerators.h"
#include "gui/gtk.h"
#include "gui/presets.h"

#include <assert.h>
#include <gmodule.h>
#include <math.h>
#include <stdlib.h>
#include <string.h>
#include <strings.h>

#define CLAMP_RANGE(x, y, z) (CLAMP(x, y, z))
#define NEUTRAL_GRAY 0.5

typedef enum _iop_gui_blendif_channel_t
{
  ch_L = 0,
  ch_a = 1,
  ch_b = 2,
  ch_gray = 0,
  ch_red = 1,
  ch_green = 2,
  ch_blue = 3,
  ch_max = 4
} _iop_gui_blendif_channel_t;

static const dt_iop_gui_blendif_colorstop_t _gradient_L[]
    = { { 0.0f,   { 0, 0, 0, 1.0 } },
        { 0.125f, { NEUTRAL_GRAY / 8, NEUTRAL_GRAY / 8, NEUTRAL_GRAY / 8, 1.0 } },
        { 0.25f,  { NEUTRAL_GRAY / 4, NEUTRAL_GRAY / 4, NEUTRAL_GRAY / 4, 1.0 } },
        { 0.5f,   { NEUTRAL_GRAY / 2, NEUTRAL_GRAY / 2, NEUTRAL_GRAY / 2, 1.0 } },
        { 1.0f,   { NEUTRAL_GRAY, NEUTRAL_GRAY, NEUTRAL_GRAY, 1.0 } } };


static const dt_iop_gui_blendif_colorstop_t _gradient_a[]
    = { { 0.0f,   { 0, 0.34 * NEUTRAL_GRAY * 2, 0.27 * NEUTRAL_GRAY * 2, 1.0 } },
        { 0.25f,  { 0.25 * NEUTRAL_GRAY * 2, 0.34 * NEUTRAL_GRAY * 2, 0.39 * NEUTRAL_GRAY * 2, 1.0 } },
        { 0.375f, { 0.375 * NEUTRAL_GRAY * 2, 0.46 * NEUTRAL_GRAY * 2, 0.45 * NEUTRAL_GRAY * 2, 1.0 } },
        { 0.5f,   { NEUTRAL_GRAY, NEUTRAL_GRAY, NEUTRAL_GRAY, 1.0 } },
        { 0.625f, { 0.51 * NEUTRAL_GRAY * 2, 0.4 * NEUTRAL_GRAY * 2, 0.45 * NEUTRAL_GRAY * 2, 1.0 } },
        { 0.75f,  { 0.52 * NEUTRAL_GRAY * 2, 0.29 * NEUTRAL_GRAY * 2, 0.39 * NEUTRAL_GRAY * 2, 1.0 } },
        { 1.0f,   { 0.53 * NEUTRAL_GRAY * 2, 0.08 * NEUTRAL_GRAY * 2, 0.28 * NEUTRAL_GRAY * 2, 1.0 } } };

static const dt_iop_gui_blendif_colorstop_t _gradient_b[]
    = { { 0.0f,   { 0, 0.27 * NEUTRAL_GRAY * 2, 0.58 * NEUTRAL_GRAY * 2, 1.0 } },
        { 0.25f,  { 0.25 * NEUTRAL_GRAY * 2, 0.39 * NEUTRAL_GRAY * 2, 0.54 * NEUTRAL_GRAY * 2, 1.0 } },
        { 0.375f, { 0.38 * NEUTRAL_GRAY * 2, 0.45 * NEUTRAL_GRAY * 2, 0.52 * NEUTRAL_GRAY * 2, 1.0 } },
        { 0.5f,   { NEUTRAL_GRAY, NEUTRAL_GRAY, NEUTRAL_GRAY, 1.0 } },
        { 0.625f, { 0.58 * NEUTRAL_GRAY * 2, 0.55 * NEUTRAL_GRAY * 2, 0.38 * NEUTRAL_GRAY * 2, 1.0 } },
        { 0.75f,  { 0.66 * NEUTRAL_GRAY * 2, 0.59 * NEUTRAL_GRAY * 2, 0.25 * NEUTRAL_GRAY * 2, 1.0 } },
        { 1.0f,   { 0.81 * NEUTRAL_GRAY * 2, 0.66 * NEUTRAL_GRAY * 2, 0, 1.0 } } };

static const dt_iop_gui_blendif_colorstop_t _gradient_gray[]
    = { { 0.0f,   { 0, 0, 0, 1.0 } },
        { 0.125f, { NEUTRAL_GRAY / 8, NEUTRAL_GRAY / 8, NEUTRAL_GRAY / 8, 1.0 } },
        { 0.25f,  { NEUTRAL_GRAY / 4, NEUTRAL_GRAY / 4, NEUTRAL_GRAY / 4, 1.0 } },
        { 0.5f,   { NEUTRAL_GRAY / 2, NEUTRAL_GRAY / 2, NEUTRAL_GRAY / 2, 1.0 } },
        { 1.0f,   { NEUTRAL_GRAY, NEUTRAL_GRAY, NEUTRAL_GRAY, 1.0 } } };

static const dt_iop_gui_blendif_colorstop_t _gradient_red[] = { { 0.0f,   { 0, 0, 0, 1.0 } },
                                                                { 0.125f, { NEUTRAL_GRAY / 8, 0, 0, 1.0 } },
                                                                { 0.25f,  { NEUTRAL_GRAY / 4, 0, 0, 1.0 } },
                                                                { 0.5f,   { NEUTRAL_GRAY / 2, 0, 0, 1.0 } },
                                                                { 1.0f,   { NEUTRAL_GRAY, 0, 0, 1.0 } } };

static const dt_iop_gui_blendif_colorstop_t _gradient_green[] = { { 0.0f,   { 0, 0, 0, 1.0 } },
                                                                  { 0.125f, { 0, NEUTRAL_GRAY / 8, 0, 1.0 } },
                                                                  { 0.25f,  { 0, NEUTRAL_GRAY / 8, 0, 1.0 } },
                                                                  { 0.5f,   { 0, NEUTRAL_GRAY / 2, 0, 1.0 } },
                                                                  { 1.0f,   { 0, NEUTRAL_GRAY, 0, 1.0 } } };

static const dt_iop_gui_blendif_colorstop_t _gradient_blue[] = { { 0.0f,   { 0, 0, 0, 1.0 } },
                                                                 { 0.125f, { 0, 0, NEUTRAL_GRAY / 8, 1.0 } },
                                                                 { 0.25f,  { 0, 0, NEUTRAL_GRAY / 4, 1.0 } },
                                                                 { 0.5f,   { 0, 0, NEUTRAL_GRAY / 2, 1.0 } },
                                                                 { 1.0f,   { 0, 0, NEUTRAL_GRAY, 1.0 } } };

static const dt_iop_gui_blendif_colorstop_t _gradient_chroma[]
    = { { 0.0f,   { NEUTRAL_GRAY, NEUTRAL_GRAY, NEUTRAL_GRAY, 1.0 } },
        { 0.125f, { NEUTRAL_GRAY, NEUTRAL_GRAY * 0.875, NEUTRAL_GRAY, 1.0 } },
        { 0.25f,  { NEUTRAL_GRAY, NEUTRAL_GRAY * 0.75, NEUTRAL_GRAY, 1.0 } },
        { 0.5f,   { NEUTRAL_GRAY, NEUTRAL_GRAY * 0.5, NEUTRAL_GRAY, 1.0 } },
        { 1.0f,   { NEUTRAL_GRAY, 0, NEUTRAL_GRAY, 1.0 } } };

static const dt_iop_gui_blendif_colorstop_t _gradient_hue[] = {
  { 0.0f, { 1.00f * 1.5f * NEUTRAL_GRAY, 0.68f * 1.5f * NEUTRAL_GRAY, 0.78f * 1.5f * NEUTRAL_GRAY, 1.0 } },
  { 0.166f, { 0.95f * 1.5f * NEUTRAL_GRAY, 0.73f * 1.5f * NEUTRAL_GRAY, 0.56f * 1.5f * NEUTRAL_GRAY, 1.0 } },
  { 0.333f, { 0.71f * 1.5f * NEUTRAL_GRAY, 0.81f * 1.5f * NEUTRAL_GRAY, 0.55f * 1.5f * NEUTRAL_GRAY, 1.0 } },
  { 0.500f, { 0.45f * 1.5f * NEUTRAL_GRAY, 0.85f * 1.5f * NEUTRAL_GRAY, 0.77f * 1.5f * NEUTRAL_GRAY, 1.0 } },
  { 0.666f, { 0.49f * 1.5f * NEUTRAL_GRAY, 0.82f * 1.5f * NEUTRAL_GRAY, 1.00f * 1.5f * NEUTRAL_GRAY, 1.0 } },
  { 0.833f, { 0.82f * 1.5f * NEUTRAL_GRAY, 0.74f * 1.5f * NEUTRAL_GRAY, 1.00f * 1.5f * NEUTRAL_GRAY, 1.0 } },
  { 1.0f, { 1.00f * 1.5f * NEUTRAL_GRAY, 0.68f * 1.5f * NEUTRAL_GRAY, 0.78f * 1.5f * NEUTRAL_GRAY, 1.0 } }
};

static const dt_iop_gui_blendif_colorstop_t _gradient_HUE[]
    = { { 0.0f, { NEUTRAL_GRAY, 0, 0, 1.0 } },
        { 0.166f, { NEUTRAL_GRAY, NEUTRAL_GRAY, 0, 1.0 } },
        { 0.332f, { 0, NEUTRAL_GRAY, 0, 1.0 } },
        { 0.498f, { 0, NEUTRAL_GRAY, NEUTRAL_GRAY, 1.0 } },
        { 0.664f, { 0, 0, NEUTRAL_GRAY, 1.0 } },
        { 0.830f, { NEUTRAL_GRAY, 0, NEUTRAL_GRAY, 1.0 } },
        { 1.0f, { NEUTRAL_GRAY, 0, 0, 1.0 } } };

static void _blendif_scale(dt_iop_colorspace_type_t cst, const float *in, float *out,
                           const dt_iop_order_iccprofile_info_t *work_profile)
{
  out[0] = out[1] = out[2] = out[3] = out[4] = out[5] = out[6] = out[7] = -1.0f;

  switch(cst)
  {
    case iop_cs_Lab:
      out[0] = CLAMP_RANGE(in[0] / 100.0f, 0.0f, 1.0f);
      out[1] = CLAMP_RANGE((in[1] + 128.0f) / 256.0f, 0.0f, 1.0f);
      out[2] = CLAMP_RANGE((in[2] + 128.0f) / 256.0f, 0.0f, 1.0f);
      break;
    case iop_cs_rgb:
      if(work_profile == NULL)
        out[0] = CLAMP_RANGE(0.3f * in[0] + 0.59f * in[1] + 0.11f * in[2], 0.0f, 1.0f);
      else
        out[0] = CLAMP_RANGE(dt_ioppr_get_rgb_matrix_luminance(in, work_profile->matrix_in,
                                                                   work_profile->lut_in,
                                                                   work_profile->unbounded_coeffs_in,
                                                                   work_profile->lutsize,
                                                                   work_profile->nonlinearlut), 0.0f, 1.0f);
      out[1] = CLAMP_RANGE(in[0], 0.0f, 1.0f);
      out[2] = CLAMP_RANGE(in[1], 0.0f, 1.0f);
      out[3] = CLAMP_RANGE(in[2], 0.0f, 1.0f);
      break;
    case iop_cs_LCh:
      out[3] = CLAMP_RANGE(in[1] / (128.0f * sqrtf(2.0f)), 0.0f, 1.0f);
      out[4] = CLAMP_RANGE(in[2], 0.0f, 1.0f);
      break;
    case iop_cs_HSL:
      out[4] = CLAMP_RANGE(in[0], 0.0f, 1.0f);
      out[5] = CLAMP_RANGE(in[1], 0.0f, 1.0f);
      out[6] = CLAMP_RANGE(in[2], 0.0f, 1.0f);
      out[7] = -1;
      break;
    default:
      out[0] = out[1] = out[2] = out[3] = out[4] = out[5] = out[6] = out[7] = -1.0f;
  }
}

static void _blendif_cook(dt_iop_colorspace_type_t cst, const float *in, float *out,
                          const dt_iop_order_iccprofile_info_t *const work_profile)
{
  out[0] = out[1] = out[2] = out[3] = out[4] = out[5] = out[6] = out[7] = -1.0f;

  switch(cst)
  {
    case iop_cs_Lab:
      out[0] = in[0];
      out[1] = in[1];
      out[2] = in[2];
      break;
    case iop_cs_rgb:
      if(work_profile == NULL)
        out[0] = (0.3f * in[0] + 0.59f * in[1] + 0.11f * in[2]) * 255.0f;
      else
        out[0] = dt_ioppr_get_rgb_matrix_luminance(in, work_profile->matrix_in,
                                                       work_profile->lut_in,
                                                       work_profile->unbounded_coeffs_in,
                                                       work_profile->lutsize,
                                                       work_profile->nonlinearlut) * 255.0f;
      out[1] = in[0] * 255.0f;
      out[2] = in[1] * 255.0f;
      out[3] = in[2] * 255.0f;
      break;
    case iop_cs_LCh:
      out[3] = in[1] / (128.0f * sqrtf(2.0f)) * 100.0f;
      out[4] = in[2] * 360.0f;
      break;
    case iop_cs_HSL:
      out[4] = in[0] * 360.0f;
      out[5] = in[1] * 100.0f;
      out[6] = in[2] * 100.0f;
      break;
    default:
      out[0] = out[1] = out[2] = out[3] = out[4] = out[5] = out[6] = out[7] = -1.0f;
  }
}

static inline int _blendif_print_digits_default(float value)
{
  int digits;
  if(value < 0.0001f) digits = 0;
  else if(value < 0.01f) digits = 2;
  else if(value < 0.1f) digits = 1;
  else digits = 0;

  return digits;
}

static inline int _blendif_print_digits_ab(float value)
{
  int digits;
  if(fabs(value) < 10.0f) digits = 1;
  else digits = 0;

  return digits;
}

static void _blendif_scale_print_L(float value, char *string, int n)
{
  snprintf(string, n, "%-4.*f", _blendif_print_digits_default(value), value * 100.0f);
}

static void _blendif_scale_print_ab(float value, char *string, int n)
{
  snprintf(string, n, "%-4.*f", _blendif_print_digits_ab(value * 256.0f - 128.0f), value * 256.0f - 128.0f);
}

static void _blendif_scale_print_rgb(float value, char *string, int n)
{
  snprintf(string, n, "%-4.*f", _blendif_print_digits_default(value), value * 255.0f);
}

static void _blendif_scale_print_hue(float value, char *string, int n)
{
  snprintf(string, n, "%-4.0f", value * 360.0f);
}

static void _blendif_scale_print_default(float value, char *string, int n)
{
  snprintf(string, n, "%-4.*f", _blendif_print_digits_default(value), value * 100.0f);
}

static void _blendop_masks_mode_callback(const unsigned int mask_mode, dt_iop_gui_blend_data_t *data)
{
  data->module->blend_params->mask_mode = mask_mode;

  if(mask_mode & DEVELOP_MASK_ENABLED)
  {
    gtk_widget_show(GTK_WIDGET(data->top_box));
  }
  else
  {
    gtk_widget_hide(GTK_WIDGET(data->top_box));
  }

  dt_iop_set_mask_mode(data->module, mask_mode);

  if((mask_mode & DEVELOP_MASK_ENABLED)
     && ((data->masks_inited && (mask_mode & DEVELOP_MASK_MASK))
         || (data->blendif_inited && (mask_mode & DEVELOP_MASK_CONDITIONAL))))
  {
    if(data->blendif_inited && (mask_mode & DEVELOP_MASK_CONDITIONAL))
    {
      dt_bauhaus_combobox_set(data->masks_combine_combo,
                              g_list_index(data->masks_combine,
                                           GUINT_TO_POINTER(data->module->blend_params->mask_combine
                                                            & (DEVELOP_COMBINE_INV | DEVELOP_COMBINE_INCL))));
      gtk_widget_hide(GTK_WIDGET(data->masks_invert_combo));
      gtk_widget_show(GTK_WIDGET(data->masks_combine_combo));
    }
    else
    {
      dt_bauhaus_combobox_set(
          data->masks_invert_combo,
          g_list_index(data->masks_invert,
                       GUINT_TO_POINTER(data->module->blend_params->mask_combine & DEVELOP_COMBINE_INV)));
      gtk_widget_show(GTK_WIDGET(data->masks_invert_combo));
      gtk_widget_hide(GTK_WIDGET(data->masks_combine_combo));
    }

    /*
     * if this iop is operating in raw space, it has only 1 channel per pixel,
     * thus there is no alpha channel where we would normally store mask
     * that would get displayed if following button have been pressed.
     *
     * TODO: revisit if/once there semi-raw iops (e.g temperature) with blending
     */
    if(data->module->blend_colorspace(data->module, NULL, NULL) == iop_cs_RAW)
    {
      data->module->request_mask_display = DT_DEV_PIXELPIPE_DISPLAY_NONE;
      dtgtk_button_set_active(DTGTK_BUTTON(data->showmask), FALSE);
      gtk_widget_hide(GTK_WIDGET(data->showmask));

      // disable also guided-filters on RAW based color space
      gtk_widget_set_sensitive(data->masks_feathering_guide_combo, FALSE);
      gtk_widget_hide(GTK_WIDGET(data->masks_feathering_guide_combo));
      gtk_widget_set_sensitive(data->feathering_radius_slider, FALSE);
      gtk_widget_hide(GTK_WIDGET(data->feathering_radius_slider));
      gtk_widget_set_sensitive(data->brightness_slider, FALSE);
      gtk_widget_hide(GTK_WIDGET(data->brightness_slider));
      gtk_widget_set_sensitive(data->contrast_slider, FALSE);
      gtk_widget_hide(GTK_WIDGET(data->contrast_slider));
    }
    else
    {
      gtk_widget_show(GTK_WIDGET(data->showmask));
    }

    gtk_widget_show(GTK_WIDGET(data->bottom_box));
  }
  else
  {
    data->module->request_mask_display = DT_DEV_PIXELPIPE_DISPLAY_NONE;
    dtgtk_button_set_active(DTGTK_BUTTON(data->showmask), FALSE);
    data->module->suppress_mask = 0;
    gtk_toggle_button_set_active(GTK_TOGGLE_BUTTON(data->suppress), FALSE);

    gtk_widget_hide(GTK_WIDGET(data->bottom_box));
  }

  if(data->masks_inited && (mask_mode & DEVELOP_MASK_MASK))
  {
    gtk_widget_show(GTK_WIDGET(data->masks_box));
  }
  else if(data->masks_inited)
  {
    for(int n = 0; n < DEVELOP_MASKS_NB_SHAPES; n++)
      gtk_toggle_button_set_active(GTK_TOGGLE_BUTTON(data->masks_shapes[n]), FALSE);
    gtk_toggle_button_set_active(GTK_TOGGLE_BUTTON(data->masks_edit), FALSE);
    dt_masks_set_edit_mode(data->module, DT_MASKS_EDIT_OFF);
    gtk_widget_hide(GTK_WIDGET(data->masks_box));
  }
  else
  {
    for(int n = 0; n < DEVELOP_MASKS_NB_SHAPES; n++)
      gtk_toggle_button_set_active(GTK_TOGGLE_BUTTON(data->masks_shapes[n]), FALSE);
    gtk_widget_hide(GTK_WIDGET(data->masks_box));
  }

  if(data->raster_inited && (mask_mode & DEVELOP_MASK_RASTER))
  {
    gtk_widget_show(GTK_WIDGET(data->raster_box));
  }
  else if(data->raster_inited)
  {
    gtk_widget_hide(GTK_WIDGET(data->raster_box));
  }
  else
  {
    gtk_widget_hide(GTK_WIDGET(data->raster_box));
  }

  if(data->blendif_inited && (mask_mode & DEVELOP_MASK_CONDITIONAL))
  {
    gtk_widget_show(GTK_WIDGET(data->blendif_box));
  }
  else if(data->blendif_inited)
  {
    /* switch off color picker */
    dt_iop_color_picker_reset(data->module, TRUE);

    gtk_widget_hide(GTK_WIDGET(data->blendif_box));
  }
  else
  {
    gtk_widget_hide(GTK_WIDGET(data->blendif_box));
  }

  dt_dev_add_history_item(darktable.develop, data->module, TRUE);
}


static void _blendop_blend_mode_callback(GtkWidget *combo, dt_iop_gui_blend_data_t *data)
{
  data->module->blend_params->blend_mode = GPOINTER_TO_UINT(
      g_list_nth_data(data->blend_modes, dt_bauhaus_combobox_get(data->blend_modes_combo)));
  dt_dev_add_history_item(darktable.develop, data->module, TRUE);
}

static void _blendop_masks_combine_callback(GtkWidget *combo, dt_iop_gui_blend_data_t *data)
{
  const unsigned combine = GPOINTER_TO_UINT(
      g_list_nth_data(data->masks_combine, dt_bauhaus_combobox_get(data->masks_combine_combo)));
  data->module->blend_params->mask_combine &= ~(DEVELOP_COMBINE_INV | DEVELOP_COMBINE_INCL);
  data->module->blend_params->mask_combine |= combine;
  dt_dev_add_history_item(darktable.develop, data->module, TRUE);
}

static void _blendop_masks_invert_callback(GtkWidget *combo, dt_iop_gui_blend_data_t *data)
{
  unsigned int invert = GPOINTER_TO_UINT(g_list_nth_data(data->masks_invert,
                                                         dt_bauhaus_combobox_get(data->masks_invert_combo)))
                        & DEVELOP_COMBINE_INV;
  if(invert)
    data->module->blend_params->mask_combine |= DEVELOP_COMBINE_INV;
  else
    data->module->blend_params->mask_combine &= ~DEVELOP_COMBINE_INV;
  dt_dev_add_history_item(darktable.develop, data->module, TRUE);
}

static void _blendop_opacity_callback(GtkWidget *slider, dt_iop_gui_blend_data_t *data)
{
  data->module->blend_params->opacity = dt_bauhaus_slider_get(slider);
  dt_dev_add_history_item(darktable.develop, data->module, TRUE);
}

static void _blendop_blendif_feathering_radius_callback(GtkWidget *slider, dt_iop_gui_blend_data_t *data)
{
  data->module->blend_params->feathering_radius = dt_bauhaus_slider_get(slider);
  dt_dev_add_history_item(darktable.develop, data->module, TRUE);
}

static void _blendop_masks_feathering_guide_callback(GtkWidget *combo, dt_iop_gui_blend_data_t *data)
{
  data->module->blend_params->feathering_guide = GPOINTER_TO_UINT(
      g_list_nth_data(data->masks_feathering_guide, dt_bauhaus_combobox_get(data->masks_feathering_guide_combo)));
  dt_dev_add_history_item(darktable.develop, data->module, TRUE);
}

static void _blendop_blendif_blur_radius_callback(GtkWidget *slider, dt_iop_gui_blend_data_t *data)
{
  data->module->blend_params->blur_radius = dt_bauhaus_slider_get(slider);
  dt_dev_add_history_item(darktable.develop, data->module, TRUE);
}

static void _blendop_blendif_brightness_callback(GtkWidget *slider, dt_iop_gui_blend_data_t *data)
{
  data->module->blend_params->brightness = dt_bauhaus_slider_get(slider);
  dt_dev_add_history_item(darktable.develop, data->module, TRUE);
}

static void _blendop_blendif_contrast_callback(GtkWidget *slider, dt_iop_gui_blend_data_t *data)
{
  data->module->blend_params->contrast = dt_bauhaus_slider_get(slider);
  dt_dev_add_history_item(darktable.develop, data->module, TRUE);
}

static void _blendop_blendif_sliders_callback(GtkDarktableGradientSlider *slider, dt_iop_gui_blend_data_t *data)
{
  if(darktable.gui->reset) return;
  dt_develop_blend_params_t *bp = data->module->blend_params;

  const int tab = data->tab;
  int ch;
  GtkLabel **label;

  if(slider == data->upper_slider)
  {
    ch = data->channels[tab][1];
    label = data->upper_label;
  }
  else
  {
    ch = data->channels[tab][0];
    label = data->lower_label;
  }

  float *parameters = &(bp->blendif_parameters[4 * ch]);

  dt_iop_color_picker_reset(data->module, TRUE);

  dt_pthread_mutex_lock(&data->lock);
  for(int k = 0; k < 4; k++) parameters[k] = dtgtk_gradient_slider_multivalue_get_value(slider, k);
  dt_pthread_mutex_unlock(&data->lock);

  for(int k = 0; k < 4; k++)
  {
    char text[256];
    (data->scale_print[tab])(parameters[k], text, sizeof(text));
    gtk_label_set_text(label[k], text);
  }

  /** de-activate processing of this channel if maximum span is selected */
  if(parameters[1] == 0.0f && parameters[2] == 1.0f)
    bp->blendif &= ~(1 << ch);
  else
    bp->blendif |= (1 << ch);

  dt_dev_add_history_item(darktable.develop, data->module, TRUE);
}

static void _blendop_blendif_polarity_callback(GtkToggleButton *togglebutton, dt_iop_gui_blend_data_t *data)
{
  if(darktable.gui->reset) return;

  int active = gtk_toggle_button_get_active(togglebutton);

  dt_develop_blend_params_t *bp = data->module->blend_params;

  const int tab = data->tab;
  const int ch = GTK_WIDGET(togglebutton) == data->lower_polarity ? data->channels[tab][0] : data->channels[tab][1];
  GtkDarktableGradientSlider *slider = GTK_WIDGET(togglebutton) == data->lower_polarity ? data->lower_slider
                                                                                        : data->upper_slider;

  if(!active)
    bp->blendif |= (1 << (ch + 16));
  else
    bp->blendif &= ~(1 << (ch + 16));

  dtgtk_gradient_slider_multivalue_set_marker(
      slider, active ? GRADIENT_SLIDER_MARKER_LOWER_OPEN_BIG : GRADIENT_SLIDER_MARKER_UPPER_OPEN_BIG, 0);
  dtgtk_gradient_slider_multivalue_set_marker(
      slider, active ? GRADIENT_SLIDER_MARKER_UPPER_FILLED_BIG : GRADIENT_SLIDER_MARKER_LOWER_FILLED_BIG, 1);
  dtgtk_gradient_slider_multivalue_set_marker(
      slider, active ? GRADIENT_SLIDER_MARKER_UPPER_FILLED_BIG : GRADIENT_SLIDER_MARKER_LOWER_FILLED_BIG, 2);
  dtgtk_gradient_slider_multivalue_set_marker(
      slider, active ? GRADIENT_SLIDER_MARKER_LOWER_OPEN_BIG : GRADIENT_SLIDER_MARKER_UPPER_OPEN_BIG, 3);

  dt_dev_add_history_item(darktable.develop, data->module, TRUE);
  dt_control_queue_redraw_widget(GTK_WIDGET(togglebutton));
}

static float log10_scale_callback(GtkWidget *self, float inval, int dir)
{
  float outval;
  const float tiny = 1.0e-4f;
  switch(dir)
  {
    case GRADIENT_SLIDER_SET:
      outval = (log10(CLAMP_RANGE(inval, 0.0001f, 1.0f)) + 4.0f) / 4.0f;
      break;
    case GRADIENT_SLIDER_GET:
      outval = CLAMP_RANGE(exp(M_LN10 * (4.0f * inval - 4.0f)), 0.0f, 1.0f);
      if(outval <= tiny) outval = 0.0f;
      if(outval >= 1.0f - tiny) outval = 1.0f;
      break;
    default:
      outval = inval;
  }
  return outval;
}


static float magnifier_scale_callback(GtkWidget *self, float inval, int dir)
{
  float outval;
  const float range = 6.0f;
  const float invrange = 1.0f/range;
  const float scale = tanh(range * 0.5f);
  const float invscale = 1.0f/scale;
  const float eps = 1.0e-6f;
  const float tiny = 1.0e-4f;
  switch(dir)
  {
    case GRADIENT_SLIDER_SET:
      outval = (invscale * tanh(range * (CLAMP_RANGE(inval, 0.0f, 1.0f) - 0.5f)) + 1.0f) * 0.5f;
      if(outval <= tiny) outval = 0.0f;
      if(outval >= 1.0f - tiny) outval = 1.0f;
      break;
    case GRADIENT_SLIDER_GET:
      outval = invrange * atanh((2.0f * CLAMP_RANGE(inval, eps, 1.0f - eps) - 1.0f) * scale) + 0.5f;
      if(outval <= tiny) outval = 0.0f;
      if(outval >= 1.0f - tiny) outval = 1.0f;
      break;
    default:
      outval = inval;
  }
  return outval;
}

static int _blendop_blendif_disp_alternative_worker(GtkWidget *widget, dt_iop_module_t *module, int mode,
                                                    float (*scale_callback)(GtkWidget*, float, int), const char *label)
{
  dt_iop_gui_blend_data_t *data = module->blend_data;
  GtkDarktableGradientSlider *slider = (GtkDarktableGradientSlider *)widget;
  const int uplow = (slider == data->lower_slider) ? 0 : 1;

  GtkLabel *head = (uplow == 0) ? data->lower_head : data->upper_head;
  const char *inout = (uplow == 0) ? _("input") : _("output");

  char text[32];
  int newmode = (mode == 1) ? 1 : 0;

  if(newmode == 1)
  {
    dtgtk_gradient_slider_set_scale_callback(slider, scale_callback);
    snprintf(text, sizeof(text), "%s%s", inout, label);
    gtk_label_set_text(head, text);
  }
  else
  {
    dtgtk_gradient_slider_set_scale_callback(slider, NULL);
    snprintf(text, sizeof(text), "%s%s", inout, "");
    gtk_label_set_text(head, text);
  }

  return newmode;
}


static int _blendop_blendif_disp_alternative_mag(GtkWidget *widget, dt_iop_module_t *module, int mode)
{
  return _blendop_blendif_disp_alternative_worker(widget, module, mode, magnifier_scale_callback, _(" (zoom)"));
}

static int _blendop_blendif_disp_alternative_log(GtkWidget *widget, dt_iop_module_t *module, int mode)
{
  return _blendop_blendif_disp_alternative_worker(widget, module, mode, log10_scale_callback, _(" (log)"));
}

static void _blendof_blendif_disp_alternative_reset(GtkWidget *widget, dt_iop_module_t *module)
{
  (void) _blendop_blendif_disp_alternative_worker(widget, module, 0, NULL, "");
}


static dt_iop_colorspace_type_t _blendop_blendif_get_picker_colorspace(dt_iop_gui_blend_data_t *bd)
{
  dt_iop_colorspace_type_t picker_cst = -1;

  if(bd->csp == iop_cs_rgb)
  {
    if(bd->tab < 4)
      picker_cst = iop_cs_rgb;
    else
      picker_cst = iop_cs_HSL;
  }
  else if(bd->csp == iop_cs_Lab)
  {
    if(bd->tab < 3)
      picker_cst = iop_cs_Lab;
    else
      picker_cst = iop_cs_LCh;
  }

  return picker_cst;
}

static inline int _blendif_print_digits_picker(float value)
{
  int digits;
  if(value < 10.0f) digits = 2;
  else digits = 1;

  return digits;
}

static void _update_gradient_slider_pickers(GtkWidget *callback_dummy, dt_iop_module_t *module)
{
  dt_iop_gui_blend_data_t *data = module->blend_data;

  dt_iop_color_picker_set_cst(module, _blendop_blendif_get_picker_colorspace(data));

  float *raw_mean, *raw_min, *raw_max;
  GtkDarktableGradientSlider *widget;
  GtkLabel *label;

  const int reset = darktable.gui->reset;
  darktable.gui->reset = 1;

  for (int s = 0; s < 2; s++)
  {
    if(s)
    {
      raw_mean = module->picked_color;
      raw_min = module->picked_color_min;
      raw_max = module->picked_color_max;
      widget = data->lower_slider;
      label = data->lower_picker_label;
    }
    else
    {
      raw_mean = module->picked_output_color;
      raw_min = module->picked_output_color_min;
      raw_max = module->picked_output_color_max;
      widget = data->upper_slider;
      label = data->upper_picker_label;
    }

    if((gtk_toggle_button_get_active(GTK_TOGGLE_BUTTON(data->colorpicker)) ||
        gtk_toggle_button_get_active(GTK_TOGGLE_BUTTON(data->colorpicker_set_values))) && 
       (raw_min[0] != INFINITY))
    {
      float picker_mean[8], picker_min[8], picker_max[8];
      float cooked[8];
      char text[256];

      const int cst = (dt_iop_color_picker_get_active_cst(module) == iop_cs_NONE)
                          ? data->csp
                          : dt_iop_color_picker_get_active_cst(module);
      const dt_iop_order_iccprofile_info_t *work_profile
          = dt_ioppr_get_iop_work_profile_info(module, module->dev->iop);
      _blendif_scale(cst, raw_mean, picker_mean, work_profile);
      _blendif_scale(cst, raw_min, picker_min, work_profile);
      _blendif_scale(cst, raw_max, picker_max, work_profile);
      _blendif_cook(cst, raw_mean, cooked, work_profile);

      snprintf(text, sizeof(text), "(%.*f)", _blendif_print_digits_picker(cooked[data->tab]), cooked[data->tab]);

      dtgtk_gradient_slider_multivalue_set_picker_meanminmax(
          widget, picker_mean[data->tab], picker_min[data->tab], picker_max[data->tab]);
      gtk_label_set_text(label, text);
    }
    else
    {
      dtgtk_gradient_slider_multivalue_set_picker(widget, NAN);
      gtk_label_set_text(label, "");
    }
  }

  darktable.gui->reset = reset;
}


static void _blendop_blendif_update_tab(dt_iop_module_t *module, const int tab)
{
  dt_iop_gui_blend_data_t *data = module->blend_data;
  dt_develop_blend_params_t *bp = module->blend_params;
  dt_develop_blend_params_t *dp = module->default_blendop_params;

  const int reset = darktable.gui->reset;
  darktable.gui->reset = 1;

  const int in_ch = data->channels[tab][0];
  const int out_ch = data->channels[tab][1];

  float *iparameters = &(bp->blendif_parameters[4 * in_ch]);
  float *oparameters = &(bp->blendif_parameters[4 * out_ch]);
  float *idefaults = &(dp->blendif_parameters[4 * in_ch]);
  float *odefaults = &(dp->blendif_parameters[4 * out_ch]);

  const int ipolarity = !(bp->blendif & (1 << (in_ch + 16)));
  const int opolarity = !(bp->blendif & (1 << (out_ch + 16)));
  char text[256];

  gtk_toggle_button_set_active(GTK_TOGGLE_BUTTON(data->lower_polarity), ipolarity);
  gtk_toggle_button_set_active(GTK_TOGGLE_BUTTON(data->upper_polarity), opolarity);

  dtgtk_gradient_slider_multivalue_set_marker(
      data->lower_slider,
      ipolarity ? GRADIENT_SLIDER_MARKER_LOWER_OPEN_BIG : GRADIENT_SLIDER_MARKER_UPPER_OPEN_BIG, 0);
  dtgtk_gradient_slider_multivalue_set_marker(
      data->lower_slider,
      ipolarity ? GRADIENT_SLIDER_MARKER_UPPER_FILLED_BIG : GRADIENT_SLIDER_MARKER_LOWER_FILLED_BIG, 1);
  dtgtk_gradient_slider_multivalue_set_marker(
      data->lower_slider,
      ipolarity ? GRADIENT_SLIDER_MARKER_UPPER_FILLED_BIG : GRADIENT_SLIDER_MARKER_LOWER_FILLED_BIG, 2);
  dtgtk_gradient_slider_multivalue_set_marker(
      data->lower_slider,
      ipolarity ? GRADIENT_SLIDER_MARKER_LOWER_OPEN_BIG : GRADIENT_SLIDER_MARKER_UPPER_OPEN_BIG, 3);

  dtgtk_gradient_slider_multivalue_set_marker(
      data->upper_slider,
      opolarity ? GRADIENT_SLIDER_MARKER_LOWER_OPEN_BIG : GRADIENT_SLIDER_MARKER_UPPER_OPEN_BIG, 0);
  dtgtk_gradient_slider_multivalue_set_marker(
      data->upper_slider,
      opolarity ? GRADIENT_SLIDER_MARKER_UPPER_FILLED_BIG : GRADIENT_SLIDER_MARKER_LOWER_FILLED_BIG, 1);
  dtgtk_gradient_slider_multivalue_set_marker(
      data->upper_slider,
      opolarity ? GRADIENT_SLIDER_MARKER_UPPER_FILLED_BIG : GRADIENT_SLIDER_MARKER_LOWER_FILLED_BIG, 2);
  dtgtk_gradient_slider_multivalue_set_marker(
      data->upper_slider,
      opolarity ? GRADIENT_SLIDER_MARKER_LOWER_OPEN_BIG : GRADIENT_SLIDER_MARKER_UPPER_OPEN_BIG, 3);

  dt_pthread_mutex_lock(&data->lock);
  for(int k = 0; k < 4; k++)
  {
    dtgtk_gradient_slider_multivalue_set_value(data->lower_slider, iparameters[k], k);
    dtgtk_gradient_slider_multivalue_set_value(data->upper_slider, oparameters[k], k);
    dtgtk_gradient_slider_multivalue_set_resetvalue(data->lower_slider, idefaults[k], k);
    dtgtk_gradient_slider_multivalue_set_resetvalue(data->upper_slider, odefaults[k], k);
  }
  dt_pthread_mutex_unlock(&data->lock);

  for(int k = 0; k < 4; k++)
  {
    (data->scale_print[tab])(iparameters[k], text, sizeof(text));
    gtk_label_set_text(data->lower_label[k], text);
    (data->scale_print[tab])(oparameters[k], text, sizeof(text));
    gtk_label_set_text(data->upper_label[k], text);
  }

  dtgtk_gradient_slider_multivalue_clear_stops(data->lower_slider);
  dtgtk_gradient_slider_multivalue_clear_stops(data->upper_slider);

  for(int k = 0; k < data->numberstops[tab]; k++)
  {
    dtgtk_gradient_slider_multivalue_set_stop(data->lower_slider, (data->colorstops[tab])[k].stoppoint,
                                              (data->colorstops[tab])[k].color);
    dtgtk_gradient_slider_multivalue_set_stop(data->upper_slider, (data->colorstops[tab])[k].stoppoint,
                                              (data->colorstops[tab])[k].color);
  }

  dtgtk_gradient_slider_multivalue_set_increment(data->lower_slider, data->increments[tab]);
  dtgtk_gradient_slider_multivalue_set_increment(data->upper_slider, data->increments[tab]);


  _update_gradient_slider_pickers(NULL, module);

  if(data->altdisplay[tab])
  {
    data->altmode[tab][0] = (data->altdisplay[tab])(GTK_WIDGET(data->lower_slider), module, data->altmode[tab][0]);
    data->altmode[tab][1] = (data->altdisplay[tab])(GTK_WIDGET(data->upper_slider), module, data->altmode[tab][1]);
  }
  else
  {
    _blendof_blendif_disp_alternative_reset(GTK_WIDGET(data->lower_slider), module);
    _blendof_blendif_disp_alternative_reset(GTK_WIDGET(data->upper_slider), module);
  }

  darktable.gui->reset = reset;
}


static void _blendop_blendif_tab_switch(GtkNotebook *notebook, GtkWidget *page, guint page_num,
                                        dt_iop_gui_blend_data_t *data)
{
  const int cst_old = _blendop_blendif_get_picker_colorspace(data);

  data->tab = page_num;

  if(cst_old != _blendop_blendif_get_picker_colorspace(data) &&
     (gtk_toggle_button_get_active(GTK_TOGGLE_BUTTON(data->colorpicker)) ||
      gtk_toggle_button_get_active(GTK_TOGGLE_BUTTON(data->colorpicker_set_values))))
      
  {
    dt_iop_color_picker_set_cst(data->module, _blendop_blendif_get_picker_colorspace(data));
    dt_dev_reprocess_all(data->module->dev);
    dt_control_queue_redraw();
  }

  _blendop_blendif_update_tab(data->module, data->tab);
}


static void _blendop_blendif_showmask_clicked(GtkWidget *button, GdkEventButton *event, dt_iop_module_t *module)
{
  if(darktable.gui->reset) return;

  if(event->button == 1)
  {
    const int has_mask_display = module->request_mask_display & (DT_DEV_PIXELPIPE_DISPLAY_MASK | DT_DEV_PIXELPIPE_DISPLAY_CHANNEL);

    module->request_mask_display &= ~(DT_DEV_PIXELPIPE_DISPLAY_MASK | DT_DEV_PIXELPIPE_DISPLAY_CHANNEL | DT_DEV_PIXELPIPE_DISPLAY_ANY);

    GdkModifierType modifiers = gtk_accelerator_get_default_mod_mask();
    if((event->state & modifiers) == (GDK_CONTROL_MASK | GDK_SHIFT_MASK))
      module->request_mask_display |= (DT_DEV_PIXELPIPE_DISPLAY_MASK | DT_DEV_PIXELPIPE_DISPLAY_CHANNEL);
    else if((event->state & modifiers) == GDK_SHIFT_MASK)
      module->request_mask_display |= DT_DEV_PIXELPIPE_DISPLAY_CHANNEL;
    else if((event->state & modifiers) == GDK_CONTROL_MASK)
      module->request_mask_display |= DT_DEV_PIXELPIPE_DISPLAY_MASK;
    else
      module->request_mask_display |= (has_mask_display ? 0 : DT_DEV_PIXELPIPE_DISPLAY_MASK);

    if(module->request_mask_display & (DT_DEV_PIXELPIPE_DISPLAY_MASK | DT_DEV_PIXELPIPE_DISPLAY_CHANNEL))
      dtgtk_button_set_active(DTGTK_BUTTON(button), TRUE);
    else
      dtgtk_button_set_active(DTGTK_BUTTON(button), FALSE);


    if(module->off) gtk_toggle_button_set_active(GTK_TOGGLE_BUTTON(module->off), TRUE);

    dt_iop_request_focus(module);
    dt_dev_reprocess_all(module->dev);
  }
}

static void _blendop_masks_modes_none_clicked(GtkWidget *button, GdkEventButton *event, dt_iop_module_t *module)
{
  if(darktable.gui->reset) return;
  dt_iop_gui_blend_data_t *data = module->blend_data;

  if(event->button == 1 && data->selected_mask_mode != button)
  {
    gtk_toggle_button_set_active(GTK_TOGGLE_BUTTON(data->selected_mask_mode),
                                 FALSE); // unsets currently toggled if any

    _blendop_masks_mode_callback(DEVELOP_MASK_DISABLED, data);
    data->selected_mask_mode = button;

    /* and finally remove hinter messages */
    dt_control_hinter_message(darktable.control, "");
  }
}

static void _blendop_masks_modes_toggle(GtkToggleButton *button, dt_iop_module_t *module, const unsigned int mask_mode)
{
  if(darktable.gui->reset) return;
  dt_iop_gui_blend_data_t *data = module->blend_data;

  const gboolean was_toggled = gtk_toggle_button_get_active(button);

  // avoids trying to untoggle the cancel button
  if(data->selected_mask_mode
     != g_list_nth_data(data->masks_modes_toggles,
                        g_list_index(data->masks_modes, GUINT_TO_POINTER(DEVELOP_MASK_DISABLED))))
  {
    gtk_toggle_button_set_active(GTK_TOGGLE_BUTTON(data->selected_mask_mode), FALSE);
  }

  if(was_toggled)
  {
    _blendop_masks_mode_callback(mask_mode, data);
    data->selected_mask_mode = GTK_WIDGET(button);
  }
  else
  {
    _blendop_masks_mode_callback(DEVELOP_MASK_DISABLED, data);
    data->selected_mask_mode = GTK_WIDGET(
      g_list_nth_data(data->masks_modes_toggles,
                      g_list_index(data->masks_modes, (gconstpointer)DEVELOP_MASK_DISABLED)));
  }
}

static void _blendop_masks_modes_uni_toggled(GtkToggleButton *button, dt_iop_module_t *module)
{
  _blendop_masks_modes_toggle(button, module, DEVELOP_MASK_ENABLED);
}

static void _blendop_masks_modes_drawn_toggled(GtkToggleButton *button, dt_iop_module_t *module)
{
  _blendop_masks_modes_toggle(button, module, DEVELOP_MASK_ENABLED | DEVELOP_MASK_MASK);
}

static void _blendop_masks_modes_param_toggled(GtkToggleButton *button, dt_iop_module_t *module)
{
  _blendop_masks_modes_toggle(button, module, DEVELOP_MASK_ENABLED | DEVELOP_MASK_CONDITIONAL);
}

static void _blendop_masks_modes_both_toggled(GtkToggleButton *button, dt_iop_module_t *module)
{
  _blendop_masks_modes_toggle(button, module, DEVELOP_MASK_ENABLED | DEVELOP_MASK_MASK_CONDITIONAL);
}

static void _blendop_masks_modes_raster_toggled(GtkToggleButton *button, dt_iop_module_t *module)
{
  _blendop_masks_modes_toggle(button, module, DEVELOP_MASK_ENABLED | DEVELOP_MASK_RASTER);
}

static void _blendop_blendif_suppress_toggled(GtkToggleButton *togglebutton, dt_iop_module_t *module)
{
  module->suppress_mask = gtk_toggle_button_get_active(togglebutton);
  if(darktable.gui->reset) return;

  if(module->off) gtk_toggle_button_set_active(GTK_TOGGLE_BUTTON(module->off), TRUE);
  dt_iop_request_focus(module);

  dt_control_queue_redraw_widget(GTK_WIDGET(togglebutton));
  dt_dev_reprocess_all(module->dev);
}

static void _blendop_blendif_reset(GtkButton *button, dt_iop_module_t *module)
{
  module->blend_params->blendif = module->default_blendop_params->blendif;
  memcpy(module->blend_params->blendif_parameters, module->default_blendop_params->blendif_parameters,
         4 * DEVELOP_BLENDIF_SIZE * sizeof(float));

  dt_iop_color_picker_reset(module, TRUE);
  dt_iop_gui_update_blendif(module);
  dt_dev_add_history_item(darktable.develop, module, TRUE);
}

static void _blendop_blendif_invert(GtkButton *button, dt_iop_module_t *module)
{
  if(darktable.gui->reset) return;

  const dt_iop_gui_blend_data_t *data = module->blend_data;

  unsigned int toggle_mask = 0;

  switch(data->csp)
  {
    case iop_cs_Lab:
      toggle_mask = DEVELOP_BLENDIF_Lab_MASK << 16;
      break;

    case iop_cs_rgb:
      toggle_mask = DEVELOP_BLENDIF_RGB_MASK << 16;
      break;

    case iop_cs_RAW:
      toggle_mask = 0;
      break;

    case iop_cs_LCh:
    case iop_cs_HSL:
    case iop_cs_NONE:
      toggle_mask = 0;
      break;
  }

  module->blend_params->blendif ^= toggle_mask;
  module->blend_params->mask_combine ^= DEVELOP_COMBINE_MASKS_POS;
  module->blend_params->mask_combine ^= DEVELOP_COMBINE_INCL;
  dt_iop_gui_update_blending(module);
  dt_dev_add_history_item(darktable.develop, module, TRUE);
}


static int _blendop_masks_add_shape(GtkWidget *widget, GdkEventButton *event, dt_iop_module_t *self)
{
  if(darktable.gui->reset) return FALSE;
  dt_iop_gui_blend_data_t *bd = (dt_iop_gui_blend_data_t *)self->blend_data;

  // find out who we are
  int this = -1;
  for(int n = 0; n < DEVELOP_MASKS_NB_SHAPES; n++)
  {
    if(widget == bd->masks_shapes[n])
    {
      this = n;
      break;
    }
  }

  if(this < 0) return FALSE;

  // set all shape buttons to inactive
  for(int n = 0; n < DEVELOP_MASKS_NB_SHAPES; n++)
    gtk_toggle_button_set_active(GTK_TOGGLE_BUTTON(bd->masks_shapes[n]), FALSE);

  if(event->button == 1)
  {
    // we want to be sure that the iop has focus
    dt_iop_request_focus(self);
    dt_iop_color_picker_reset(self, TRUE);
    bd->masks_shown = DT_MASKS_EDIT_FULL;
    gtk_toggle_button_set_active(GTK_TOGGLE_BUTTON(bd->masks_edit), TRUE);
    gtk_toggle_button_set_active(GTK_TOGGLE_BUTTON(widget), TRUE);
    // we create the new form
    dt_masks_form_t *form = dt_masks_create(bd->masks_type[this]);
    dt_masks_change_form_gui(form);
    darktable.develop->form_gui->creation = TRUE;
    darktable.develop->form_gui->creation_module = self;
    dt_control_queue_redraw_center();
    return TRUE;
  }

  return FALSE;
}

static int _blendop_masks_show_and_edit(GtkWidget *widget, GdkEventButton *event, dt_iop_module_t *self)
{
  if(darktable.gui->reset) return FALSE;
  dt_iop_gui_blend_data_t *bd = (dt_iop_gui_blend_data_t *)self->blend_data;

  if(event->button == 1)
  {
    const int reset = darktable.gui->reset;
    darktable.gui->reset = 1;

    dt_iop_request_focus(self);
    dt_iop_color_picker_reset(self, TRUE);

    dt_masks_form_t *grp = dt_masks_get_from_id(darktable.develop, self->blend_params->mask_id);
    if(grp && (grp->type & DT_MASKS_GROUP) && g_list_length(grp->points) > 0)
    {
      const int control_button_pressed = event->state & GDK_CONTROL_MASK;

      switch(bd->masks_shown)
      {
        case DT_MASKS_EDIT_FULL:
          bd->masks_shown = control_button_pressed ? DT_MASKS_EDIT_RESTRICTED : DT_MASKS_EDIT_OFF;
          break;

        case DT_MASKS_EDIT_RESTRICTED:
          bd->masks_shown = !control_button_pressed ? DT_MASKS_EDIT_FULL : DT_MASKS_EDIT_OFF;
          break;

        default:
        case DT_MASKS_EDIT_OFF:
          bd->masks_shown = control_button_pressed ? DT_MASKS_EDIT_RESTRICTED : DT_MASKS_EDIT_FULL;
      }
    }
    else
    {
      bd->masks_shown = DT_MASKS_EDIT_OFF;
      /* remove hinter messages */
      dt_control_hinter_message(darktable.control, "");
    }

    gtk_toggle_button_set_active(GTK_TOGGLE_BUTTON(bd->masks_edit), bd->masks_shown != DT_MASKS_EDIT_OFF);
    dt_masks_set_edit_mode(self, bd->masks_shown);

    // set all add shape buttons to inactive
    for(int n = 0; n < DEVELOP_MASKS_NB_SHAPES; n++)
      gtk_toggle_button_set_active(GTK_TOGGLE_BUTTON(bd->masks_shapes[n]), FALSE);

    darktable.gui->reset = reset;

    return TRUE;
  }

  return FALSE;
}

static void _blendop_masks_polarity_callback(GtkToggleButton *togglebutton, dt_iop_module_t *self)
{
  if(darktable.gui->reset) return;

  const int active = gtk_toggle_button_get_active(togglebutton);
  dt_develop_blend_params_t *bp = (dt_develop_blend_params_t *)self->blend_params;

  if(active)
    bp->mask_combine |= DEVELOP_COMBINE_MASKS_POS;
  else
    bp->mask_combine &= ~DEVELOP_COMBINE_MASKS_POS;

  dt_dev_add_history_item(darktable.develop, self, TRUE);
  dt_control_queue_redraw_widget(GTK_WIDGET(togglebutton));
}

gboolean blend_color_picker_apply(dt_iop_module_t *module, GtkWidget *picker, dt_dev_pixelpipe_iop_t *piece)
{
  dt_iop_gui_blend_data_t *data = module->blend_data;
  if(picker == data->colorpicker_set_values)
  {
    if(darktable.gui->reset) return TRUE;

    const int reset = darktable.gui->reset;
    darktable.gui->reset = 1;

    dt_develop_blend_params_t *bp = module->blend_params;
    const int tab = data->tab;
    float *raw_mean, *raw_min, *raw_max;
    float picker_mean[8], picker_min[8], picker_max[8];
    float picker_values[4];
    GtkDarktableGradientSlider *slider;

    int lower_upper;
    guint state = gdk_keymap_get_modifier_state(gdk_keymap_get_for_display(gdk_display_get_default()));
    GdkModifierType modifiers = gtk_accelerator_get_default_mod_mask();
    if((state & modifiers) == GDK_CONTROL_MASK) // flat=0, lower=-1, upper=1
    {
      lower_upper = 1;
      raw_mean = module->picked_output_color;
      raw_min = module->picked_output_color_min;
      raw_max = module->picked_output_color_max;
      slider = data->upper_slider;
    }
    else
    {
      lower_upper = 0;
      raw_mean = module->picked_color;
      raw_min = module->picked_color_min;
      raw_max = module->picked_color_max;
      slider = data->lower_slider;
    }

    const int ch = data->channels[tab][lower_upper];
    float *parameters = &(bp->blendif_parameters[4 * ch]);

    const int cst = (dt_iop_color_picker_get_active_cst(module) == iop_cs_NONE)
                        ? data->csp
                        : dt_iop_color_picker_get_active_cst(module);
    const dt_iop_order_iccprofile_info_t *work_profile = dt_ioppr_get_pipe_work_profile_info(piece->pipe);
    _blendif_scale(cst, raw_mean, picker_mean, work_profile);
    _blendif_scale(cst, raw_min, picker_min, work_profile);
    _blendif_scale(cst, raw_max, picker_max, work_profile);

    const float feather = 0.01f;

    if(picker_min[tab] > picker_max[tab])
    {
      const float tmp = picker_min[tab];
      picker_min[tab] = picker_max[tab];
      picker_max[tab] = tmp;
    }

    picker_values[0] = CLAMP(picker_min[tab] - feather, 0.f, 1.f);
    picker_values[1] = CLAMP(picker_min[tab] + feather, 0.f, 1.f);
    picker_values[2] = CLAMP(picker_max[tab] - feather, 0.f, 1.f);
    picker_values[3] = CLAMP(picker_max[tab] + feather, 0.f, 1.f);

    if(picker_values[1] > picker_values[2])
    {
      picker_values[1] = CLAMP(picker_min[tab], 0.f, 1.f);
      picker_values[2] = CLAMP(picker_max[tab], 0.f, 1.f);
    }

    picker_values[0] = CLAMP(picker_values[0], 0.f, picker_values[1]);
    picker_values[3] = CLAMP(picker_values[3], picker_values[2], 1.f);

    dt_pthread_mutex_lock(&data->lock);
    for(int k = 0; k < 4; k++)
      dtgtk_gradient_slider_multivalue_set_value(slider, picker_values[k], k);
    dt_pthread_mutex_unlock(&data->lock);

    // update picked values
    _update_gradient_slider_pickers(NULL, module);

    for(int k = 0; k < 4; k++)
    {
      char text[256];
      (data->scale_print[tab])(dtgtk_gradient_slider_multivalue_get_value(slider, k), text, sizeof(text));
      if(lower_upper == 0)
        gtk_label_set_text(data->lower_label[k], text);
      else
        gtk_label_set_text(data->upper_label[k], text);
    }

    darktable.gui->reset = reset;

    // save values to parameters
    dt_pthread_mutex_lock(&data->lock);
    for(int k = 0; k < 4; k++)
      parameters[k] = dtgtk_gradient_slider_multivalue_get_value(slider, k);
    dt_pthread_mutex_unlock(&data->lock);

    // de-activate processing of this channel if maximum span is selected
    if(parameters[1] == 0.0f && parameters[2] == 1.0f)
      bp->blendif &= ~(1 << ch);
    else
      bp->blendif |= (1 << ch);

    dt_dev_add_history_item(darktable.develop, module, TRUE);

    return TRUE;
  }
  else if(picker == data->colorpicker)
  {
    if(darktable.gui->reset) return TRUE;

    _update_gradient_slider_pickers(NULL, module);

    return TRUE;
  }
  else return FALSE;
}

// activate channel/mask view
static void _blendop_blendif_channel_mask_view(GtkWidget *widget, dt_iop_module_t *module, dt_dev_pixelpipe_display_mask_t mode)
{
  dt_iop_gui_blend_data_t *data = module->blend_data;

  dt_dev_pixelpipe_display_mask_t new_request_mask_display = module->request_mask_display | mode;

  // in case user requests channel display: get the cannel
  if(new_request_mask_display & DT_DEV_PIXELPIPE_DISPLAY_CHANNEL)
  {
    int tab = data->tab;
    int inout = (widget == GTK_WIDGET(data->lower_slider)) ? 0 : 1;
    dt_dev_pixelpipe_display_mask_t channel = data->display_channel[tab][inout];

    new_request_mask_display &= ~DT_DEV_PIXELPIPE_DISPLAY_ANY;
    new_request_mask_display |= channel;
  }

  // only if something has changed: reprocess center view
  if(new_request_mask_display != module->request_mask_display)
  {
    module->request_mask_display = new_request_mask_display;
    dt_dev_reprocess_all(module->dev);
  }
}

// toggle channel/mask view
static void _blendop_blendif_channel_mask_view_toggle(GtkWidget *widget, dt_iop_module_t *module, dt_dev_pixelpipe_display_mask_t mode)
{
  dt_iop_gui_blend_data_t *data = module->blend_data;

  dt_dev_pixelpipe_display_mask_t new_request_mask_display = module->request_mask_display & ~DT_DEV_PIXELPIPE_DISPLAY_STICKY;

  // toggle mode
  if(module->request_mask_display & mode)
    new_request_mask_display &= ~mode;
  else
    new_request_mask_display |= mode;

  dt_pthread_mutex_lock(&data->lock);
  if(new_request_mask_display & DT_DEV_PIXELPIPE_DISPLAY_STICKY)
    data->save_for_leave |= DT_DEV_PIXELPIPE_DISPLAY_STICKY;
  else
    data->save_for_leave &= ~DT_DEV_PIXELPIPE_DISPLAY_STICKY;
  dt_pthread_mutex_unlock(&data->lock);

  new_request_mask_display &= ~DT_DEV_PIXELPIPE_DISPLAY_ANY;

  // in case user requests channel display: get the cannel
  if(new_request_mask_display & DT_DEV_PIXELPIPE_DISPLAY_CHANNEL)
  {
    int tab = data->tab;
    int inout = (widget == GTK_WIDGET(data->lower_slider)) ? 0 : 1;
    dt_dev_pixelpipe_display_mask_t channel = data->display_channel[tab][inout];

    new_request_mask_display &= ~DT_DEV_PIXELPIPE_DISPLAY_ANY;
    new_request_mask_display |= channel;
  }

  if(new_request_mask_display != module->request_mask_display)
  {
    module->request_mask_display = new_request_mask_display;
    dt_dev_reprocess_all(module->dev);
  }
}


// magic mode: if mouse cursor enters a gradient slider with shift and/or control pressed we
// enter channel display and/or mask display mode
static gboolean _blendop_blendif_enter(GtkWidget *widget, GdkEventCrossing *event, dt_iop_module_t *module)
{
  if(darktable.gui->reset) return FALSE;
  dt_iop_gui_blend_data_t *data = module->blend_data;

  dt_dev_pixelpipe_display_mask_t mode = 0;

  // depending on shift modifiers we activate channel and/or mask display
  GdkModifierType modifiers = gtk_accelerator_get_default_mod_mask();
  if((event->state & modifiers) == (GDK_SHIFT_MASK | GDK_CONTROL_MASK))
  {
    mode = (DT_DEV_PIXELPIPE_DISPLAY_MASK | DT_DEV_PIXELPIPE_DISPLAY_CHANNEL);
  }
  else if((event->state & modifiers) == GDK_SHIFT_MASK)
  {
    mode = DT_DEV_PIXELPIPE_DISPLAY_CHANNEL;
  }
  else if((event->state & modifiers) == GDK_CONTROL_MASK)
  {
    mode = DT_DEV_PIXELPIPE_DISPLAY_MASK;
  }

  dt_pthread_mutex_lock(&data->lock);
  if(mode && data->timeout_handle)
  {
    // purge any remaining timeout handlers
    g_source_remove(data->timeout_handle);
    data->timeout_handle = 0;
  }
  else if(!data->timeout_handle && !(data->save_for_leave & DT_DEV_PIXELPIPE_DISPLAY_STICKY))
  {
    // save request_mask_display to restore later
    data->save_for_leave = module->request_mask_display & ~DT_DEV_PIXELPIPE_DISPLAY_STICKY;
  }
  dt_pthread_mutex_unlock(&data->lock);

  _blendop_blendif_channel_mask_view(widget, module, mode);

  dt_control_key_accelerators_off(darktable.control);
  gtk_widget_grab_focus(widget);
  return TRUE;
}


// handler for delayed mask/channel display mode switch-off
static gboolean _blendop_blendif_leave_delayed(gpointer data)
{
  dt_iop_module_t *module = (dt_iop_module_t *)data;
  dt_iop_gui_blend_data_t *bd = module->blend_data;
  int reprocess = 0;

  dt_pthread_mutex_lock(&bd->lock);
  // restore saved request_mask_display and reprocess image
  if(bd->timeout_handle && (module->request_mask_display != (bd->save_for_leave & ~DT_DEV_PIXELPIPE_DISPLAY_STICKY)))
  {
    module->request_mask_display = bd->save_for_leave & ~DT_DEV_PIXELPIPE_DISPLAY_STICKY;
    reprocess = 1;
  }
  bd->timeout_handle = 0;
  dt_pthread_mutex_unlock(&bd->lock);

  if(reprocess) dt_dev_reprocess_all(module->dev);
  // return FALSE and thereby terminate the handler
  return FALSE;
}

// de-activate magic mode when leaving the gradient slider
static gboolean _blendop_blendif_leave(GtkWidget *widget, GdkEventCrossing *event, dt_iop_module_t *module)
{
  if(darktable.gui->reset) return FALSE;
  dt_iop_gui_blend_data_t *data = module->blend_data;

  // do not immediately switch-off mask/channel display in case user leaves gradient only briefly.
  // instead we activate a handler function that gets triggered after some timeout
  dt_pthread_mutex_lock(&data->lock);
  if(!(module->request_mask_display & DT_DEV_PIXELPIPE_DISPLAY_STICKY) && !data->timeout_handle &&
    (module->request_mask_display != (data->save_for_leave & ~DT_DEV_PIXELPIPE_DISPLAY_STICKY)))
      data->timeout_handle = g_timeout_add(1000, _blendop_blendif_leave_delayed, module);
  dt_pthread_mutex_unlock(&data->lock);

  if(!darktable.control->key_accelerators_on) dt_control_key_accelerators_on(darktable.control);
  return TRUE;
}




static gboolean _blendop_blendif_key_press(GtkWidget *widget, GdkEventKey *event, dt_iop_module_t *module)
{
  if(darktable.gui->reset) return FALSE;

  dt_iop_gui_blend_data_t *data = module->blend_data;
  gboolean handled = FALSE;

  const int tab = data->tab;
  GtkDarktableGradientSlider *slider = (GtkDarktableGradientSlider *)widget;
  const int uplow = (slider == data->lower_slider) ? 0 : 1;

  switch(event->keyval)
  {
    case GDK_KEY_a:
    case GDK_KEY_A:
      if(data->altdisplay[tab])
        data->altmode[tab][uplow] = (data->altdisplay[tab])(widget, module, data->altmode[tab][uplow] + 1);
      handled = TRUE;
      break;
    case GDK_KEY_c:
      _blendop_blendif_channel_mask_view_toggle(widget, module, DT_DEV_PIXELPIPE_DISPLAY_CHANNEL);
      handled = TRUE;
      break;
    case GDK_KEY_C:
      _blendop_blendif_channel_mask_view_toggle(widget, module, DT_DEV_PIXELPIPE_DISPLAY_CHANNEL | DT_DEV_PIXELPIPE_DISPLAY_STICKY);
      handled = TRUE;
      break;
    case GDK_KEY_m:
    case GDK_KEY_M:
      _blendop_blendif_channel_mask_view_toggle(widget, module, DT_DEV_PIXELPIPE_DISPLAY_MASK);
      handled = TRUE;
  }

  if(handled)
    dt_iop_request_focus(module);

  return handled;
}



void dt_iop_gui_update_blendif(dt_iop_module_t *module)
{
  dt_iop_gui_blend_data_t *data = module->blend_data;

  if(!data || !data->blendif_support || !data->blendif_inited) return;

  const int reset = darktable.gui->reset;
  darktable.gui->reset = 1;

  dt_pthread_mutex_lock(&data->lock);
  if(data->timeout_handle)
  {
    g_source_remove(data->timeout_handle);
    data->timeout_handle = 0;
    if(module->request_mask_display != (data->save_for_leave & ~DT_DEV_PIXELPIPE_DISPLAY_STICKY))
    {
      module->request_mask_display = data->save_for_leave & ~DT_DEV_PIXELPIPE_DISPLAY_STICKY;
      dt_dev_reprocess_all(module->dev);
    }
  }
  dt_pthread_mutex_unlock(&data->lock);

  const int tab = data->tab;
  _blendop_blendif_update_tab(module, tab);

  darktable.gui->reset = reset;
}


void dt_iop_gui_init_blendif(GtkBox *blendw, dt_iop_module_t *module)
{
  dt_iop_gui_blend_data_t *bd = (dt_iop_gui_blend_data_t *)module->blend_data;

  bd->blendif_box = GTK_BOX(gtk_box_new(GTK_ORIENTATION_VERTICAL, DT_BAUHAUS_SPACE));
  // add event box so that one can click into the area to get help for parametric masks
  GtkWidget* event_box = gtk_event_box_new();
  dt_gui_add_help_link(GTK_WIDGET(event_box), "parametric_mask.html");
  gtk_container_add(GTK_CONTAINER(blendw), event_box);

  /* create and add blendif support if module supports it */
  if(bd->blendif_support)
  {
    char *Lab_labels[] = { "  L  ", "  a  ", "  b  ", " C ", " h " };
    char *Lab_tooltips[]
        = { _("sliders for L channel"), _("sliders for a channel"), _("sliders for b channel"),
            _("sliders for chroma channel (of LCh)"), _("sliders for hue channel (of LCh)") };
    char *rgb_labels[] = { _(" g "), _(" R "), _(" G "), _(" B "), _(" H "), _(" S "), _(" L ") };
    char *rgb_tooltips[]
        = { _("sliders for gray value"), _("sliders for red channel"), _("sliders for green channel"),
            _("sliders for blue channel"), _("sliders for hue channel (of HSL)"),
            _("sliders for chroma channel (of HSL)"), _("sliders for value channel (of HSL)") };

    char *ttinput = _("adjustment based on input received by this module:\n* range defined by upper markers: "
                      "blend fully\n* range defined by lower markers: do not blend at all\n* range between "
                      "adjacent upper/lower markers: blend gradually");

    char *ttoutput = _("adjustment based on unblended output of this module:\n* range defined by upper "
                       "markers: blend fully\n* range defined by lower markers: do not blend at all\n* range "
                       "between adjacent upper/lower markers: blend gradually");

    bd->tab = 0;

    int maxchannels = 0;
    char **labels = NULL;
    char **tooltips = NULL;

    switch(bd->csp)
    {
      case iop_cs_Lab:
        maxchannels = 5;
        labels = Lab_labels;
        tooltips = Lab_tooltips;
        bd->scale_print[0] = _blendif_scale_print_L;
        bd->scale_print[1] = _blendif_scale_print_ab;
        bd->scale_print[2] = _blendif_scale_print_ab;
        bd->scale_print[3] = _blendif_scale_print_default;
        bd->scale_print[4] = _blendif_scale_print_hue;
        bd->increments[0] = 1.0f / 100.0f;
        bd->increments[1] = 1.0f / 256.0f;
        bd->increments[2] = 1.0f / 256.0f;
        bd->increments[3] = 1.0f / 100.0f;
        bd->increments[4] = 1.0f / 360.0f;
        bd->channels[0][0] = DEVELOP_BLENDIF_L_in;
        bd->channels[0][1] = DEVELOP_BLENDIF_L_out;
        bd->channels[1][0] = DEVELOP_BLENDIF_A_in;
        bd->channels[1][1] = DEVELOP_BLENDIF_A_out;
        bd->channels[2][0] = DEVELOP_BLENDIF_B_in;
        bd->channels[2][1] = DEVELOP_BLENDIF_B_out;
        bd->channels[3][0] = DEVELOP_BLENDIF_C_in;
        bd->channels[3][1] = DEVELOP_BLENDIF_C_out;
        bd->channels[4][0] = DEVELOP_BLENDIF_h_in;
        bd->channels[4][1] = DEVELOP_BLENDIF_h_out;
        bd->display_channel[0][0] = DT_DEV_PIXELPIPE_DISPLAY_L;
        bd->display_channel[0][1] = DT_DEV_PIXELPIPE_DISPLAY_L | DT_DEV_PIXELPIPE_DISPLAY_OUTPUT;
        bd->display_channel[1][0] = DT_DEV_PIXELPIPE_DISPLAY_a;
        bd->display_channel[1][1] = DT_DEV_PIXELPIPE_DISPLAY_a | DT_DEV_PIXELPIPE_DISPLAY_OUTPUT;
        bd->display_channel[2][0] = DT_DEV_PIXELPIPE_DISPLAY_b;
        bd->display_channel[2][1] = DT_DEV_PIXELPIPE_DISPLAY_b | DT_DEV_PIXELPIPE_DISPLAY_OUTPUT;
        bd->display_channel[3][0] = DT_DEV_PIXELPIPE_DISPLAY_LCH_C;
        bd->display_channel[3][1] = DT_DEV_PIXELPIPE_DISPLAY_LCH_C | DT_DEV_PIXELPIPE_DISPLAY_OUTPUT;
        bd->display_channel[4][0] = DT_DEV_PIXELPIPE_DISPLAY_LCH_h;
        bd->display_channel[4][1] = DT_DEV_PIXELPIPE_DISPLAY_LCH_h | DT_DEV_PIXELPIPE_DISPLAY_OUTPUT;
        bd->colorstops[0] = _gradient_L;
        bd->numberstops[0] = sizeof(_gradient_L) / sizeof(dt_iop_gui_blendif_colorstop_t);
        bd->colorstops[1] = _gradient_a;
        bd->numberstops[1] = sizeof(_gradient_a) / sizeof(dt_iop_gui_blendif_colorstop_t);
        bd->colorstops[2] = _gradient_b;
        bd->numberstops[2] = sizeof(_gradient_b) / sizeof(dt_iop_gui_blendif_colorstop_t);
        bd->colorstops[3] = _gradient_chroma;
        bd->numberstops[3] = sizeof(_gradient_chroma) / sizeof(dt_iop_gui_blendif_colorstop_t);
        bd->colorstops[4] = _gradient_hue;
        bd->numberstops[4] = sizeof(_gradient_hue) / sizeof(dt_iop_gui_blendif_colorstop_t);
        bd->altdisplay[0] = _blendop_blendif_disp_alternative_log;
        bd->altdisplay[1] = _blendop_blendif_disp_alternative_mag;
        bd->altdisplay[2] = _blendop_blendif_disp_alternative_mag;
        bd->altdisplay[3] = _blendop_blendif_disp_alternative_log;
        break;
      case iop_cs_rgb:
        maxchannels = 7;
        labels = rgb_labels;
        tooltips = rgb_tooltips;
        bd->scale_print[0] = _blendif_scale_print_rgb;
        bd->scale_print[1] = _blendif_scale_print_rgb;
        bd->scale_print[2] = _blendif_scale_print_rgb;
        bd->scale_print[3] = _blendif_scale_print_rgb;
        bd->scale_print[4] = _blendif_scale_print_hue;
        bd->scale_print[5] = _blendif_scale_print_default;
        bd->scale_print[6] = _blendif_scale_print_L;
        bd->increments[0] = 1.0f / 255.0f;
        bd->increments[1] = 1.0f / 255.0f;
        bd->increments[2] = 1.0f / 255.0f;
        bd->increments[3] = 1.0f / 255.0f;
        bd->increments[4] = 1.0f / 360.0f;
        bd->increments[5] = 1.0f / 100.0f;
        bd->increments[6] = 1.0f / 100.0f;
        bd->channels[0][0] = DEVELOP_BLENDIF_GRAY_in;
        bd->channels[0][1] = DEVELOP_BLENDIF_GRAY_out;
        bd->channels[1][0] = DEVELOP_BLENDIF_RED_in;
        bd->channels[1][1] = DEVELOP_BLENDIF_RED_out;
        bd->channels[2][0] = DEVELOP_BLENDIF_GREEN_in;
        bd->channels[2][1] = DEVELOP_BLENDIF_GREEN_out;
        bd->channels[3][0] = DEVELOP_BLENDIF_BLUE_in;
        bd->channels[3][1] = DEVELOP_BLENDIF_BLUE_out;
        bd->channels[4][0] = DEVELOP_BLENDIF_H_in;
        bd->channels[4][1] = DEVELOP_BLENDIF_H_out;
        bd->channels[5][0] = DEVELOP_BLENDIF_S_in;
        bd->channels[5][1] = DEVELOP_BLENDIF_S_out;
        bd->channels[6][0] = DEVELOP_BLENDIF_l_in;
        bd->channels[6][1] = DEVELOP_BLENDIF_l_out;
        bd->display_channel[0][0] = DT_DEV_PIXELPIPE_DISPLAY_GRAY;
        bd->display_channel[0][1] = DT_DEV_PIXELPIPE_DISPLAY_GRAY | DT_DEV_PIXELPIPE_DISPLAY_OUTPUT;
        bd->display_channel[1][0] = DT_DEV_PIXELPIPE_DISPLAY_R;
        bd->display_channel[1][1] = DT_DEV_PIXELPIPE_DISPLAY_R | DT_DEV_PIXELPIPE_DISPLAY_OUTPUT;
        bd->display_channel[2][0] = DT_DEV_PIXELPIPE_DISPLAY_G;
        bd->display_channel[2][1] = DT_DEV_PIXELPIPE_DISPLAY_G | DT_DEV_PIXELPIPE_DISPLAY_OUTPUT;
        bd->display_channel[3][0] = DT_DEV_PIXELPIPE_DISPLAY_B;
        bd->display_channel[3][1] = DT_DEV_PIXELPIPE_DISPLAY_B | DT_DEV_PIXELPIPE_DISPLAY_OUTPUT;
        bd->display_channel[4][0] = DT_DEV_PIXELPIPE_DISPLAY_HSL_H;
        bd->display_channel[4][1] = DT_DEV_PIXELPIPE_DISPLAY_HSL_H | DT_DEV_PIXELPIPE_DISPLAY_OUTPUT;
        bd->display_channel[5][0] = DT_DEV_PIXELPIPE_DISPLAY_HSL_S;
        bd->display_channel[5][1] = DT_DEV_PIXELPIPE_DISPLAY_HSL_S | DT_DEV_PIXELPIPE_DISPLAY_OUTPUT;
        bd->display_channel[6][0] = DT_DEV_PIXELPIPE_DISPLAY_HSL_l;
        bd->display_channel[6][1] = DT_DEV_PIXELPIPE_DISPLAY_HSL_l | DT_DEV_PIXELPIPE_DISPLAY_OUTPUT;
        bd->colorstops[0] = _gradient_gray;
        bd->numberstops[0] = sizeof(_gradient_gray) / sizeof(dt_iop_gui_blendif_colorstop_t);
        bd->colorstops[1] = _gradient_red;
        bd->numberstops[1] = sizeof(_gradient_red) / sizeof(dt_iop_gui_blendif_colorstop_t);
        bd->colorstops[2] = _gradient_green;
        bd->numberstops[2] = sizeof(_gradient_green) / sizeof(dt_iop_gui_blendif_colorstop_t);
        bd->colorstops[3] = _gradient_blue;
        bd->numberstops[3] = sizeof(_gradient_blue) / sizeof(dt_iop_gui_blendif_colorstop_t);
        bd->colorstops[4] = _gradient_HUE;
        bd->numberstops[4] = sizeof(_gradient_HUE) / sizeof(dt_iop_gui_blendif_colorstop_t);
        bd->colorstops[5] = _gradient_chroma;
        bd->numberstops[5] = sizeof(_gradient_chroma) / sizeof(dt_iop_gui_blendif_colorstop_t);
        bd->colorstops[6] = _gradient_gray;
        bd->numberstops[6] = sizeof(_gradient_gray) / sizeof(dt_iop_gui_blendif_colorstop_t);
        bd->altdisplay[0] = _blendop_blendif_disp_alternative_log;
        bd->altdisplay[1] = _blendop_blendif_disp_alternative_log;
        bd->altdisplay[2] = _blendop_blendif_disp_alternative_log;
        bd->altdisplay[3] = _blendop_blendif_disp_alternative_log;
        bd->altdisplay[5] = _blendop_blendif_disp_alternative_log;
        bd->altdisplay[6] = _blendop_blendif_disp_alternative_log;
        break;
      default:
        assert(FALSE); // blendif not supported for RAW, which is already caught upstream; we should not get
                       // here
    }

    GtkWidget *uplabel = gtk_box_new(GTK_ORIENTATION_HORIZONTAL, 0);
    GtkWidget *lowlabel = gtk_box_new(GTK_ORIENTATION_HORIZONTAL, 0);
    GtkWidget *upslider = gtk_box_new(GTK_ORIENTATION_HORIZONTAL, 0);
    GtkWidget *lowslider = gtk_box_new(GTK_ORIENTATION_HORIZONTAL, 0);
    GtkWidget *notebook = gtk_box_new(GTK_ORIENTATION_VERTICAL, 0);
    GtkWidget *header = gtk_box_new(GTK_ORIENTATION_HORIZONTAL, 0);

    bd->channel_tabs = GTK_NOTEBOOK(gtk_notebook_new());

    for(int ch = 0; ch < maxchannels; ch++)
    {
      gtk_notebook_append_page(GTK_NOTEBOOK(bd->channel_tabs),
                               GTK_WIDGET(gtk_box_new(GTK_ORIENTATION_HORIZONTAL, 0)),
                               gtk_label_new(labels[ch]));
      gtk_widget_set_tooltip_text(gtk_notebook_get_tab_label(bd->channel_tabs,
                                                             gtk_notebook_get_nth_page(bd->channel_tabs, -1)),
                                  tooltips[ch]);
    }

    gtk_widget_show_all(GTK_WIDGET(gtk_notebook_get_nth_page(bd->channel_tabs, bd->tab)));
    gtk_notebook_set_current_page(GTK_NOTEBOOK(bd->channel_tabs), bd->tab);
    gtk_notebook_set_scrollable(bd->channel_tabs, TRUE);

    gtk_box_pack_start(GTK_BOX(header), GTK_WIDGET(notebook), TRUE, TRUE, 0);
    gtk_box_pack_start(GTK_BOX(notebook), GTK_WIDGET(bd->channel_tabs), FALSE, FALSE, 0);

    bd->colorpicker = dt_color_picker_new(module, DT_COLOR_PICKER_POINT_AREA, header);
    gtk_widget_set_tooltip_text(bd->colorpicker, _("pick GUI color from image\nctrl+click to select an area"));
    gtk_widget_set_name(bd->colorpicker, "keep-active");

    bd->colorpicker_set_values = dt_color_picker_new(module, DT_COLOR_PICKER_AREA, header);
    dtgtk_togglebutton_set_paint(DTGTK_TOGGLEBUTTON(bd->colorpicker_set_values),
<<<<<<< HEAD
                               dtgtk_cairo_paint_colorpicker_set_values, CPF_STYLE_FLAT, NULL);
=======
                                 dtgtk_cairo_paint_colorpicker_set_values, 
                                 CPF_STYLE_FLAT | CPF_BG_TRANSPARENT | CPF_DO_NOT_USE_BORDER, NULL);
>>>>>>> 3b702d6d
    gtk_widget_set_tooltip_text(bd->colorpicker_set_values, _("set the range based on an area from the image\n"
                                                              "drag to use the input image\n"
                                                              "ctrl+drag to use the output image"));

    GtkWidget *res = dtgtk_button_new(dtgtk_cairo_paint_reset, CPF_STYLE_FLAT, NULL);
    gtk_widget_set_tooltip_text(res, _("reset blend mask settings"));

    GtkWidget *inv = dtgtk_button_new(dtgtk_cairo_paint_invert, CPF_STYLE_FLAT, NULL);
    gtk_widget_set_tooltip_text(inv, _("invert all channel's polarities"));

    gtk_box_pack_end(GTK_BOX(header), GTK_WIDGET(res), FALSE, FALSE, 0);
    gtk_box_pack_end(GTK_BOX(header), GTK_WIDGET(inv), FALSE, FALSE, 0);

    bd->lower_slider = DTGTK_GRADIENT_SLIDER_MULTIVALUE(dtgtk_gradient_slider_multivalue_new(4));
    bd->upper_slider = DTGTK_GRADIENT_SLIDER_MULTIVALUE(dtgtk_gradient_slider_multivalue_new(4));

    bd->lower_polarity
        = dtgtk_togglebutton_new(dtgtk_cairo_paint_plusminus, CPF_STYLE_FLAT | CPF_BG_TRANSPARENT | CPF_IGNORE_FG_STATE, NULL);
    gtk_widget_set_tooltip_text(bd->lower_polarity, _("toggle polarity. best seen by enabling 'display mask'"));

    bd->upper_polarity
        = dtgtk_togglebutton_new(dtgtk_cairo_paint_plusminus, CPF_STYLE_FLAT | CPF_BG_TRANSPARENT | CPF_IGNORE_FG_STATE, NULL);
    gtk_widget_set_tooltip_text(bd->upper_polarity, _("toggle polarity. best seen by enabling 'display mask'"));

    gtk_box_pack_start(GTK_BOX(upslider), GTK_WIDGET(bd->upper_slider), TRUE, TRUE, 0);
    gtk_box_pack_end(GTK_BOX(upslider), GTK_WIDGET(bd->upper_polarity), FALSE, FALSE, 0);

    gtk_box_pack_start(GTK_BOX(lowslider), GTK_WIDGET(bd->lower_slider), TRUE, TRUE, 0);
    gtk_box_pack_end(GTK_BOX(lowslider), GTK_WIDGET(bd->lower_polarity), FALSE, FALSE, 0);


    bd->upper_head = GTK_LABEL(gtk_label_new(_("output")));
    bd->upper_picker_label = GTK_LABEL(gtk_label_new(""));
    gtk_box_pack_start(GTK_BOX(uplabel), GTK_WIDGET(bd->upper_head), FALSE, FALSE, 0);
    gtk_box_pack_start(GTK_BOX(uplabel), GTK_WIDGET(bd->upper_picker_label), TRUE, TRUE, 0);
    for(int k = 0; k < 4; k++)
    {
      bd->upper_label[k] = GTK_LABEL(gtk_label_new(NULL));
      gtk_label_set_width_chars(bd->upper_label[k], 5);
      gtk_box_pack_start(GTK_BOX(uplabel), GTK_WIDGET(bd->upper_label[k]), FALSE, FALSE, 0);
    }

    bd->lower_head = GTK_LABEL(gtk_label_new(_("input")));
    bd->lower_picker_label = GTK_LABEL(gtk_label_new(""));
    gtk_box_pack_start(GTK_BOX(lowlabel), GTK_WIDGET(bd->lower_head), FALSE, FALSE, 0);
    gtk_box_pack_start(GTK_BOX(lowlabel), GTK_WIDGET(bd->lower_picker_label), TRUE, TRUE, 0);
    for(int k = 0; k < 4; k++)
    {
      bd->lower_label[k] = GTK_LABEL(gtk_label_new(NULL));
      gtk_label_set_width_chars(bd->lower_label[k], 5);
      gtk_box_pack_start(GTK_BOX(lowlabel), GTK_WIDGET(bd->lower_label[k]), FALSE, FALSE, 0);
    }

    gtk_widget_set_tooltip_text(GTK_WIDGET(bd->lower_slider), _("double click to reset. press 'a' to toggle available slider modes.\npress 'c' to toggle view of channel data. press 'm' to toggle mask view."));
    gtk_widget_set_tooltip_text(GTK_WIDGET(bd->upper_slider), _("double click to reset. press 'a' to toggle available slider modes.\npress 'c' to toggle view of channel data. press 'm' to toggle mask view."));
    gtk_widget_set_tooltip_text(GTK_WIDGET(bd->lower_head), ttinput);
    gtk_widget_set_tooltip_text(GTK_WIDGET(bd->upper_head), ttoutput);

    g_signal_connect(G_OBJECT(bd->channel_tabs), "switch_page", G_CALLBACK(_blendop_blendif_tab_switch), bd);

    g_signal_connect(G_OBJECT(bd->upper_slider), "value-changed", G_CALLBACK(_blendop_blendif_sliders_callback), bd);

    g_signal_connect(G_OBJECT(bd->lower_slider), "value-changed", G_CALLBACK(_blendop_blendif_sliders_callback), bd);

    g_signal_connect(G_OBJECT(bd->lower_slider), "leave-notify-event", G_CALLBACK(_blendop_blendif_leave), module);

    g_signal_connect(G_OBJECT(bd->upper_slider), "leave-notify-event", G_CALLBACK(_blendop_blendif_leave), module);

    g_signal_connect(G_OBJECT(bd->lower_slider), "enter-notify-event", G_CALLBACK(_blendop_blendif_enter), module);

    g_signal_connect(G_OBJECT(bd->upper_slider), "enter-notify-event", G_CALLBACK(_blendop_blendif_enter), module);

    g_signal_connect(G_OBJECT(bd->lower_slider), "key-press-event", G_CALLBACK(_blendop_blendif_key_press), module);

    g_signal_connect(G_OBJECT(bd->upper_slider), "key-press-event", G_CALLBACK(_blendop_blendif_key_press), module);

    g_signal_connect(G_OBJECT(bd->colorpicker), "toggled", G_CALLBACK(_update_gradient_slider_pickers), module);

    g_signal_connect(G_OBJECT(bd->colorpicker_set_values), "toggled", G_CALLBACK(_update_gradient_slider_pickers), module);

    g_signal_connect(G_OBJECT(res), "clicked", G_CALLBACK(_blendop_blendif_reset), module);

    g_signal_connect(G_OBJECT(inv), "clicked", G_CALLBACK(_blendop_blendif_invert), module);

    g_signal_connect(G_OBJECT(bd->lower_polarity), "toggled", G_CALLBACK(_blendop_blendif_polarity_callback),
                     bd);

    g_signal_connect(G_OBJECT(bd->upper_polarity), "toggled", G_CALLBACK(_blendop_blendif_polarity_callback),
                     bd);

    gtk_box_pack_start(GTK_BOX(bd->blendif_box), dt_ui_section_label_new(_("parametric mask")), TRUE, TRUE, 0);
    gtk_box_pack_start(GTK_BOX(bd->blendif_box), GTK_WIDGET(header), TRUE, FALSE, 0);
    gtk_box_pack_start(GTK_BOX(bd->blendif_box), GTK_WIDGET(uplabel), TRUE, FALSE, 0);
    gtk_box_pack_start(GTK_BOX(bd->blendif_box), GTK_WIDGET(upslider), TRUE, FALSE, 0);
    gtk_box_pack_start(GTK_BOX(bd->blendif_box), GTK_WIDGET(lowlabel), TRUE, FALSE, 0);
    gtk_box_pack_start(GTK_BOX(bd->blendif_box), GTK_WIDGET(lowslider), TRUE, FALSE, 0);

    bd->blendif_inited = 1;
  }

  gtk_container_add(GTK_CONTAINER(event_box), GTK_WIDGET(bd->blendif_box));
}

void dt_iop_gui_update_masks(dt_iop_module_t *module)
{
  dt_iop_gui_blend_data_t *bd = (dt_iop_gui_blend_data_t *)module->blend_data;
  dt_develop_blend_params_t *bp = module->blend_params;

  if(!bd || !bd->masks_support || !bd->masks_inited) return;

  const int reset = darktable.gui->reset;
  darktable.gui->reset = 1;

  /* update masks state */
  dt_masks_form_t *grp = dt_masks_get_from_id(darktable.develop, module->blend_params->mask_id);
  dt_bauhaus_combobox_clear(bd->masks_combo);
  if(grp && (grp->type & DT_MASKS_GROUP) && g_list_length(grp->points) > 0)
  {
    char txt[512];
    const guint n = g_list_length(grp->points);
    snprintf(txt, sizeof(txt), ngettext("%d shape used", "%d shapes used", n), n);
    dt_bauhaus_combobox_add(bd->masks_combo, txt);
  }
  else
  {
    dt_bauhaus_combobox_add(bd->masks_combo, _("no mask used"));
    bd->masks_shown = DT_MASKS_EDIT_OFF;
    // reset the gui
    dt_masks_set_edit_mode(module, DT_MASKS_EDIT_OFF);
  }
  dt_bauhaus_combobox_set(bd->masks_combo, 0);

  gtk_toggle_button_set_active(GTK_TOGGLE_BUTTON(bd->masks_edit), bd->masks_shown != DT_MASKS_EDIT_OFF);
  gtk_toggle_button_set_active(GTK_TOGGLE_BUTTON(bd->masks_polarity),
                               bp->mask_combine & DEVELOP_COMBINE_MASKS_POS);

  // update buttons status
  for(int n = 0; n < DEVELOP_MASKS_NB_SHAPES; n++)
  {
    if(module->dev->form_gui && module->dev->form_visible && module->dev->form_gui->creation
       && module->dev->form_gui->creation_module == module
       && module->dev->form_visible->type & bd->masks_type[n])
    {
      gtk_toggle_button_set_active(GTK_TOGGLE_BUTTON(bd->masks_shapes[n]), TRUE);
    }
    else
    {
      gtk_toggle_button_set_active(GTK_TOGGLE_BUTTON(bd->masks_shapes[n]), FALSE);
    }
  }

  darktable.gui->reset = reset;
}

void dt_iop_gui_init_masks(GtkBox *blendw, dt_iop_module_t *module)
{
  dt_iop_gui_blend_data_t *bd = (dt_iop_gui_blend_data_t *)module->blend_data;

  bd->masks_box = GTK_BOX(gtk_box_new(GTK_ORIENTATION_VERTICAL, 0));
  // add event box so that one can click into the area to get help for drawn masks
  GtkWidget* event_box = gtk_event_box_new();
  dt_gui_add_help_link(GTK_WIDGET(event_box), "drawn_mask.html");
  gtk_container_add(GTK_CONTAINER(blendw), event_box);

  /* create and add masks support if module supports it */
  if(bd->masks_support)
  {
    bd->masks_combo_ids = NULL;
    bd->masks_shown = DT_MASKS_EDIT_OFF;

    GtkWidget *hbox = gtk_box_new(GTK_ORIENTATION_HORIZONTAL, 0);
    GtkWidget *abox = gtk_box_new(GTK_ORIENTATION_HORIZONTAL, 0);

    bd->masks_combo = dt_bauhaus_combobox_new(module);
    dt_bauhaus_widget_set_label(bd->masks_combo, _("blend"), _("drawn mask"));
    dt_bauhaus_combobox_add(bd->masks_combo, _("no mask used"));
    dt_bauhaus_combobox_set(bd->masks_combo, 0);
    g_signal_connect(G_OBJECT(bd->masks_combo), "value-changed",
                     G_CALLBACK(dt_masks_iop_value_changed_callback), module);
    dt_bauhaus_combobox_add_populate_fct(bd->masks_combo, dt_masks_iop_combo_populate);
    gtk_box_pack_start(GTK_BOX(hbox), bd->masks_combo, TRUE, TRUE, 0);

    bd->masks_edit
        = dtgtk_togglebutton_new(dtgtk_cairo_paint_masks_eye, CPF_STYLE_FLAT, NULL);
    g_signal_connect(G_OBJECT(bd->masks_edit), "button-press-event", G_CALLBACK(_blendop_masks_show_and_edit),
                     module);
    gtk_widget_set_tooltip_text(bd->masks_edit, _("show and edit mask elements"));
    gtk_toggle_button_set_active(GTK_TOGGLE_BUTTON(bd->masks_edit), FALSE);
    gtk_box_pack_start(GTK_BOX(hbox), bd->masks_edit, FALSE, FALSE, 0);

    bd->masks_polarity
        = dtgtk_togglebutton_new(dtgtk_cairo_paint_plusminus, CPF_STYLE_FLAT | CPF_BG_TRANSPARENT | CPF_IGNORE_FG_STATE, NULL);
    gtk_widget_set_tooltip_text(bd->masks_polarity, _("toggle polarity of drawn mask"));
    g_signal_connect(G_OBJECT(bd->masks_polarity), "toggled", G_CALLBACK(_blendop_masks_polarity_callback),
                     module);
    gtk_toggle_button_set_active(GTK_TOGGLE_BUTTON(bd->masks_polarity), FALSE);
    gtk_box_pack_start(GTK_BOX(hbox), bd->masks_polarity, FALSE, FALSE, 0);

    bd->masks_type[0] = DT_MASKS_GRADIENT;
    bd->masks_shapes[0]
        = dtgtk_togglebutton_new(dtgtk_cairo_paint_masks_gradient, CPF_STYLE_FLAT, NULL);
    g_signal_connect(G_OBJECT(bd->masks_shapes[0]), "button-press-event",
                     G_CALLBACK(_blendop_masks_add_shape), module);
    gtk_widget_set_tooltip_text(bd->masks_shapes[0], _("add gradient"));
    gtk_toggle_button_set_active(GTK_TOGGLE_BUTTON(bd->masks_shapes[0]), FALSE);
    gtk_box_pack_end(GTK_BOX(abox), bd->masks_shapes[0], FALSE, FALSE, 0);

    bd->masks_type[1] = DT_MASKS_PATH;
    bd->masks_shapes[1]
        = dtgtk_togglebutton_new(dtgtk_cairo_paint_masks_path, CPF_STYLE_FLAT, NULL);
    g_signal_connect(G_OBJECT(bd->masks_shapes[1]), "button-press-event",
                     G_CALLBACK(_blendop_masks_add_shape), module);
    gtk_widget_set_tooltip_text(bd->masks_shapes[1], _("add path"));
    gtk_toggle_button_set_active(GTK_TOGGLE_BUTTON(bd->masks_shapes[1]), FALSE);
    gtk_box_pack_end(GTK_BOX(abox), bd->masks_shapes[1], FALSE, FALSE, 0);

    bd->masks_type[2] = DT_MASKS_ELLIPSE;
    bd->masks_shapes[2]
        = dtgtk_togglebutton_new(dtgtk_cairo_paint_masks_ellipse, CPF_STYLE_FLAT, NULL);
    g_signal_connect(G_OBJECT(bd->masks_shapes[2]), "button-press-event",
                     G_CALLBACK(_blendop_masks_add_shape), module);
    gtk_widget_set_tooltip_text(bd->masks_shapes[2], _("add ellipse"));
    gtk_toggle_button_set_active(GTK_TOGGLE_BUTTON(bd->masks_shapes[2]), FALSE);
    gtk_box_pack_end(GTK_BOX(abox), bd->masks_shapes[2], FALSE, FALSE, 0);

    bd->masks_type[3] = DT_MASKS_CIRCLE;
    bd->masks_shapes[3]
        = dtgtk_togglebutton_new(dtgtk_cairo_paint_masks_circle, CPF_STYLE_FLAT, NULL);
    g_signal_connect(G_OBJECT(bd->masks_shapes[3]), "button-press-event",
                     G_CALLBACK(_blendop_masks_add_shape), module);
    gtk_widget_set_tooltip_text(bd->masks_shapes[3], _("add circle"));
    gtk_toggle_button_set_active(GTK_TOGGLE_BUTTON(bd->masks_shapes[3]), FALSE);
    gtk_box_pack_end(GTK_BOX(abox), bd->masks_shapes[3], FALSE, FALSE, 0);

    bd->masks_type[4] = DT_MASKS_BRUSH;
    bd->masks_shapes[4]
        = dtgtk_togglebutton_new(dtgtk_cairo_paint_masks_brush, CPF_STYLE_FLAT, NULL);
    g_signal_connect(G_OBJECT(bd->masks_shapes[4]), "button-press-event",
                     G_CALLBACK(_blendop_masks_add_shape), module);
    gtk_widget_set_tooltip_text(bd->masks_shapes[4], _("add brush"));
    gtk_toggle_button_set_active(GTK_TOGGLE_BUTTON(bd->masks_shapes[4]), FALSE);
    gtk_box_pack_end(GTK_BOX(abox), bd->masks_shapes[4], FALSE, FALSE, 0);


    gtk_box_pack_start(GTK_BOX(bd->masks_box), dt_ui_section_label_new(_("drawn mask")), TRUE, TRUE, 0);
    gtk_box_pack_start(GTK_BOX(bd->masks_box), GTK_WIDGET(hbox), TRUE, TRUE, 0);
    gtk_box_pack_start(GTK_BOX(bd->masks_box), GTK_WIDGET(abox), TRUE, TRUE, 0);

    bd->masks_inited = 1;
  }
  gtk_container_add(GTK_CONTAINER(event_box), GTK_WIDGET(bd->masks_box));
}

typedef struct raster_combo_entry_t
{
  dt_iop_module_t *module;
  int id;
} raster_combo_entry_t;

static void _raster_combo_populate(GtkWidget *w, struct dt_iop_module_t **m)
{
  dt_iop_module_t *module = *m;
  dt_iop_request_focus(module);

  dt_bauhaus_combobox_clear(w);

  raster_combo_entry_t *entry = (raster_combo_entry_t *)malloc(sizeof(raster_combo_entry_t));
  entry->module = NULL;
  entry->id = 0;
  dt_bauhaus_combobox_add_full(w, _("no mask used"), DT_BAUHAUS_COMBOBOX_ALIGN_RIGHT, entry, free, TRUE);

  int i = 1;

  for(GList* iter = darktable.develop->iop; iter; iter = g_list_next(iter))
  {
    dt_iop_module_t *iop = (dt_iop_module_t *)iter->data;
    if(iop == module)
      break;

    GHashTableIter masks_iter;
    gpointer key, value;

    g_hash_table_iter_init(&masks_iter, iop->raster_mask.source.masks);
    while(g_hash_table_iter_next(&masks_iter, &key, &value))
    {
      const int id = GPOINTER_TO_INT(key);
      const char *modulename = (char *)value;
      entry = (raster_combo_entry_t *)malloc(sizeof(raster_combo_entry_t));
      entry->module = iop;
      entry->id = id;
      dt_bauhaus_combobox_add_full(w, modulename, DT_BAUHAUS_COMBOBOX_ALIGN_RIGHT, entry, free, TRUE);
      if(iop == module->raster_mask.sink.source && module->raster_mask.sink.id == id)
        dt_bauhaus_combobox_set(w, i);
      i++;
    }
  }
}

static void _raster_value_changed_callback(GtkWidget *widget, struct dt_iop_module_t *module)
{
  raster_combo_entry_t *entry = dt_bauhaus_combobox_get_data(widget);

  // nothing to do
  if(entry->module == module->raster_mask.sink.source && entry->id == module->raster_mask.sink.id)
    return;

  if(module->raster_mask.sink.source)
  {
    // we no longer use this one
    g_hash_table_remove(module->raster_mask.sink.source->raster_mask.source.users, module);
  }

  module->raster_mask.sink.source = entry->module;
  module->raster_mask.sink.id = entry->id;

  gboolean reprocess = FALSE;

  if(entry->module)
  {
    reprocess = dt_iop_is_raster_mask_used(entry->module, 0) == FALSE;
    g_hash_table_add(entry->module->raster_mask.source.users, module);

    // update blend_params!
    memcpy(module->blend_params->raster_mask_source, entry->module->op, sizeof(module->blend_params->raster_mask_source));
    module->blend_params->raster_mask_instance = entry->module->multi_priority;
    module->blend_params->raster_mask_id = entry->id;
  }
  else
  {
    memset(module->blend_params->raster_mask_source, 0, sizeof(module->blend_params->raster_mask_source));
    module->blend_params->raster_mask_instance = 0;
    module->blend_params->raster_mask_id = 0;
  }

  dt_dev_add_history_item(module->dev, module, TRUE);

  if(reprocess)
    dt_dev_reprocess_all(module->dev);
}

void dt_iop_gui_update_raster(dt_iop_module_t *module)
{
  dt_iop_gui_blend_data_t *bd = (dt_iop_gui_blend_data_t *)module->blend_data;
  dt_develop_blend_params_t *bp = module->blend_params;

  if(!bd || !bd->masks_support || !bd->raster_inited) return;

  gtk_toggle_button_set_active(GTK_TOGGLE_BUTTON(bd->raster_polarity), bp->raster_mask_invert);

  _raster_combo_populate(bd->raster_combo, &module);
}

static void _raster_polarity_callback(GtkToggleButton *togglebutton, dt_iop_module_t *self)
{
  if(darktable.gui->reset) return;

  dt_develop_blend_params_t *bp = (dt_develop_blend_params_t *)self->blend_params;

  bp->raster_mask_invert = gtk_toggle_button_get_active(togglebutton);

  dt_dev_add_history_item(darktable.develop, self, TRUE);
  dt_control_queue_redraw_widget(GTK_WIDGET(togglebutton));
}

void dt_iop_gui_init_raster(GtkBox *blendw, dt_iop_module_t *module)
{
  dt_iop_gui_blend_data_t *bd = (dt_iop_gui_blend_data_t *)module->blend_data;

  bd->raster_box = GTK_BOX(gtk_box_new(GTK_ORIENTATION_VERTICAL, 0));
  // add event box so that one can click into the area to get help for drawn masks
  GtkWidget* event_box = gtk_event_box_new();
//  dt_gui_add_help_link(GTK_WIDGET(event_box), "raster_mask.html");
  gtk_container_add(GTK_CONTAINER(blendw), event_box);

  /* create and add raster support if module supports it (it's coupled to masks at the moment) */
  if(bd->masks_support)
  {
    GtkWidget *hbox = gtk_box_new(GTK_ORIENTATION_HORIZONTAL, 0);

    bd->raster_combo = dt_bauhaus_combobox_new(module);
    dt_bauhaus_widget_set_label(bd->raster_combo, _("blend"), _("raster mask"));
    dt_bauhaus_combobox_add(bd->raster_combo, _("no mask used"));
    dt_bauhaus_combobox_set(bd->raster_combo, 0);
    g_signal_connect(G_OBJECT(bd->raster_combo), "value-changed",
                     G_CALLBACK(_raster_value_changed_callback), module);
    dt_bauhaus_combobox_add_populate_fct(bd->raster_combo, _raster_combo_populate);
    gtk_box_pack_start(GTK_BOX(hbox), bd->raster_combo, TRUE, TRUE, 0);

    bd->raster_polarity = dtgtk_togglebutton_new(dtgtk_cairo_paint_plusminus, CPF_STYLE_FLAT | CPF_BG_TRANSPARENT | CPF_IGNORE_FG_STATE,
                                                 NULL);
    gtk_widget_set_tooltip_text(bd->raster_polarity, _("toggle polarity of raster mask"));
    g_signal_connect(G_OBJECT(bd->raster_polarity), "toggled", G_CALLBACK(_raster_polarity_callback), module);
    gtk_toggle_button_set_active(GTK_TOGGLE_BUTTON(bd->raster_polarity), FALSE);
    gtk_box_pack_start(GTK_BOX(hbox), bd->raster_polarity, FALSE, FALSE, 0);

    gtk_box_pack_start(GTK_BOX(bd->raster_box), GTK_WIDGET(hbox), TRUE, TRUE, 0);

    bd->raster_inited = 1;
  }
  gtk_container_add(GTK_CONTAINER(event_box), GTK_WIDGET(bd->raster_box));
}

void dt_iop_gui_cleanup_blending(dt_iop_module_t *module)
{
  if(!module->blend_data) return;
  dt_iop_gui_blend_data_t *bd = (dt_iop_gui_blend_data_t *)module->blend_data;

  dt_pthread_mutex_lock(&bd->lock);
  if(bd->timeout_handle)
    g_source_remove(bd->timeout_handle);

  g_list_free(bd->blend_modes);
  g_list_free(bd->masks_modes);
  g_list_free(bd->masks_modes_toggles);
  g_list_free(bd->masks_combine);
  g_list_free(bd->masks_invert);
  g_list_free(bd->masks_feathering_guide);
  g_list_free_full(bd->blend_modes_all, g_free);
  free(bd->masks_combo_ids);
  dt_pthread_mutex_unlock(&bd->lock);
  dt_pthread_mutex_destroy(&bd->lock);

  memset(module->blend_data, 0, sizeof(dt_iop_gui_blend_data_t));

  g_free(module->blend_data);
  module->blend_data = NULL;
}

void dt_iop_gui_update_blending(dt_iop_module_t *module)
{
  dt_iop_gui_blend_data_t *bd = (dt_iop_gui_blend_data_t *)module->blend_data;

  if(!(module->flags() & IOP_FLAGS_SUPPORTS_BLENDING) || !bd || !bd->blend_inited) return;

  const int reset = darktable.gui->reset;
  darktable.gui->reset = 1;

  const unsigned int mode = g_list_index(bd->masks_modes, GUINT_TO_POINTER(module->blend_params->mask_mode));

  // unsets currently toggled if any, won't try to untoggle the cancel button
  if(bd->selected_mask_mode
     != g_list_nth_data(bd->masks_modes_toggles,
                        g_list_index(bd->masks_modes, GUINT_TO_POINTER(DEVELOP_MASK_DISABLED))))
  {
    gtk_toggle_button_set_active(GTK_TOGGLE_BUTTON(bd->selected_mask_mode), FALSE);
  }

  if(mode > 0)
  {
    GtkToggleButton *to_be_activated = GTK_TOGGLE_BUTTON(g_list_nth_data(bd->masks_modes_toggles, mode));
    gtk_toggle_button_set_active(to_be_activated, TRUE);
    bd->selected_mask_mode = GTK_WIDGET(to_be_activated);
  }
  else
  {
    bd->selected_mask_mode = g_list_nth_data(
        bd->masks_modes_toggles, g_list_index(bd->masks_modes, GUINT_TO_POINTER(DEVELOP_MASK_DISABLED)));
  }

  /* special handling of deprecated blend modes */
  int blend_mode_number = g_list_index(bd->blend_modes, GUINT_TO_POINTER(module->blend_params->blend_mode));
  if(blend_mode_number < 0)
  {
    GList *complete_list = bd->blend_modes_all;

    while(complete_list)
    {
      dt_iop_blend_mode_t *bm = (dt_iop_blend_mode_t *)complete_list->data;
      if(bm->mode == module->blend_params->blend_mode)
      {
        dt_bauhaus_combobox_add(bd->blend_modes_combo, bm->name);
        bd->blend_modes = g_list_append(bd->blend_modes, GUINT_TO_POINTER(bm->mode));
        break;
      }
      complete_list = g_list_next(complete_list);
    }

    if(complete_list)
    {
      /* found it and added it to combobox, now find entry number */
      blend_mode_number = g_list_index(bd->blend_modes, GUINT_TO_POINTER(module->blend_params->blend_mode));
    }
    else
    {
      /* should never happen: unknown blend mode */
      dt_control_log("unknown blend mode '%d' in module '%s'", module->blend_params->blend_mode, module->op);
      blend_mode_number = 0;
    }
  }

  dt_bauhaus_combobox_set(bd->blend_modes_combo, blend_mode_number);

  dt_bauhaus_combobox_set(
      bd->masks_combine_combo,
      g_list_index(bd->masks_combine, GUINT_TO_POINTER(module->blend_params->mask_combine
                                                       & (DEVELOP_COMBINE_INV | DEVELOP_COMBINE_INCL))));
  dt_bauhaus_combobox_set(bd->masks_invert_combo,
                          g_list_index(bd->masks_invert, GUINT_TO_POINTER(module->blend_params->mask_combine
                                                                          & DEVELOP_COMBINE_INV)));
  dt_bauhaus_slider_set(bd->opacity_slider, module->blend_params->opacity);
  dt_bauhaus_combobox_set(
      bd->masks_feathering_guide_combo,
      g_list_index(bd->masks_feathering_guide, GUINT_TO_POINTER(module->blend_params->feathering_guide)));
  dt_bauhaus_slider_set(bd->feathering_radius_slider, module->blend_params->feathering_radius);
  dt_bauhaus_slider_set(bd->blur_radius_slider, module->blend_params->blur_radius);
  dt_bauhaus_slider_set(bd->brightness_slider, module->blend_params->brightness);
  dt_bauhaus_slider_set(bd->contrast_slider, module->blend_params->contrast);

  /* reset all alternative display modes for blendif */
  memset(bd->altmode, 0, sizeof(bd->altmode));
  dt_iop_gui_update_blendif(module);
  dt_iop_gui_update_masks(module);
  dt_iop_gui_update_raster(module);

  /* now show hide controls as required */
  const unsigned int mask_mode = module->blend_params->mask_mode;

  if(mask_mode & DEVELOP_MASK_ENABLED)
  {
    gtk_widget_show(GTK_WIDGET(bd->top_box));
  }
  else
  {
    gtk_widget_hide(GTK_WIDGET(bd->top_box));
  }

  if((mask_mode & DEVELOP_MASK_ENABLED) && ((bd->masks_inited && (mask_mode & DEVELOP_MASK_MASK))
                                            || (bd->blendif_inited && (mask_mode & DEVELOP_MASK_CONDITIONAL))))
  {
    if(bd->blendif_inited && (mask_mode & DEVELOP_MASK_CONDITIONAL))
    {
      gtk_widget_hide(GTK_WIDGET(bd->masks_invert_combo));
      gtk_widget_show(GTK_WIDGET(bd->masks_combine_combo));
    }
    else
    {
      gtk_widget_show(GTK_WIDGET(bd->masks_invert_combo));
      gtk_widget_hide(GTK_WIDGET(bd->masks_combine_combo));
    }

    /*
     * if this iop is operating in raw space, it has only 1 channel per pixel,
     * thus there is no alpha channel where we would normally store mask
     * that would get displayed if following button have been pressed.
     *
     * TODO: revisit if/once there semi-raw iops (e.g temperature) with blending
     */
    if(module->blend_colorspace(module, NULL, NULL) == iop_cs_RAW)
    {
      module->request_mask_display = DT_DEV_PIXELPIPE_DISPLAY_NONE;
      dtgtk_button_set_active(DTGTK_BUTTON(bd->showmask), FALSE);
      gtk_widget_hide(GTK_WIDGET(bd->showmask));
    }
    else
    {
      gtk_widget_show(GTK_WIDGET(bd->showmask));
    }

    gtk_widget_show(GTK_WIDGET(bd->bottom_box));
  }
  else
  {
    module->request_mask_display = DT_DEV_PIXELPIPE_DISPLAY_NONE;
    dtgtk_button_set_active(DTGTK_BUTTON(bd->showmask), FALSE);
    module->suppress_mask = 0;
    gtk_toggle_button_set_active(GTK_TOGGLE_BUTTON(bd->suppress), FALSE);

    gtk_widget_hide(GTK_WIDGET(bd->bottom_box));
  }


  if(bd->masks_inited && (mask_mode & DEVELOP_MASK_MASK))
  {
    gtk_widget_show(GTK_WIDGET(bd->masks_box));
  }
  else if(bd->masks_inited)
  {
    dt_masks_set_edit_mode(module, DT_MASKS_EDIT_OFF);

    gtk_widget_hide(GTK_WIDGET(bd->masks_box));
  }
  else
  {
    gtk_widget_hide(GTK_WIDGET(bd->masks_box));
  }

  if(bd->raster_inited && (mask_mode & DEVELOP_MASK_RASTER))
  {
    gtk_widget_show(GTK_WIDGET(bd->raster_box));
  }
  else if(bd->raster_inited)
  {
//     dt_masks_set_edit_mode(module, DT_MASKS_EDIT_OFF);

    gtk_widget_hide(GTK_WIDGET(bd->raster_box));
  }
  else
  {
    gtk_widget_hide(GTK_WIDGET(bd->raster_box));
  }

  if(bd->blendif_inited && (mask_mode & DEVELOP_MASK_CONDITIONAL))
  {
    gtk_widget_show(GTK_WIDGET(bd->blendif_box));
  }
  else if(bd->blendif_inited)
  {
    /* switch off color picker */
    dt_iop_color_picker_reset(module, TRUE);

    gtk_widget_hide(GTK_WIDGET(bd->blendif_box));
  }
  else
  {
    gtk_widget_hide(GTK_WIDGET(bd->blendif_box));
  }

  if(module->hide_enable_button)
    gtk_widget_hide(GTK_WIDGET(bd->masks_modes_box));
  else
    gtk_widget_show(GTK_WIDGET(bd->masks_modes_box));

  darktable.gui->reset = reset;
}

void dt_iop_gui_blending_lose_focus(dt_iop_module_t *module)
{
  if(darktable.gui->reset) return;
  if(!module) return;

  const int has_mask_display = module->request_mask_display & (DT_DEV_PIXELPIPE_DISPLAY_MASK | DT_DEV_PIXELPIPE_DISPLAY_CHANNEL);
  const int suppress = module->suppress_mask;

  if((module->flags() & IOP_FLAGS_SUPPORTS_BLENDING) && module->blend_data)
  {
    dt_iop_gui_blend_data_t *bd = (dt_iop_gui_blend_data_t *)module->blend_data;
    dtgtk_button_set_active(DTGTK_BUTTON(bd->showmask), FALSE);
    gtk_toggle_button_set_active(GTK_TOGGLE_BUTTON(bd->suppress), FALSE);
    module->request_mask_display = DT_DEV_PIXELPIPE_DISPLAY_NONE;
    module->suppress_mask = 0;
    dt_pthread_mutex_lock(&bd->lock);
    bd->save_for_leave = DT_DEV_PIXELPIPE_DISPLAY_NONE;
    if(bd->timeout_handle)
    {
      // purge any remaining timeout handlers
      g_source_remove(bd->timeout_handle);
      bd->timeout_handle = 0;
    }
    dt_pthread_mutex_unlock(&bd->lock);

    // reprocess if needed
    if (has_mask_display || suppress) dt_dev_reprocess_all(module->dev);
  }
}

static void _collect_blend_modes(GList **list, const char *name, unsigned int mode)
{
  dt_iop_blend_mode_t *bm;
  bm = g_malloc(sizeof(dt_iop_blend_mode_t));
  g_strlcpy(bm->name, name, sizeof(bm->name));
  bm->mode = mode;
  *list = g_list_append(*list, bm);
}


static void _add_blendmode_combo(GList **list, GtkWidget *combobox, GList *complete, unsigned int mode)
{
  GList *all = complete;

  while(all)
  {
    dt_iop_blend_mode_t *bm = (dt_iop_blend_mode_t *)all->data;
    if(bm->mode == mode)
    {
      dt_bauhaus_combobox_add(combobox, bm->name);
      *list = g_list_append(*list, GUINT_TO_POINTER(bm->mode));
      break;
    }
    all = g_list_next(all);
  }
}


static void _add_section_combo(GList **list, GtkWidget *combobox, const char *const name)
{
  *list = g_list_append(*list, GUINT_TO_POINTER(DEVELOP_BLEND_DISABLED));
  dt_bauhaus_combobox_add_section(combobox, name);
}


void dt_iop_gui_init_blending(GtkWidget *iopw, dt_iop_module_t *module)
{
  /* create and add blend mode if module supports it */
  if(module->flags() & IOP_FLAGS_SUPPORTS_BLENDING)
  {
    module->blend_data = g_malloc0(sizeof(dt_iop_gui_blend_data_t));
    dt_iop_gui_blend_data_t *bd = (dt_iop_gui_blend_data_t *)module->blend_data;

    bd->iopw = iopw;
    bd->module = module;
    bd->csp = module->blend_colorspace(module, NULL, NULL);
    bd->blendif_support = (bd->csp == iop_cs_Lab || bd->csp == iop_cs_rgb);
    bd->masks_support = !(module->flags() & IOP_FLAGS_NO_MASKS);

    bd->masks_modes = NULL;
    bd->masks_modes_toggles = NULL;
    bd->blend_modes = NULL;
    bd->masks_combine = NULL;
    bd->masks_invert = NULL;
    bd->blend_modes_all = NULL;

    dt_pthread_mutex_init(&bd->lock, NULL);
    dt_pthread_mutex_lock(&bd->lock);
    bd->timeout_handle = 0;
    bd->save_for_leave = 0;
    dt_pthread_mutex_unlock(&bd->lock);

    /** generate a list of all available blend modes */
    _collect_blend_modes(&(bd->blend_modes_all), C_("blendmode", "normal"), DEVELOP_BLEND_NORMAL2);
    _collect_blend_modes(&(bd->blend_modes_all), C_("blendmode", "normal bounded"), DEVELOP_BLEND_BOUNDED);
    _collect_blend_modes(&(bd->blend_modes_all), C_("blendmode", "lighten"), DEVELOP_BLEND_LIGHTEN);
    _collect_blend_modes(&(bd->blend_modes_all), C_("blendmode", "darken"), DEVELOP_BLEND_DARKEN);
    _collect_blend_modes(&(bd->blend_modes_all), C_("blendmode", "multiply"), DEVELOP_BLEND_MULTIPLY);
    _collect_blend_modes(&(bd->blend_modes_all), C_("blendmode", "average"), DEVELOP_BLEND_AVERAGE);
    _collect_blend_modes(&(bd->blend_modes_all), C_("blendmode", "addition"), DEVELOP_BLEND_ADD);
    _collect_blend_modes(&(bd->blend_modes_all), C_("blendmode", "subtract"), DEVELOP_BLEND_SUBSTRACT);
    _collect_blend_modes(&(bd->blend_modes_all), C_("blendmode", "difference"), DEVELOP_BLEND_DIFFERENCE2);
    _collect_blend_modes(&(bd->blend_modes_all), C_("blendmode", "screen"), DEVELOP_BLEND_SCREEN);
    _collect_blend_modes(&(bd->blend_modes_all), C_("blendmode", "overlay"), DEVELOP_BLEND_OVERLAY);
    _collect_blend_modes(&(bd->blend_modes_all), C_("blendmode", "softlight"), DEVELOP_BLEND_SOFTLIGHT);
    _collect_blend_modes(&(bd->blend_modes_all), C_("blendmode", "hardlight"), DEVELOP_BLEND_HARDLIGHT);
    _collect_blend_modes(&(bd->blend_modes_all), C_("blendmode", "vividlight"), DEVELOP_BLEND_VIVIDLIGHT);
    _collect_blend_modes(&(bd->blend_modes_all), C_("blendmode", "linearlight"), DEVELOP_BLEND_LINEARLIGHT);
    _collect_blend_modes(&(bd->blend_modes_all), C_("blendmode", "pinlight"), DEVELOP_BLEND_PINLIGHT);
    _collect_blend_modes(&(bd->blend_modes_all), C_("blendmode", "lightness"), DEVELOP_BLEND_LIGHTNESS);
    _collect_blend_modes(&(bd->blend_modes_all), C_("blendmode", "chroma"), DEVELOP_BLEND_CHROMA);
    _collect_blend_modes(&(bd->blend_modes_all), C_("blendmode", "hue"), DEVELOP_BLEND_HUE);
    _collect_blend_modes(&(bd->blend_modes_all), C_("blendmode", "color"), DEVELOP_BLEND_COLOR);
    _collect_blend_modes(&(bd->blend_modes_all), C_("blendmode", "coloradjustment"),
                         DEVELOP_BLEND_COLORADJUST);
    _collect_blend_modes(&(bd->blend_modes_all), C_("blendmode", "Lab lightness"),
                         DEVELOP_BLEND_LAB_LIGHTNESS);
    _collect_blend_modes(&(bd->blend_modes_all), C_("blendmode", "Lab color"), DEVELOP_BLEND_LAB_COLOR);
    _collect_blend_modes(&(bd->blend_modes_all), C_("blendmode", "Lab L-channel"),
                         DEVELOP_BLEND_LAB_L);
    _collect_blend_modes(&(bd->blend_modes_all), C_("blendmode", "Lab a-channel"),
                         DEVELOP_BLEND_LAB_A);
    _collect_blend_modes(&(bd->blend_modes_all), C_("blendmode", "Lab b-channel"),
                         DEVELOP_BLEND_LAB_B);
    _collect_blend_modes(&(bd->blend_modes_all), C_("blendmode", "HSV lightness"),
                         DEVELOP_BLEND_HSV_LIGHTNESS);
    _collect_blend_modes(&(bd->blend_modes_all), C_("blendmode", "HSV color"), DEVELOP_BLEND_HSV_COLOR);
    _collect_blend_modes(&(bd->blend_modes_all), C_("blendmode", "RGB red channel"),
                         DEVELOP_BLEND_RGB_R);
    _collect_blend_modes(&(bd->blend_modes_all), C_("blendmode", "RGB green channel"),
                         DEVELOP_BLEND_RGB_G);
    _collect_blend_modes(&(bd->blend_modes_all), C_("blendmode", "RGB blue channel"),
                         DEVELOP_BLEND_RGB_B);

    /** deprecated blend modes: make them available as legacy history stacks might want them */
    _collect_blend_modes(&(bd->blend_modes_all), C_("blendmode", "difference (deprecated)"),
                         DEVELOP_BLEND_DIFFERENCE);
    _collect_blend_modes(&(bd->blend_modes_all), C_("blendmode", "inverse (deprecated)"),
                         DEVELOP_BLEND_INVERSE);
    _collect_blend_modes(&(bd->blend_modes_all), C_("blendmode", "normal (deprecated)"), DEVELOP_BLEND_NORMAL);
    _collect_blend_modes(&(bd->blend_modes_all), C_("blendmode", "unbounded (deprecated)"),
                         DEVELOP_BLEND_UNBOUNDED);

    //toggle buttons creation for masks modes
    GtkWidget *but = NULL;

    // DEVELOP_MASK_DISABLED
    but = dtgtk_button_new(dtgtk_cairo_paint_cancel, CPF_STYLE_FLAT, NULL);
    gtk_widget_set_tooltip_text(but, _("off"));
    bd->masks_modes = g_list_append(bd->masks_modes, GUINT_TO_POINTER(DEVELOP_MASK_DISABLED));
    bd->masks_modes_toggles = g_list_append(bd->masks_modes_toggles , GTK_WIDGET(but));
    g_signal_connect(G_OBJECT(but), "button-press-event", G_CALLBACK(_blendop_masks_modes_none_clicked), module);

    // DEVELOP_MASK_ENABLED
    but = dtgtk_togglebutton_new(dtgtk_cairo_paint_masks_uniform, CPF_STYLE_FLAT, NULL);
    gtk_widget_set_tooltip_text(but, _("uniformly"));
    bd->masks_modes = g_list_append(bd->masks_modes, GUINT_TO_POINTER(DEVELOP_MASK_ENABLED));
    bd->masks_modes_toggles  = g_list_append(bd->masks_modes_toggles , GTK_WIDGET(but));
    g_signal_connect(G_OBJECT(but), "toggled", G_CALLBACK(_blendop_masks_modes_uni_toggled), module);

    if(bd->masks_support) //DEVELOP_MASK_ENABLED | DEVELOP_MASK_MASK
    {
      but = dtgtk_togglebutton_new(dtgtk_cairo_paint_masks_drawn, CPF_STYLE_FLAT, NULL);
      gtk_widget_set_tooltip_text(but, _("drawn mask"));
      bd->masks_modes = g_list_append(bd->masks_modes, GUINT_TO_POINTER(DEVELOP_MASK_ENABLED | DEVELOP_MASK_MASK));
      bd->masks_modes_toggles = g_list_append(bd->masks_modes_toggles, GTK_WIDGET(but));
      g_signal_connect(G_OBJECT(but), "toggled", G_CALLBACK(_blendop_masks_modes_drawn_toggled), module);
    }
    if(bd->blendif_support) //DEVELOP_MASK_ENABLED | DEVELOP_MASK_CONDITIONAL
    {
      but = dtgtk_togglebutton_new(dtgtk_cairo_paint_masks_parametric, CPF_STYLE_FLAT,
                                   NULL);
      gtk_widget_set_tooltip_text(but, _("parametric mask"));
      bd->masks_modes
          = g_list_append(bd->masks_modes, GUINT_TO_POINTER(DEVELOP_MASK_ENABLED | DEVELOP_MASK_CONDITIONAL));
      bd->masks_modes_toggles = g_list_append(bd->masks_modes_toggles, GTK_WIDGET(but));
      g_signal_connect(G_OBJECT(but), "toggled", G_CALLBACK(_blendop_masks_modes_param_toggled), module);
    }

    if(bd->blendif_support && bd->masks_support) //DEVELOP_MASK_ENABLED | DEVELOP_MASK_MASK_CONDITIONAL
    {
      but = dtgtk_togglebutton_new(dtgtk_cairo_paint_masks_drawn_and_parametric,
                                   CPF_STYLE_FLAT, NULL); // overlays and
      gtk_widget_set_tooltip_text(but, _("drawn & parametric mask"));
      bd->masks_modes
          = g_list_append(bd->masks_modes, GUINT_TO_POINTER(DEVELOP_MASK_ENABLED | DEVELOP_MASK_MASK_CONDITIONAL));
      bd->masks_modes_toggles = g_list_append(bd->masks_modes_toggles, GTK_WIDGET(but));
      g_signal_connect(G_OBJECT(but), "toggled", G_CALLBACK(_blendop_masks_modes_both_toggled), module);
    }

    if(bd->masks_support) //DEVELOP_MASK_ENABLED | DEVELOP_MASK_RASTER
    {
      but = dtgtk_togglebutton_new(dtgtk_cairo_paint_masks_raster, CPF_STYLE_FLAT, NULL);
      gtk_widget_set_tooltip_text(but, _("raster mask"));
      bd->masks_modes
          = g_list_append(bd->masks_modes, GUINT_TO_POINTER(DEVELOP_MASK_ENABLED | DEVELOP_MASK_RASTER));
      bd->masks_modes_toggles = g_list_append(bd->masks_modes_toggles, GTK_WIDGET(but));
      g_signal_connect(G_OBJECT(but), "toggled", G_CALLBACK(_blendop_masks_modes_raster_toggled), module);
    }
    // initial state is no mask
    bd->selected_mask_mode = GTK_WIDGET(
        g_list_nth_data(bd->masks_modes_toggles,
                        g_list_index(bd->masks_modes, (gconstpointer)DEVELOP_MASK_DISABLED)));

    bd->blend_modes_combo = dt_bauhaus_combobox_new(module);
    dt_bauhaus_widget_set_label(bd->blend_modes_combo, _("blend"), _("blend mode"));
    gtk_widget_set_tooltip_text(bd->blend_modes_combo, _("choose blending mode"));

    switch(bd->csp)
    {
      case iop_cs_Lab:
        _add_section_combo(&(bd->blend_modes), bd->blend_modes_combo, _("normal & difference modes"));
        _add_blendmode_combo(&(bd->blend_modes), bd->blend_modes_combo, bd->blend_modes_all,
                             DEVELOP_BLEND_NORMAL2);
        _add_blendmode_combo(&(bd->blend_modes), bd->blend_modes_combo, bd->blend_modes_all,
                             DEVELOP_BLEND_BOUNDED);
        _add_blendmode_combo(&(bd->blend_modes), bd->blend_modes_combo, bd->blend_modes_all,
                             DEVELOP_BLEND_AVERAGE);
        _add_blendmode_combo(&(bd->blend_modes), bd->blend_modes_combo, bd->blend_modes_all,
                             DEVELOP_BLEND_DIFFERENCE2);
        _add_section_combo(&(bd->blend_modes), bd->blend_modes_combo, _("lighten modes"));
        _add_blendmode_combo(&(bd->blend_modes), bd->blend_modes_combo, bd->blend_modes_all,
                             DEVELOP_BLEND_LIGHTEN);
        _add_blendmode_combo(&(bd->blend_modes), bd->blend_modes_combo, bd->blend_modes_all,
                             DEVELOP_BLEND_ADD);
        _add_blendmode_combo(&(bd->blend_modes), bd->blend_modes_combo, bd->blend_modes_all,
                             DEVELOP_BLEND_SCREEN);
        _add_section_combo(&(bd->blend_modes), bd->blend_modes_combo, _("darken modes"));
        _add_blendmode_combo(&(bd->blend_modes), bd->blend_modes_combo, bd->blend_modes_all,
                             DEVELOP_BLEND_DARKEN);
        _add_blendmode_combo(&(bd->blend_modes), bd->blend_modes_combo, bd->blend_modes_all,
                             DEVELOP_BLEND_SUBSTRACT);
        _add_blendmode_combo(&(bd->blend_modes), bd->blend_modes_combo, bd->blend_modes_all,
                             DEVELOP_BLEND_MULTIPLY);
        _add_section_combo(&(bd->blend_modes), bd->blend_modes_combo, _("contrast enhancing modes"));
        _add_blendmode_combo(&(bd->blend_modes), bd->blend_modes_combo, bd->blend_modes_all,
                             DEVELOP_BLEND_OVERLAY);
        _add_blendmode_combo(&(bd->blend_modes), bd->blend_modes_combo, bd->blend_modes_all,
                             DEVELOP_BLEND_SOFTLIGHT);
        _add_blendmode_combo(&(bd->blend_modes), bd->blend_modes_combo, bd->blend_modes_all,
                             DEVELOP_BLEND_HARDLIGHT);
        _add_blendmode_combo(&(bd->blend_modes), bd->blend_modes_combo, bd->blend_modes_all,
                             DEVELOP_BLEND_VIVIDLIGHT);
        _add_blendmode_combo(&(bd->blend_modes), bd->blend_modes_combo, bd->blend_modes_all,
                             DEVELOP_BLEND_LINEARLIGHT);
        _add_blendmode_combo(&(bd->blend_modes), bd->blend_modes_combo, bd->blend_modes_all,
                             DEVELOP_BLEND_PINLIGHT);
        _add_section_combo(&(bd->blend_modes), bd->blend_modes_combo, _("color channel modes"));
        _add_blendmode_combo(&(bd->blend_modes), bd->blend_modes_combo, bd->blend_modes_all,
                             DEVELOP_BLEND_LAB_LIGHTNESS);
        _add_blendmode_combo(&(bd->blend_modes), bd->blend_modes_combo, bd->blend_modes_all,
                             DEVELOP_BLEND_LAB_A);
        _add_blendmode_combo(&(bd->blend_modes), bd->blend_modes_combo, bd->blend_modes_all,
                             DEVELOP_BLEND_LAB_B);
        _add_blendmode_combo(&(bd->blend_modes), bd->blend_modes_combo, bd->blend_modes_all,
                             DEVELOP_BLEND_LAB_COLOR);
        _add_blendmode_combo(&(bd->blend_modes), bd->blend_modes_combo, bd->blend_modes_all,
                             DEVELOP_BLEND_LIGHTNESS);
        _add_blendmode_combo(&(bd->blend_modes), bd->blend_modes_combo, bd->blend_modes_all,
                             DEVELOP_BLEND_CHROMA);
        _add_blendmode_combo(&(bd->blend_modes), bd->blend_modes_combo, bd->blend_modes_all,
                             DEVELOP_BLEND_HUE);
        _add_blendmode_combo(&(bd->blend_modes), bd->blend_modes_combo, bd->blend_modes_all,
                             DEVELOP_BLEND_COLOR);
        _add_blendmode_combo(&(bd->blend_modes), bd->blend_modes_combo, bd->blend_modes_all,
                             DEVELOP_BLEND_COLORADJUST);
        break;

      case iop_cs_rgb:
        _add_section_combo(&(bd->blend_modes), bd->blend_modes_combo, _("normal & difference modes"));
        _add_blendmode_combo(&(bd->blend_modes), bd->blend_modes_combo, bd->blend_modes_all,
                             DEVELOP_BLEND_NORMAL2);
        _add_blendmode_combo(&(bd->blend_modes), bd->blend_modes_combo, bd->blend_modes_all,
                             DEVELOP_BLEND_BOUNDED);
        _add_blendmode_combo(&(bd->blend_modes), bd->blend_modes_combo, bd->blend_modes_all,
                             DEVELOP_BLEND_AVERAGE);
        _add_blendmode_combo(&(bd->blend_modes), bd->blend_modes_combo, bd->blend_modes_all,
                             DEVELOP_BLEND_DIFFERENCE2);
        _add_section_combo(&(bd->blend_modes), bd->blend_modes_combo, _("lighten modes"));
        _add_blendmode_combo(&(bd->blend_modes), bd->blend_modes_combo, bd->blend_modes_all,
                             DEVELOP_BLEND_LIGHTEN);
        _add_blendmode_combo(&(bd->blend_modes), bd->blend_modes_combo, bd->blend_modes_all,
                             DEVELOP_BLEND_ADD);
        _add_blendmode_combo(&(bd->blend_modes), bd->blend_modes_combo, bd->blend_modes_all,
                             DEVELOP_BLEND_SCREEN);
        _add_section_combo(&(bd->blend_modes), bd->blend_modes_combo, _("darken modes"));
        _add_blendmode_combo(&(bd->blend_modes), bd->blend_modes_combo, bd->blend_modes_all,
                             DEVELOP_BLEND_DARKEN);
        _add_blendmode_combo(&(bd->blend_modes), bd->blend_modes_combo, bd->blend_modes_all,
                             DEVELOP_BLEND_SUBSTRACT);
        _add_blendmode_combo(&(bd->blend_modes), bd->blend_modes_combo, bd->blend_modes_all,
                             DEVELOP_BLEND_MULTIPLY);
        _add_section_combo(&(bd->blend_modes), bd->blend_modes_combo, _("contrast enhancing modes"));
        _add_blendmode_combo(&(bd->blend_modes), bd->blend_modes_combo, bd->blend_modes_all,
                             DEVELOP_BLEND_OVERLAY);
        _add_blendmode_combo(&(bd->blend_modes), bd->blend_modes_combo, bd->blend_modes_all,
                             DEVELOP_BLEND_SOFTLIGHT);
        _add_blendmode_combo(&(bd->blend_modes), bd->blend_modes_combo, bd->blend_modes_all,
                             DEVELOP_BLEND_HARDLIGHT);
        _add_blendmode_combo(&(bd->blend_modes), bd->blend_modes_combo, bd->blend_modes_all,
                             DEVELOP_BLEND_VIVIDLIGHT);
        _add_blendmode_combo(&(bd->blend_modes), bd->blend_modes_combo, bd->blend_modes_all,
                             DEVELOP_BLEND_LINEARLIGHT);
        _add_blendmode_combo(&(bd->blend_modes), bd->blend_modes_combo, bd->blend_modes_all,
                             DEVELOP_BLEND_PINLIGHT);
        _add_section_combo(&(bd->blend_modes), bd->blend_modes_combo, _("color channel modes"));
        _add_blendmode_combo(&(bd->blend_modes), bd->blend_modes_combo, bd->blend_modes_all,
                             DEVELOP_BLEND_RGB_R);
        _add_blendmode_combo(&(bd->blend_modes), bd->blend_modes_combo, bd->blend_modes_all,
                             DEVELOP_BLEND_RGB_G);
        _add_blendmode_combo(&(bd->blend_modes), bd->blend_modes_combo, bd->blend_modes_all,
                             DEVELOP_BLEND_RGB_B);
        _add_blendmode_combo(&(bd->blend_modes), bd->blend_modes_combo, bd->blend_modes_all,
                             DEVELOP_BLEND_LIGHTNESS);
        _add_blendmode_combo(&(bd->blend_modes), bd->blend_modes_combo, bd->blend_modes_all,
                             DEVELOP_BLEND_HSV_LIGHTNESS);
        _add_blendmode_combo(&(bd->blend_modes), bd->blend_modes_combo, bd->blend_modes_all,
                             DEVELOP_BLEND_CHROMA);
        _add_blendmode_combo(&(bd->blend_modes), bd->blend_modes_combo, bd->blend_modes_all,
                             DEVELOP_BLEND_HSV_COLOR);
        _add_blendmode_combo(&(bd->blend_modes), bd->blend_modes_combo, bd->blend_modes_all,
                             DEVELOP_BLEND_HUE);
        _add_blendmode_combo(&(bd->blend_modes), bd->blend_modes_combo, bd->blend_modes_all,
                             DEVELOP_BLEND_COLOR);
        _add_blendmode_combo(&(bd->blend_modes), bd->blend_modes_combo, bd->blend_modes_all,
                             DEVELOP_BLEND_COLORADJUST);
        break;

      case iop_cs_RAW:
        _add_section_combo(&(bd->blend_modes), bd->blend_modes_combo, _("normal & difference modes"));
        _add_blendmode_combo(&(bd->blend_modes), bd->blend_modes_combo, bd->blend_modes_all,
                             DEVELOP_BLEND_NORMAL2);
        _add_blendmode_combo(&(bd->blend_modes), bd->blend_modes_combo, bd->blend_modes_all,
                             DEVELOP_BLEND_BOUNDED);
        _add_blendmode_combo(&(bd->blend_modes), bd->blend_modes_combo, bd->blend_modes_all,
                             DEVELOP_BLEND_AVERAGE);
        _add_blendmode_combo(&(bd->blend_modes), bd->blend_modes_combo, bd->blend_modes_all,
                             DEVELOP_BLEND_DIFFERENCE2);
        _add_section_combo(&(bd->blend_modes), bd->blend_modes_combo, _("lighten modes"));
        _add_blendmode_combo(&(bd->blend_modes), bd->blend_modes_combo, bd->blend_modes_all,
                             DEVELOP_BLEND_LIGHTEN);
        _add_blendmode_combo(&(bd->blend_modes), bd->blend_modes_combo, bd->blend_modes_all,
                             DEVELOP_BLEND_ADD);
        _add_blendmode_combo(&(bd->blend_modes), bd->blend_modes_combo, bd->blend_modes_all,
                             DEVELOP_BLEND_SCREEN);
        _add_section_combo(&(bd->blend_modes), bd->blend_modes_combo, _("darken modes"));
        _add_blendmode_combo(&(bd->blend_modes), bd->blend_modes_combo, bd->blend_modes_all,
                             DEVELOP_BLEND_DARKEN);
        _add_blendmode_combo(&(bd->blend_modes), bd->blend_modes_combo, bd->blend_modes_all,
                             DEVELOP_BLEND_SUBSTRACT);
        _add_blendmode_combo(&(bd->blend_modes), bd->blend_modes_combo, bd->blend_modes_all,
                             DEVELOP_BLEND_MULTIPLY);
        _add_section_combo(&(bd->blend_modes), bd->blend_modes_combo, _("contrast enhancing modes"));
        _add_blendmode_combo(&(bd->blend_modes), bd->blend_modes_combo, bd->blend_modes_all,
                             DEVELOP_BLEND_OVERLAY);
        _add_blendmode_combo(&(bd->blend_modes), bd->blend_modes_combo, bd->blend_modes_all,
                             DEVELOP_BLEND_SOFTLIGHT);
        _add_blendmode_combo(&(bd->blend_modes), bd->blend_modes_combo, bd->blend_modes_all,
                             DEVELOP_BLEND_HARDLIGHT);
        _add_blendmode_combo(&(bd->blend_modes), bd->blend_modes_combo, bd->blend_modes_all,
                             DEVELOP_BLEND_VIVIDLIGHT);
        _add_blendmode_combo(&(bd->blend_modes), bd->blend_modes_combo, bd->blend_modes_all,
                             DEVELOP_BLEND_LINEARLIGHT);
        _add_blendmode_combo(&(bd->blend_modes), bd->blend_modes_combo, bd->blend_modes_all,
                             DEVELOP_BLEND_PINLIGHT);
        break;

      case iop_cs_LCh:
      case iop_cs_HSL:
      case iop_cs_NONE:
        break;
    }


    dt_bauhaus_combobox_set(bd->blend_modes_combo, 0);
    g_signal_connect(G_OBJECT(bd->blend_modes_combo), "value-changed",
                     G_CALLBACK(_blendop_blend_mode_callback), bd);
    dt_gui_add_help_link(GTK_WIDGET(bd->blend_modes_combo), "blending_operators.html");


    bd->opacity_slider = dt_bauhaus_slider_new_with_range(module, 0.0, 100.0, 1, 100.0, 0);
    dt_bauhaus_widget_set_label(bd->opacity_slider, _("blend"), _("opacity"));
    dt_bauhaus_slider_set_format(bd->opacity_slider, "%.0f%%");
    module->fusion_slider = bd->opacity_slider;
    gtk_widget_set_tooltip_text(bd->opacity_slider, _("set the opacity of the blending"));
    g_signal_connect(G_OBJECT(bd->opacity_slider), "value-changed", G_CALLBACK(_blendop_opacity_callback), bd);


    bd->masks_combine_combo = dt_bauhaus_combobox_new(module);
    dt_bauhaus_widget_set_label(bd->masks_combine_combo, _("blend"), _("combine masks"));

    dt_bauhaus_combobox_add(bd->masks_combine_combo, _("exclusive"));
    bd->masks_combine = g_list_append(bd->masks_combine, GUINT_TO_POINTER(DEVELOP_COMBINE_NORM_EXCL));

    dt_bauhaus_combobox_add(bd->masks_combine_combo, _("inclusive"));
    bd->masks_combine = g_list_append(bd->masks_combine, GUINT_TO_POINTER(DEVELOP_COMBINE_NORM_INCL));

    dt_bauhaus_combobox_add(bd->masks_combine_combo, _("exclusive & inverted"));
    bd->masks_combine = g_list_append(bd->masks_combine, GUINT_TO_POINTER(DEVELOP_COMBINE_INV_EXCL));

    dt_bauhaus_combobox_add(bd->masks_combine_combo, _("inclusive & inverted"));
    bd->masks_combine = g_list_append(bd->masks_combine, GUINT_TO_POINTER(DEVELOP_COMBINE_INV_INCL));

    dt_bauhaus_combobox_set(bd->masks_combine_combo, 0);
    gtk_widget_set_tooltip_text(bd->masks_combine_combo,
                                _("how to combine individual drawn mask and different channels of parametric mask"));
    g_signal_connect(G_OBJECT(bd->masks_combine_combo), "value-changed",
                     G_CALLBACK(_blendop_masks_combine_callback), bd);


    bd->masks_invert_combo = dt_bauhaus_combobox_new(module);
    dt_bauhaus_widget_set_label(bd->masks_invert_combo, _("blend"), _("invert mask"));

    dt_bauhaus_combobox_add(bd->masks_invert_combo, _("off"));
    bd->masks_invert = g_list_append(bd->masks_invert, GUINT_TO_POINTER(DEVELOP_COMBINE_NORM));

    dt_bauhaus_combobox_add(bd->masks_invert_combo, _("on"));
    bd->masks_invert = g_list_append(bd->masks_invert, GUINT_TO_POINTER(DEVELOP_COMBINE_INV));

    dt_bauhaus_combobox_set(bd->masks_invert_combo, 0);
    gtk_widget_set_tooltip_text(bd->masks_invert_combo, _("apply mask in normal or inverted mode"));
    g_signal_connect(G_OBJECT(bd->masks_invert_combo), "value-changed",
                     G_CALLBACK(_blendop_masks_invert_callback), bd);


    bd->masks_feathering_guide_combo = dt_bauhaus_combobox_new(module);
    dt_bauhaus_widget_set_label(bd->masks_feathering_guide_combo, _("feathering guide"), _("feathering guide"));

    dt_bauhaus_combobox_add(bd->masks_feathering_guide_combo, _("output image"));
    bd->masks_feathering_guide
        = g_list_append(bd->masks_feathering_guide, GUINT_TO_POINTER(DEVELOP_MASK_GUIDE_OUT));

    dt_bauhaus_combobox_add(bd->masks_feathering_guide_combo, _("input image"));
    bd->masks_feathering_guide
        = g_list_append(bd->masks_feathering_guide, GUINT_TO_POINTER(DEVELOP_MASK_GUIDE_IN));

    dt_bauhaus_combobox_set(bd->masks_feathering_guide_combo, 0);
    gtk_widget_set_tooltip_text(bd->masks_feathering_guide_combo,
                                _("choose to guide mask by input or output image"));
    g_signal_connect(G_OBJECT(bd->masks_feathering_guide_combo), "value-changed",
                     G_CALLBACK(_blendop_masks_feathering_guide_callback), bd);


    bd->feathering_radius_slider = dt_bauhaus_slider_new_with_range(module, 0.0, 250.0, 0.1, 0.0, 1);
    dt_bauhaus_widget_set_label(bd->feathering_radius_slider, _("blend"), _("feathering radius"));
    dt_bauhaus_slider_set_format(bd->feathering_radius_slider, "%.1f");
    gtk_widget_set_tooltip_text(bd->feathering_radius_slider, _("spatial radius of feathering"));
    g_signal_connect(G_OBJECT(bd->feathering_radius_slider), "value-changed",
                     G_CALLBACK(_blendop_blendif_feathering_radius_callback), bd);


    bd->blur_radius_slider = dt_bauhaus_slider_new_with_range(module, 0.0, 100.0, 0.1, 0.0, 1);
    dt_bauhaus_widget_set_label(bd->blur_radius_slider, _("blend"), _("mask blur"));
    dt_bauhaus_slider_set_format(bd->blur_radius_slider, "%.1f");
    gtk_widget_set_tooltip_text(bd->blur_radius_slider, _("radius for gaussian blur of blend mask"));
    g_signal_connect(G_OBJECT(bd->blur_radius_slider), "value-changed",
                     G_CALLBACK(_blendop_blendif_blur_radius_callback), bd);


    bd->brightness_slider = dt_bauhaus_slider_new_with_range(module, -1.0, 1.0, 0.01, 0.0, 2);
    dt_bauhaus_widget_set_label(bd->brightness_slider, _("blend"), _("mask opacity"));
    dt_bauhaus_slider_set_format(bd->brightness_slider, "%.2f");
    gtk_widget_set_tooltip_text(bd->brightness_slider, _("shifts and tilts the tone curve of the blend mask to adjust its "
                                                         "brightness without affecting fully transparent/fully opaque "
                                                         "regions"));
    g_signal_connect(G_OBJECT(bd->brightness_slider), "value-changed",
                     G_CALLBACK(_blendop_blendif_brightness_callback), bd);


    bd->contrast_slider = dt_bauhaus_slider_new_with_range(module, -1.0, 1.0, 0.01, 0.0, 2);
    dt_bauhaus_widget_set_label(bd->contrast_slider, _("blend"), _("mask contrast"));
    dt_bauhaus_slider_set_format(bd->contrast_slider, "%.2f");
    gtk_widget_set_tooltip_text(bd->contrast_slider, _("gives the tone curve of the blend mask an s-like shape to "
                                                       "adjust its contrast"));
    g_signal_connect(G_OBJECT(bd->contrast_slider), "value-changed",
                     G_CALLBACK(_blendop_blendif_contrast_callback), bd);


    bd->showmask = dtgtk_button_new(dtgtk_cairo_paint_showmask, CPF_STYLE_FLAT, NULL);
    gtk_widget_set_tooltip_text(bd->showmask, _("display mask and/or color channel. ctrl+click to display mask, "
                                                "shift+click to display channel. hover over parametric mask slider to "
                                                "select channel for display"));
    g_signal_connect(G_OBJECT(bd->showmask), "button-press-event", G_CALLBACK(_blendop_blendif_showmask_clicked), module);
    gtk_widget_set_name(bd->showmask, "show_mask_button");

    bd->suppress
        = dtgtk_togglebutton_new(dtgtk_cairo_paint_eye_toggle, CPF_STYLE_FLAT, NULL);
    gtk_widget_set_tooltip_text(bd->suppress, _("temporarily switch off blend mask. only for module in focus"));
    g_signal_connect(G_OBJECT(bd->suppress), "toggled", G_CALLBACK(_blendop_blendif_suppress_toggled), module);

    GtkWidget *box = gtk_box_new(GTK_ORIENTATION_VERTICAL, 0);
    gtk_box_pack_start(GTK_BOX(iopw), GTK_WIDGET(box), TRUE, TRUE, 0);

    //box enclosing the mask mode selection buttons
    bd->masks_modes_box = GTK_BOX(gtk_box_new(GTK_ORIENTATION_HORIZONTAL, 0));
    //mask selection buttons packing in mask_box
    for (int i = 0; i < g_list_length(bd->masks_modes_toggles); i++)
      gtk_box_pack_start(GTK_BOX(bd->masks_modes_box), GTK_WIDGET(g_list_nth_data(bd->masks_modes_toggles, i)), TRUE, TRUE, 0);
    gtk_box_pack_start(GTK_BOX(box), GTK_WIDGET(bd->masks_modes_box), FALSE, FALSE, 0);
    dt_gui_add_help_link(GTK_WIDGET(bd->masks_modes_box), "blending.html");
    gtk_widget_set_name(GTK_WIDGET(bd->masks_modes_box), "blending-tabs");

    bd->top_box = GTK_BOX(gtk_box_new(GTK_ORIENTATION_VERTICAL, 0));
    gtk_box_pack_start(GTK_BOX(bd->top_box), bd->blend_modes_combo, TRUE, TRUE, 0);
    gtk_box_pack_start(GTK_BOX(bd->top_box), bd->opacity_slider, TRUE, TRUE, 0);
    gtk_box_pack_start(GTK_BOX(box), GTK_WIDGET(bd->top_box), TRUE, TRUE, 0);

    dt_iop_gui_init_masks(GTK_BOX(iopw), module);
    dt_iop_gui_init_raster(GTK_BOX(iopw), module);
    dt_iop_gui_init_blendif(GTK_BOX(iopw), module);

    GtkWidget *hbox = gtk_box_new(GTK_ORIENTATION_HORIZONTAL, 0);
    gtk_box_pack_end(GTK_BOX(hbox), GTK_WIDGET(bd->showmask), FALSE, FALSE, 0);
    gtk_box_pack_end(GTK_BOX(hbox), GTK_WIDGET(bd->suppress), FALSE, FALSE, 0);
    bd->bottom_box = GTK_BOX(gtk_box_new(GTK_ORIENTATION_VERTICAL, 0));
    gtk_box_pack_start(GTK_BOX(bd->bottom_box), GTK_WIDGET(bd->masks_combine_combo), TRUE, TRUE, 0);
    gtk_box_pack_start(GTK_BOX(bd->bottom_box), GTK_WIDGET(bd->masks_invert_combo), TRUE, TRUE, 0);
    gtk_box_pack_start(GTK_BOX(bd->bottom_box), dt_ui_section_label_new(_("mask refinement")), TRUE, TRUE, 0);
    gtk_box_pack_start(GTK_BOX(bd->bottom_box), bd->masks_feathering_guide_combo, TRUE, TRUE, 0);
    gtk_box_pack_start(GTK_BOX(bd->bottom_box), bd->feathering_radius_slider, TRUE, TRUE, 0);
    gtk_box_pack_start(GTK_BOX(bd->bottom_box), bd->blur_radius_slider, TRUE, TRUE, 0);
    gtk_box_pack_start(GTK_BOX(bd->bottom_box), bd->brightness_slider, TRUE, TRUE, 0);
    gtk_box_pack_start(GTK_BOX(bd->bottom_box), bd->contrast_slider, TRUE, TRUE, 0);
    gtk_box_pack_start(GTK_BOX(bd->bottom_box), hbox, TRUE, TRUE, 0);
    gtk_box_pack_start(GTK_BOX(iopw), GTK_WIDGET(bd->bottom_box), TRUE, TRUE, 0);
    dt_gui_add_help_link(GTK_WIDGET(bd->bottom_box), "combined_masks.html");

    gtk_widget_set_name(GTK_WIDGET(bd->top_box), "blending-box");
    gtk_widget_set_name(GTK_WIDGET(bd->masks_box), "blending-box");
    gtk_widget_set_name(GTK_WIDGET(bd->bottom_box), "blending-box");
    gtk_widget_set_name(GTK_WIDGET(bd->raster_box), "blending-box");
    gtk_widget_set_name(GTK_WIDGET(bd->blendif_box), "blending-box");
    gtk_widget_set_name(GTK_WIDGET(iopw), "blending-wrapper");

    bd->blend_inited = 1;
    gtk_widget_queue_draw(GTK_WIDGET(iopw));
    dt_iop_gui_update_blending(module);

  }
}

// modelines: These editor modelines have been set for all relevant files by tools/update_modelines.sh
// vim: shiftwidth=2 expandtab tabstop=2 cindent
// kate: tab-indents: off; indent-width 2; replace-tabs on; indent-mode cstyle; remove-trailing-spaces modified;<|MERGE_RESOLUTION|>--- conflicted
+++ resolved
@@ -1652,12 +1652,7 @@
 
     bd->colorpicker_set_values = dt_color_picker_new(module, DT_COLOR_PICKER_AREA, header);
     dtgtk_togglebutton_set_paint(DTGTK_TOGGLEBUTTON(bd->colorpicker_set_values),
-<<<<<<< HEAD
-                               dtgtk_cairo_paint_colorpicker_set_values, CPF_STYLE_FLAT, NULL);
-=======
-                                 dtgtk_cairo_paint_colorpicker_set_values, 
-                                 CPF_STYLE_FLAT | CPF_BG_TRANSPARENT | CPF_DO_NOT_USE_BORDER, NULL);
->>>>>>> 3b702d6d
+                               dtgtk_cairo_paint_colorpicker_set_values, CPF_STYLE_FLAT | CPF_BG_TRANSPARENT, NULL);
     gtk_widget_set_tooltip_text(bd->colorpicker_set_values, _("set the range based on an area from the image\n"
                                                               "drag to use the input image\n"
                                                               "ctrl+drag to use the output image"));
