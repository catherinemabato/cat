--- conflicted
+++ resolved
@@ -1091,40 +1091,8 @@
 
     dt_LCH_2_Lab(ttb, tb);
     _CLAMP_XYZ(tb, min, max);
-<<<<<<< HEAD
-    _blend_Lab_rescale(tb, b + j);
-
-    b[j + DT_BLENDIF_LAB_BCH] = local_opacity;
-  }
-}
-
-/* inverse blend */
-#ifdef _OPENMP
-#pragma omp declare simd aligned(a, b, min, max: 16) uniform(stride, min, max)
-#endif
-static void _blend_inverse(const float *const restrict a, float *const restrict b,
-                           const float *const restrict mask, const size_t stride,
-                           const float *const restrict min, const float *const restrict max)
-{
-  for(size_t i = 0, j = 0; i < stride; i++, j += DT_BLENDIF_LAB_CH)
-  {
-    const float local_opacity = mask[i];
-    float ta[4] DT_ALIGNED_PIXEL;
-    float tb[4] DT_ALIGNED_PIXEL;
-
-    _blend_Lab_scale(a + j, ta);
-    _blend_Lab_scale(b + j, tb);
-
-    for_each_channel(x)
-      tb[x] = _CLAMP(ta[x] * (1.0f - local_opacity) + tb[x] * local_opacity, min[x], max[x]);
-
-    _blend_Lab_rescale(tb, b + j);
-
-    b[j + DT_BLENDIF_LAB_BCH] = local_opacity;
-=======
-    _blend_Lab_rescale(tb, out + j);
-    out[j + DT_BLENDIF_LAB_BCH] = local_opacity;
->>>>>>> 22aba1f9
+    _blend_Lab_rescale(tb, out + j);
+    out[j + DT_BLENDIF_LAB_BCH] = local_opacity;
   }
 }
 
