--- conflicted
+++ resolved
@@ -1414,10 +1414,6 @@
 
   GtkWidget *hbox = gtk_box_new(GTK_ORIENTATION_HORIZONTAL, 0);
   gtk_box_pack_start(GTK_BOX(hbox), GTK_WIDGET(g->channel_tabs), TRUE, TRUE, 0);
-<<<<<<< HEAD
-
-=======
->>>>>>> 62b3cd82
 
   // color pickers
   g->colorpicker = dt_color_picker_new(self, DT_COLOR_PICKER_POINT_AREA, hbox);
