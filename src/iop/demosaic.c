--- conflicted
+++ resolved
@@ -37,10 +37,7 @@
 #include <stdlib.h>
 #include <string.h>
 #include <complex.h>
-<<<<<<< HEAD
-=======
 #include <fftw3.h>
->>>>>>> 6251ce1d
 
 // we assume people have -msee support.
 #if defined(__SSE__)
@@ -50,77 +47,6 @@
 DT_MODULE_INTROSPECTION(3, dt_iop_demosaic_params_t)
 
 
-<<<<<<< HEAD
-const float complex Minv[3][18] = {
-  { 1.0f , -0.375000000000000f +0.649519052838328f * _Complex_I, -0.375000000000000f -0.649519052838329f * _Complex_I, 0.00000000000000f - 1.83697019872103e-16f * _Complex_I, 0.250000000000000f -0.433012701892219f * _Complex_I, -0.125000000000000f -0.216506350946110f * _Complex_I, -0.500000000000000f , -6.24500451351650e-17f - 6.08852588898699e-19f * _Complex_I, 1.56125112837913e-17f + 9.36750677027475e-17f * _Complex_I, 0.375000000000000f -0.649519052838329f * _Complex_I, -0.125000000000000f -0.216506350946110f * _Complex_I, -0.125000000000000f +0.216506350946110f * _Complex_I, 1.56125112837913e-17f - 9.36750677027475e-17f * _Complex_I, -6.24500451351650e-17f + 6.08852588898699e-19f * _Complex_I, 0.375000000000000f +0.649519052838329f * _Complex_I, -0.500000000000000f -1.56125112837913e-16f * _Complex_I, -0.125000000000000f +0.216506350946110f * _Complex_I, 0.250000000000000f +0.433012701892219f * _Complex_I },
-  { 1.0f , 2.39167952270526e-17f - 5.80308223730460e-18f * _Complex_I, 3.25265923185419e-17f - 4.43189035813341e-17f * _Complex_I, -2.15704153771370e-32f + 1.83697019872103e-16f * _Complex_I, -0.200000000000000f +0.346410161513775f * _Complex_I, 0.0999999999999999f + 0.173205080756888f * _Complex_I, 0.400000000000000f , -5.62050406216485e-17f + 1.49880108324396e-16f * _Complex_I, -2.49800180540660e-17f + 4.41653799494468e-17f * _Complex_I, -1.37426241103610e-17f + 7.14884045852542e-17f * _Complex_I, 0.0999999999999998f + 0.173205080756888f * _Complex_I, 0.0999999999999999f - 0.173205080756888f * _Complex_I, -2.49800180540660e-17f - 4.41653799494468e-17f * _Complex_I, -5.62050406216485e-17f - 1.49880108324396e-16f * _Complex_I, -6.09739023677825e-17f + 1.93270952776170e-16f * _Complex_I, 0.400000000000000f +1.24900090270330e-16f * _Complex_I, 0.100000000000000f -0.173205080756888f * _Complex_I, -0.200000000000000f -0.346410161513775f * _Complex_I },
-  { 1.0f , 0.375000000000000f -0.649519052838329f * _Complex_I, 0.375000000000000f +0.649519052838329f * _Complex_I, -2.46519032881566e-32f - 1.83697019872103e-16f * _Complex_I, 0.250000000000000f -0.433012701892219f * _Complex_I, -0.125000000000000f -0.216506350946110f * _Complex_I, -0.500000000000000f , -6.24500451351650e-17f + 2.21435752336133e-16f * _Complex_I, -1.09287578986539e-16f + 3.12250225675825e-17f * _Complex_I, -0.375000000000000f +0.649519052838329f * _Complex_I, -0.125000000000000f -0.216506350946110f * _Complex_I, -0.125000000000000f +0.216506350946110f * _Complex_I, -1.09287578986539e-16f - 3.12250225675825e-17f * _Complex_I, -6.24500451351651e-17f - 2.21435752336133e-16f * _Complex_I, -0.375000000000000f -0.649519052838329f * _Complex_I, -0.500000000000000f +8.32667268468867e-17f * _Complex_I, -0.125000000000000f +0.216506350946110f * _Complex_I, 0.25000000000000f +0.433012701892219f * _Complex_I }
-};
-
-const float complex m1arr[ 6][ 6] = {
-  {   1.000000e+00f  +0.000000e+00f * _Complex_I,  -1.000000e+00f  -1.224647e-16f * _Complex_I,   1.000000e+00f  +2.449294e-16f * _Complex_I,  -1.000000e+00f  -3.673940e-16f * _Complex_I,   1.000000e+00f  +4.898587e-16f * _Complex_I,  -1.000000e+00f  -6.123234e-16f * _Complex_I  },
-  {   5.000000e-01f  +8.660254e-01f * _Complex_I,  -5.000000e-01f  -8.660254e-01f * _Complex_I,   5.000000e-01f  +8.660254e-01f * _Complex_I,  -5.000000e-01f  -8.660254e-01f * _Complex_I,   5.000000e-01f  +8.660254e-01f * _Complex_I,  -5.000000e-01f  -8.660254e-01f * _Complex_I  },
-  {  -5.000000e-01f  +8.660254e-01f * _Complex_I,   5.000000e-01f  -8.660254e-01f * _Complex_I,  -5.000000e-01f  +8.660254e-01f * _Complex_I,   5.000000e-01f  -8.660254e-01f * _Complex_I,  -5.000000e-01f  +8.660254e-01f * _Complex_I,   5.000000e-01f  -8.660254e-01f * _Complex_I  },
-  {  -1.000000e+00f  +1.224647e-16f * _Complex_I,   1.000000e+00f  +0.000000e+00f * _Complex_I,  -1.000000e+00f  -1.224647e-16f * _Complex_I,   1.000000e+00f  +2.449294e-16f * _Complex_I,  -1.000000e+00f  -3.673940e-16f * _Complex_I,   1.000000e+00f  +4.898587e-16f * _Complex_I  },
-  {  -5.000000e-01f  -8.660254e-01f * _Complex_I,   5.000000e-01f  +8.660254e-01f * _Complex_I,  -5.000000e-01f  -8.660254e-01f * _Complex_I,   5.000000e-01f  +8.660254e-01f * _Complex_I,  -5.000000e-01f  -8.660254e-01f * _Complex_I,   5.000000e-01f  +8.660254e-01f * _Complex_I  },
-  {   5.000000e-01f  -8.660254e-01f * _Complex_I,  -5.000000e-01f  +8.660254e-01f * _Complex_I,   5.000000e-01f  -8.660254e-01f * _Complex_I,  -5.000000e-01f  +8.660254e-01f * _Complex_I,   5.000000e-01f  -8.660254e-01f * _Complex_I,  -5.000000e-01f  +8.660254e-01f * _Complex_I  },
-};
-const float complex m2arr[ 6][ 6] = {
-  {   1.000000e+00f  +0.000000e+00f * _Complex_I,   5.000000e-01f  +8.660254e-01f * _Complex_I,  -5.000000e-01f  +8.660254e-01f * _Complex_I,  -1.000000e+00f  +1.224647e-16f * _Complex_I,  -5.000000e-01f  -8.660254e-01f * _Complex_I,   5.000000e-01f  -8.660254e-01f * _Complex_I  },
-  {  -1.000000e+00f  +1.224647e-16f * _Complex_I,  -5.000000e-01f  -8.660254e-01f * _Complex_I,   5.000000e-01f  -8.660254e-01f * _Complex_I,   1.000000e+00f  -2.449294e-16f * _Complex_I,   5.000000e-01f  +8.660254e-01f * _Complex_I,  -5.000000e-01f  +8.660254e-01f * _Complex_I  },
-  {   1.000000e+00f  -2.449294e-16f * _Complex_I,   5.000000e-01f  +8.660254e-01f * _Complex_I,  -5.000000e-01f  +8.660254e-01f * _Complex_I,  -1.000000e+00f  +3.673940e-16f * _Complex_I,  -5.000000e-01f  -8.660254e-01f * _Complex_I,   5.000000e-01f  -8.660254e-01f * _Complex_I  },
-  {  -1.000000e+00f  +3.673940e-16f * _Complex_I,  -5.000000e-01f  -8.660254e-01f * _Complex_I,   5.000000e-01f  -8.660254e-01f * _Complex_I,   1.000000e+00f  -4.898587e-16f * _Complex_I,   5.000000e-01f  +8.660254e-01f * _Complex_I,  -5.000000e-01f  +8.660254e-01f * _Complex_I  },
-  {   1.000000e+00f  -4.898587e-16f * _Complex_I,   5.000000e-01f  +8.660254e-01f * _Complex_I,  -5.000000e-01f  +8.660254e-01f * _Complex_I,  -1.000000e+00f  +6.123234e-16f * _Complex_I,  -5.000000e-01f  -8.660254e-01f * _Complex_I,   5.000000e-01f  -8.660254e-01f * _Complex_I  },
-  {  -1.000000e+00f  +6.123234e-16f * _Complex_I,  -5.000000e-01f  -8.660254e-01f * _Complex_I,   5.000000e-01f  -8.660254e-01f * _Complex_I,   1.000000e+00f  -7.347881e-16f * _Complex_I,   5.000000e-01f  +8.660254e-01f * _Complex_I,  -5.000000e-01f  +8.660254e-01f * _Complex_I  },
-};
-const float complex m3arr[ 6][ 6] = {
-  {   1.000000e+00f  +0.000000e+00f * _Complex_I,  -1.000000e+00f  +0.f * _Complex_I,   1.000000e+00f  +0.0f * _Complex_I,  -1.000000e+00f  +0.0f * _Complex_I,   1.000000e+00f  +0.0f * _Complex_I,  -1.000000e+00f  +0.0f * _Complex_I  },
-  {   5.000000e-01f  +8.660254e-01f * _Complex_I,  -5.000000e-01f  -8.660254e-01f * _Complex_I,   5.000000e-01f  +8.660254e-01f * _Complex_I,  -5.000000e-01f  -8.660254e-01f * _Complex_I,   5.000000e-01f  +8.660254e-01f * _Complex_I,  -5.000000e-01f  -8.660254e-01f * _Complex_I  },
-  {  -5.000000e-01f  +8.660254e-01f * _Complex_I,   5.000000e-01f  -8.660254e-01f * _Complex_I,  -5.000000e-01f  +8.660254e-01f * _Complex_I,   5.000000e-01f  -8.660254e-01f * _Complex_I,  -5.000000e-01f  +8.660254e-01f * _Complex_I,   5.000000e-01f  -8.660254e-01f * _Complex_I  },
-  {  -1.000000e+00f  +0.0f * _Complex_I,   1.000000e+00f  +0.0f * _Complex_I,  -1.000000e+00f  +0.0f * _Complex_I,   1.000000e+00f  +0.0f * _Complex_I,  -1.000000e+00f  +0.0f * _Complex_I,   1.000000e+00f  +0.0f * _Complex_I  },
-  {  -5.000000e-01f  -8.660254e-01f * _Complex_I,   5.000000e-01f  +8.660254e-01f * _Complex_I,  -5.000000e-01f  -8.660254e-01f * _Complex_I,   5.000000e-01f  +8.660254e-01f * _Complex_I,  -5.000000e-01f  -8.660254e-01f * _Complex_I,   5.000000e-01f  +8.660254e-01f * _Complex_I  },
-  {   5.000000e-01f  -8.660254e-01f * _Complex_I,  -5.000000e-01f  +8.660254e-01f * _Complex_I,   5.000000e-01f  -8.660254e-01f * _Complex_I,  -5.000000e-01f  +8.660254e-01f * _Complex_I,   5.000000e-01f  -8.660254e-01f * _Complex_I,  -5.000000e-01f  +8.660254e-01f * _Complex_I  },
-};
-const float complex m4arr[ 6][ 6] = {
-  {   1.000000e+00f  +0.000000e+00f * _Complex_I,   5.000000e-01f  +8.660254e-01f * _Complex_I,  -5.000000e-01f  +8.660254e-01f * _Complex_I,  -1.000000e+00f  -1.224647e-16f * _Complex_I,  -5.000000e-01f  -8.660254e-01f * _Complex_I,   5.000000e-01f  -8.660254e-01f * _Complex_I  },
-  {  -1.000000e+00f  +1.224647e-16f * _Complex_I,  -5.000000e-01f  -8.660254e-01f * _Complex_I,   5.000000e-01f  -8.660254e-01f * _Complex_I,   1.000000e+00f  +0.000000e+00f * _Complex_I,   5.000000e-01f  +8.660254e-01f * _Complex_I,  -5.000000e-01f  +8.660254e-01f * _Complex_I  },
-  {   1.000000e+00f  -2.449294e-16f * _Complex_I,   5.000000e-01f  +8.660254e-01f * _Complex_I,  -5.000000e-01f  +8.660254e-01f * _Complex_I,  -1.000000e+00f  +1.224647e-16f * _Complex_I,  -5.000000e-01f  -8.660254e-01f * _Complex_I,   5.000000e-01f  -8.660254e-01f * _Complex_I  },
-  {  -1.000000e+00f  +3.673940e-16f * _Complex_I,  -5.000000e-01f  -8.660254e-01f * _Complex_I,   5.000000e-01f  -8.660254e-01f * _Complex_I,   1.000000e+00f  -2.449294e-16f * _Complex_I,   5.000000e-01f  +8.660254e-01f * _Complex_I,  -5.000000e-01f  +8.660254e-01f * _Complex_I  },
-  {   1.000000e+00f  -4.898587e-16f * _Complex_I,   5.000000e-01f  +8.660254e-01f * _Complex_I,  -5.000000e-01f  +8.660254e-01f * _Complex_I,  -1.000000e+00f  +3.673940e-16f * _Complex_I,  -5.000000e-01f  -8.660254e-01f * _Complex_I,   5.000000e-01f  -8.660254e-01f * _Complex_I  },
-  {  -1.000000e+00f  +6.123234e-16f * _Complex_I,  -5.000000e-01f  -8.660254e-01f * _Complex_I,   5.000000e-01f  -8.660254e-01f * _Complex_I,   1.000000e+00f  -4.898587e-16f * _Complex_I,   5.000000e-01f  +8.660254e-01f * _Complex_I,  -5.000000e-01f  +8.660254e-01f * _Complex_I  },
-};
-const float complex m5arr[ 6][ 6] = {
-  {   1.000000e+00f  +0.000000e+00f * _Complex_I,  -5.000000e-01f  +8.660254e-01f * _Complex_I,  -5.000000e-01f  -8.660254e-01f * _Complex_I,   1.000000e+00f  -2.449294e-16f * _Complex_I,  -5.000000e-01f  +8.660254e-01f * _Complex_I,  -5.000000e-01f  -8.660254e-01f * _Complex_I  },
-  {   1.000000e+00f  +0.000000e+00f * _Complex_I,  -5.000000e-01f  +8.660254e-01f * _Complex_I,  -5.000000e-01f  -8.660254e-01f * _Complex_I,   1.000000e+00f  -2.449294e-16f * _Complex_I,  -5.000000e-01f  +8.660254e-01f * _Complex_I,  -5.000000e-01f  -8.660254e-01f * _Complex_I  },
-  {   1.000000e+00f  +0.000000e+00f * _Complex_I,  -5.000000e-01f  +8.660254e-01f * _Complex_I,  -5.000000e-01f  -8.660254e-01f * _Complex_I,   1.000000e+00f  -2.449294e-16f * _Complex_I,  -5.000000e-01f  +8.660254e-01f * _Complex_I,  -5.000000e-01f  -8.660254e-01f * _Complex_I  },
-  {   1.000000e+00f  +0.000000e+00f * _Complex_I,  -5.000000e-01f  +8.660254e-01f * _Complex_I,  -5.000000e-01f  -8.660254e-01f * _Complex_I,   1.000000e+00f  -2.449294e-16f * _Complex_I,  -5.000000e-01f  +8.660254e-01f * _Complex_I,  -5.000000e-01f  -8.660254e-01f * _Complex_I  },
-  {   1.000000e+00f  +0.000000e+00f * _Complex_I,  -5.000000e-01f  +8.660254e-01f * _Complex_I,  -5.000000e-01f  -8.660254e-01f * _Complex_I,   1.000000e+00f  -2.449294e-16f * _Complex_I,  -5.000000e-01f  +8.660254e-01f * _Complex_I,  -5.000000e-01f  -8.660254e-01f * _Complex_I  },
-  {   1.000000e+00f  +0.000000e+00f * _Complex_I,  -5.000000e-01f  +8.660254e-01f * _Complex_I,  -5.000000e-01f  -8.660254e-01f * _Complex_I,   1.000000e+00f  -2.449294e-16f * _Complex_I,  -5.000000e-01f  +8.660254e-01f * _Complex_I,  -5.000000e-01f  -8.660254e-01f * _Complex_I  },
-};
-const float complex m6arr[ 6][ 6] = {
-  {   1.000000e+00f  +0.000000e+00f * _Complex_I,   1.000000e+00f  +0.000000e+00f * _Complex_I,   1.000000e+00f  +0.000000e+00f * _Complex_I,   1.000000e+00f  +0.000000e+00f * _Complex_I,   1.000000e+00f  +0.000000e+00f * _Complex_I,   1.000000e+00f  +0.000000e+00f * _Complex_I  },
-  {  -5.000000e-01f  +8.660254e-01f * _Complex_I,  -5.000000e-01f  +8.660254e-01f * _Complex_I,  -5.000000e-01f  +8.660254e-01f * _Complex_I,  -5.000000e-01f  +8.660254e-01f * _Complex_I,  -5.000000e-01f  +8.660254e-01f * _Complex_I,  -5.000000e-01f  +8.660254e-01f * _Complex_I  },
-  {  -5.000000e-01f  -8.660254e-01f * _Complex_I,  -5.000000e-01f  -8.660254e-01f * _Complex_I,  -5.000000e-01f  -8.660254e-01f * _Complex_I,  -5.000000e-01f  -8.660254e-01f * _Complex_I,  -5.000000e-01f  -8.660254e-01f * _Complex_I,  -5.000000e-01f  -8.660254e-01f * _Complex_I  },
-  {   1.000000e+00f  -2.449294e-16f * _Complex_I,   1.000000e+00f  -2.449294e-16f * _Complex_I,   1.000000e+00f  -2.449294e-16f * _Complex_I,   1.000000e+00f  -2.449294e-16f * _Complex_I,   1.000000e+00f  -2.449294e-16f * _Complex_I,   1.000000e+00f  -2.449294e-16f * _Complex_I  },
-  {  -5.000000e-01f  +8.660254e-01f * _Complex_I,  -5.000000e-01f  +8.660254e-01f * _Complex_I,  -5.000000e-01f  +8.660254e-01f * _Complex_I,  -5.000000e-01f  +8.660254e-01f * _Complex_I,  -5.000000e-01f  +8.660254e-01f * _Complex_I,  -5.000000e-01f  +8.660254e-01f * _Complex_I  },
-  {  -5.000000e-01f  -8.660254e-01f * _Complex_I,  -5.000000e-01f  -8.660254e-01f * _Complex_I,  -5.000000e-01f  -8.660254e-01f * _Complex_I,  -5.000000e-01f  -8.660254e-01f * _Complex_I,  -5.000000e-01f  -8.660254e-01f * _Complex_I,  -5.000000e-01f  -8.660254e-01f * _Complex_I  },
-};
-const float complex m7arr[ 6][ 6] = {
-  {   1.000000e+00f  +0.000000e+00f * _Complex_I,  -5.000000e-01f  +8.660254e-01f * _Complex_I,  -5.000000e-01f  -8.660254e-01f * _Complex_I,   1.000000e+00f  -2.449294e-16f * _Complex_I,  -5.000000e-01f  +8.660254e-01f * _Complex_I,  -5.000000e-01f  -8.660254e-01f * _Complex_I  },
-  {  -5.000000e-01f  +8.660254e-01f * _Complex_I,  -5.000000e-01f  -8.660254e-01f * _Complex_I,   1.000000e+00f  -2.449294e-16f * _Complex_I,  -5.000000e-01f  +8.660254e-01f * _Complex_I,  -5.000000e-01f  -8.660254e-01f * _Complex_I,   1.000000e+00f  -2.266216e-15f * _Complex_I  },
-  {  -5.000000e-01f  -8.660254e-01f * _Complex_I,   1.000000e+00f  -2.449294e-16f * _Complex_I,  -5.000000e-01f  +8.660254e-01f * _Complex_I,  -5.000000e-01f  -8.660254e-01f * _Complex_I,   1.000000e+00f  -4.898587e-16f * _Complex_I,  -5.000000e-01f  +8.660254e-01f * _Complex_I  },
-  {   1.000000e+00f  -2.449294e-16f * _Complex_I,  -5.000000e-01f  +8.660254e-01f * _Complex_I,  -5.000000e-01f  -8.660254e-01f * _Complex_I,   1.000000e+00f  -4.898587e-16f * _Complex_I,  -5.000000e-01f  +8.660254e-01f * _Complex_I,  -5.000000e-01f  -8.660254e-01f * _Complex_I  },
-  {  -5.000000e-01f  +8.660254e-01f * _Complex_I,  -5.000000e-01f  -8.660254e-01f * _Complex_I,   1.000000e+00f  -4.898587e-16f * _Complex_I,  -5.000000e-01f  +8.660254e-01f * _Complex_I,  -5.000000e-01f  -8.660254e-01f * _Complex_I,   1.000000e+00f  -7.347881e-16f * _Complex_I  },
-  {  -5.000000e-01f  -8.660254e-01f * _Complex_I,   1.000000e+00f  -2.266216e-15f * _Complex_I,  -5.000000e-01f  +8.660254e-01f * _Complex_I,  -5.000000e-01f  -8.660254e-01f * _Complex_I,   1.000000e+00f  -7.347881e-16f * _Complex_I,  -5.000000e-01f  +8.660254e-01f * _Complex_I  },
-};
-const float complex m8arr[ 6][ 6] = {
-  {   1.000000e+00f  +0.000000e+00f * _Complex_I,  -5.000000e-01f  -8.660254e-01f * _Complex_I,  -5.000000e-01f  +8.660254e-01f * _Complex_I,   1.000000e+00f  +2.449294e-16f * _Complex_I,  -5.000000e-01f  -8.660254e-01f * _Complex_I,  -5.000000e-01f  +8.660254e-01f * _Complex_I  },
-  {  -5.000000e-01f  +8.660254e-01f * _Complex_I,   1.000000e+00f  +0.000000e+00f * _Complex_I,  -5.000000e-01f  -8.660254e-01f * _Complex_I,  -5.000000e-01f  +8.660254e-01f * _Complex_I,   1.000000e+00f  +2.449294e-16f * _Complex_I,  -5.000000e-01f  -8.660254e-01f * _Complex_I  },
-  {  -5.000000e-01f  -8.660254e-01f * _Complex_I,  -5.000000e-01f  +8.660254e-01f * _Complex_I,   1.000000e+00f  +0.000000e+00f * _Complex_I,  -5.000000e-01f  -8.660254e-01f * _Complex_I,  -5.000000e-01f  +8.660254e-01f * _Complex_I,   1.000000e+00f  +1.133108e-15f * _Complex_I  },
-  {   1.000000e+00f  -2.449294e-16f * _Complex_I,  -5.000000e-01f  -8.660254e-01f * _Complex_I,  -5.000000e-01f  +8.660254e-01f * _Complex_I,   1.000000e+00f  +0.000000e+00f * _Complex_I,  -5.000000e-01f  -8.660254e-01f * _Complex_I,  -5.000000e-01f  +8.660254e-01f * _Complex_I  },
-  {  -5.000000e-01f  +8.660254e-01f * _Complex_I,   1.000000e+00f  -2.449294e-16f * _Complex_I,  -5.000000e-01f  -8.660254e-01f * _Complex_I,  -5.000000e-01f  +8.660254e-01f * _Complex_I,   1.000000e+00f  +0.000000e+00f * _Complex_I,  -5.000000e-01f  -8.660254e-01f * _Complex_I  },
-  {  -5.000000e-01f  -8.660254e-01f * _Complex_I,  -5.000000e-01f  +8.660254e-01f * _Complex_I,   1.000000e+00f  -1.133108e-15f * _Complex_I,  -5.000000e-01f  -8.660254e-01f * _Complex_I,  -5.000000e-01f  +8.660254e-01f * _Complex_I,   1.000000e+00f  +0.000000e+00f * _Complex_I  },
-=======
 const float complex Minv[ 3][ 8] = {
     {   1.000000e+00f ,   2.500000e-01f  -4.330127e-01f * _Complex_I,  -2.500000e-01f  -4.330127e-01f * _Complex_I,  -1.000000e+00f ,   7.500000e-01f  -1.299038e+00f * _Complex_I,  -2.500000e-01f  +4.330127e-01f * _Complex_I,   7.500000e-01f  +1.299038e+00f * _Complex_I,   2.500000e-01f  +4.330127e-01f * _Complex_I  },
     {   1.000000e+00f ,  -2.000000e-01f  +3.464102e-01f * _Complex_I,   2.000000e-01f  +3.464102e-01f * _Complex_I,   8.000000e-01f ,  0.0f ,   2.000000e-01f  -3.464102e-01f * _Complex_I,  0.0f ,  -2.000000e-01f  -3.464102e-01f * _Complex_I  },
@@ -134,7 +60,6 @@
     { {  -1.000000e+00f  +1.224647e-16f * _Complex_I ,  -1.000000e+00f  +3.673940e-16f * _Complex_I ,  -1.000000e+00f  -1.224647e-16f * _Complex_I ,  -1.000000e+00f  +3.673940e-16f * _Complex_I ,   1.000000e+00f  +0.000000e+00f * _Complex_I ,   1.000000e+00f  -2.449294e-16f * _Complex_I ,   1.000000e+00f  -2.449294e-16f * _Complex_I ,   1.000000e+00f  -2.449294e-16f * _Complex_I } , {   1.000000e+00f  +0.000000e+00f * _Complex_I ,  -5.000000e-01f  -8.660254e-01f * _Complex_I ,   1.000000e+00f  +2.449294e-16f * _Complex_I ,  -5.000000e-01f  +8.660254e-01f * _Complex_I ,  -5.000000e-01f  +8.660254e-01f * _Complex_I ,   1.000000e+00f  -2.449294e-16f * _Complex_I ,  -5.000000e-01f  +8.660254e-01f * _Complex_I ,  -5.000000e-01f  -8.660254e-01f * _Complex_I } , {  -1.000000e+00f  -1.224647e-16f * _Complex_I ,   5.000000e-01f  -8.660254e-01f * _Complex_I ,  -1.000000e+00f  -3.673940e-16f * _Complex_I ,   5.000000e-01f  +8.660254e-01f * _Complex_I ,  -5.000000e-01f  -8.660254e-01f * _Complex_I ,   1.000000e+00f  -2.449294e-16f * _Complex_I ,  -5.000000e-01f  -8.660254e-01f * _Complex_I ,  -5.000000e-01f  +8.660254e-01f * _Complex_I } , {   1.000000e+00f  +2.449294e-16f * _Complex_I ,   1.000000e+00f  -4.898587e-16f * _Complex_I ,   1.000000e+00f  +4.898587e-16f * _Complex_I ,   1.000000e+00f  -2.449294e-16f * _Complex_I ,   1.000000e+00f  -2.449294e-16f * _Complex_I ,   1.000000e+00f  -2.449294e-16f * _Complex_I ,   1.000000e+00f  -4.898587e-16f * _Complex_I ,   1.000000e+00f  +0.000000e+00f * _Complex_I } , {  -1.000000e+00f  -3.673940e-16f * _Complex_I ,   5.000000e-01f  +8.660254e-01f * _Complex_I ,  -1.000000e+00f  -6.123234e-16f * _Complex_I ,   5.000000e-01f  -8.660254e-01f * _Complex_I ,  -5.000000e-01f  +8.660254e-01f * _Complex_I ,   1.000000e+00f  -2.449294e-16f * _Complex_I ,  -5.000000e-01f  +8.660254e-01f * _Complex_I ,  -5.000000e-01f  -8.660254e-01f * _Complex_I } , {   1.000000e+00f  +4.898587e-16f * _Complex_I ,  -5.000000e-01f  +8.660254e-01f * _Complex_I ,   1.000000e+00f  +7.347881e-16f * _Complex_I ,  -5.000000e-01f  -8.660254e-01f * _Complex_I ,  -5.000000e-01f  -8.660254e-01f * _Complex_I ,   1.000000e+00f  -2.449294e-16f * _Complex_I ,  -5.000000e-01f  -8.660254e-01f * _Complex_I ,  -5.000000e-01f  +8.660254e-01f * _Complex_I }   },
     { {  -5.000000e-01f  -8.660254e-01f * _Complex_I ,   1.000000e+00f  -4.898587e-16f * _Complex_I ,  -5.000000e-01f  +8.660254e-01f * _Complex_I ,   1.000000e+00f  -4.898587e-16f * _Complex_I ,   1.000000e+00f  +0.000000e+00f * _Complex_I ,  -5.000000e-01f  +8.660254e-01f * _Complex_I ,  -5.000000e-01f  +8.660254e-01f * _Complex_I ,  -5.000000e-01f  +8.660254e-01f * _Complex_I } , {   5.000000e-01f  +8.660254e-01f * _Complex_I ,   5.000000e-01f  +8.660254e-01f * _Complex_I ,   5.000000e-01f  -8.660254e-01f * _Complex_I ,   5.000000e-01f  -8.660254e-01f * _Complex_I ,  -5.000000e-01f  +8.660254e-01f * _Complex_I ,  -5.000000e-01f  +8.660254e-01f * _Complex_I ,  -5.000000e-01f  -8.660254e-01f * _Complex_I ,   1.000000e+00f  -2.449294e-16f * _Complex_I } , {  -5.000000e-01f  -8.660254e-01f * _Complex_I ,  -5.000000e-01f  +8.660254e-01f * _Complex_I ,  -5.000000e-01f  +8.660254e-01f * _Complex_I ,  -5.000000e-01f  -8.660254e-01f * _Complex_I ,  -5.000000e-01f  -8.660254e-01f * _Complex_I ,  -5.000000e-01f  +8.660254e-01f * _Complex_I ,   1.000000e+00f  -4.898587e-16f * _Complex_I ,  -5.000000e-01f  -8.660254e-01f * _Complex_I } , {   5.000000e-01f  +8.660254e-01f * _Complex_I ,  -1.000000e+00f  +6.123234e-16f * _Complex_I ,   5.000000e-01f  -8.660254e-01f * _Complex_I ,  -1.000000e+00f  +3.673940e-16f * _Complex_I ,   1.000000e+00f  -2.449294e-16f * _Complex_I ,  -5.000000e-01f  +8.660254e-01f * _Complex_I ,  -5.000000e-01f  +8.660254e-01f * _Complex_I ,  -5.000000e-01f  +8.660254e-01f * _Complex_I } , {  -5.000000e-01f  -8.660254e-01f * _Complex_I ,  -5.000000e-01f  -8.660254e-01f * _Complex_I ,  -5.000000e-01f  +8.660254e-01f * _Complex_I ,  -5.000000e-01f  +8.660254e-01f * _Complex_I ,  -5.000000e-01f  +8.660254e-01f * _Complex_I ,  -5.000000e-01f  +8.660254e-01f * _Complex_I ,  -5.000000e-01f  -8.660254e-01f * _Complex_I ,   1.000000e+00f  +0.000000e+00f * _Complex_I } , {   5.000000e-01f  +8.660254e-01f * _Complex_I ,   5.000000e-01f  -8.660254e-01f * _Complex_I ,   5.000000e-01f  -8.660254e-01f * _Complex_I ,   5.000000e-01f  +8.660254e-01f * _Complex_I ,  -5.000000e-01f  -8.660254e-01f * _Complex_I ,  -5.000000e-01f  +8.660254e-01f * _Complex_I ,   1.000000e+00f  -7.347881e-16f * _Complex_I ,  -5.000000e-01f  -8.660254e-01f * _Complex_I }   },
     { {   5.000000e-01f  -8.660254e-01f * _Complex_I ,  -1.000000e+00f  +6.123234e-16f * _Complex_I ,   5.000000e-01f  +8.660254e-01f * _Complex_I ,  -1.000000e+00f  +6.123234e-16f * _Complex_I ,   1.000000e+00f  +0.000000e+00f * _Complex_I ,  -5.000000e-01f  -8.660254e-01f * _Complex_I ,  -5.000000e-01f  -8.660254e-01f * _Complex_I ,  -5.000000e-01f  -8.660254e-01f * _Complex_I } , {  -5.000000e-01f  +8.660254e-01f * _Complex_I ,  -5.000000e-01f  -8.660254e-01f * _Complex_I ,  -5.000000e-01f  -8.660254e-01f * _Complex_I ,  -5.000000e-01f  +8.660254e-01f * _Complex_I ,  -5.000000e-01f  +8.660254e-01f * _Complex_I ,  -5.000000e-01f  -8.660254e-01f * _Complex_I ,   1.000000e+00f  -2.266216e-15f * _Complex_I ,  -5.000000e-01f  +8.660254e-01f * _Complex_I } , {   5.000000e-01f  -8.660254e-01f * _Complex_I ,   5.000000e-01f  -8.660254e-01f * _Complex_I ,   5.000000e-01f  +8.660254e-01f * _Complex_I ,   5.000000e-01f  +8.660254e-01f * _Complex_I ,  -5.000000e-01f  -8.660254e-01f * _Complex_I ,  -5.000000e-01f  -8.660254e-01f * _Complex_I ,  -5.000000e-01f  +8.660254e-01f * _Complex_I ,   1.000000e+00f  -1.133108e-15f * _Complex_I } , {  -5.000000e-01f  +8.660254e-01f * _Complex_I ,   1.000000e+00f  -7.347881e-16f * _Complex_I ,  -5.000000e-01f  -8.660254e-01f * _Complex_I ,   1.000000e+00f  -4.898587e-16f * _Complex_I ,   1.000000e+00f  -2.449294e-16f * _Complex_I ,  -5.000000e-01f  -8.660254e-01f * _Complex_I ,  -5.000000e-01f  -8.660254e-01f * _Complex_I ,  -5.000000e-01f  -8.660254e-01f * _Complex_I } , {   5.000000e-01f  -8.660254e-01f * _Complex_I ,   5.000000e-01f  +8.660254e-01f * _Complex_I ,   5.000000e-01f  +8.660254e-01f * _Complex_I ,   5.000000e-01f  -8.660254e-01f * _Complex_I ,  -5.000000e-01f  +8.660254e-01f * _Complex_I ,  -5.000000e-01f  -8.660254e-01f * _Complex_I ,   1.000000e+00f  -7.347881e-16f * _Complex_I ,  -5.000000e-01f  +8.660254e-01f * _Complex_I } , {  -5.000000e-01f  +8.660254e-01f * _Complex_I ,  -5.000000e-01f  +8.660254e-01f * _Complex_I ,  -5.000000e-01f  -8.660254e-01f * _Complex_I ,  -5.000000e-01f  -8.660254e-01f * _Complex_I ,  -5.000000e-01f  -8.660254e-01f * _Complex_I ,  -5.000000e-01f  -8.660254e-01f * _Complex_I ,  -5.000000e-01f  +8.660254e-01f * _Complex_I ,   1.000000e+00f  +0.000000e+00f * _Complex_I }   },
->>>>>>> 6251ce1d
 };
 
 #define DEMOSAIC_XTRANS 1024 // masks for non-Bayer demosaic ops
@@ -1787,681 +1712,8 @@
   dt_free_align(all_buffers);
 }
 
-<<<<<<< HEAD
-/* Return the 10th smallest item in array x of length 21 */
-inline float quick_select(float *x)
-{
-  inline void swap(int a, int b)
-  {
-    float t = x[a];
-    x[a] = x[b], x[b] = t;
-  }
-
-  int left = 0, right = 20;
-  int pos, i;
-  float pivot;
-
-  while (left < right)
-  {
-    pivot = x[10];
-    swap(10, right);
-    for (i = pos = left; i < right; i++)
-    {
-      if (x[i] < pivot)
-      {
-        swap(i, pos);
-        pos++;
-      }
-    }
-    swap(right, pos);
-    if (pos == 10) break;
-    if (pos < 10) left = pos + 1;
-    else right = pos - 1;
-  }
-  return x[10];
-}
-
-/*
-  Ingo Liebhardt 's  frequency domain chroma approach for Fuji X-Trans sensors
- */
-static void xtrans_fdc_interpolate(float *out, const float *const in,
-                                           const dt_iop_roi_t *const roi_out,
-                                           const dt_iop_roi_t *const roi_in,
-                                           const uint8_t (*const xtrans)[6])
-{
-  static const short orth[12] = { 1, 0, 0, 1, -1, 0, 0, -1, 1, 0, 0, 1 },
-                     patt[2][16] = { { 0, 1, 0, -1, 2, 0, -1, 0, 1, 1, 1, -1, 0, 0, 0, 0 },
-                                     { 0, 1, 0, -2, 1, 0, -2, 0, 1, 1, -2, -2, 1, -1, -1, 1 } },
-                     dir[4] = { 1, TS, TS + 1, TS - 1 };
-
-  static const float directionality[8] = { 1.0f, 0.0f, 0.5f, 0.5f, 1.0f, 0.0f, 0.5f, 0.5f };
-
-  short allhex[3][3][8];
-  // sgrow/sgcol is the offset in the sensor matrix of the solitary
-  // green pixels (initialized here only to avoid compiler warning)
-  unsigned short sgrow = 0, sgcol = 0;
-
-  const int passes = 1;
-  const int width = roi_out->width;
-  const int height = roi_out->height;
-  const int ndir = 4 << (passes > 1);
-
-  const size_t buffer_size = (size_t) TS * TS * (ndir * 4 + 8) * sizeof(float);  // 3 to 4 for keeping original to be filtered; 8 for keeping four chromas
-  char *const all_buffers = (char *)dt_alloc_align(16, dt_get_num_threads() * buffer_size);
-  if(!all_buffers)
-  {
-    printf("[demosaic] not able to allocate Markesteijn buffers\n");
-    return;
-  }
-
-  /* Map a green hexagon around each non-green pixel and vice versa:    */
-  for(int row = 0; row < 3; row++)
-    for(int col = 0; col < 3; col++)
-      for(int ng = 0, d = 0; d < 10; d += 2)
-      {
-        int g = FCxtrans(row, col, NULL, xtrans) == 1;
-        if(FCxtrans(row + orth[d], col + orth[d + 2], NULL, xtrans) == 1)
-          ng = 0;
-        else
-          ng++;
-        // if there are four non-green pixels adjacent in cardinal
-        // directions, this is the solitary green pixel
-        if(ng == 4)
-        {
-          sgrow = row;
-          sgcol = col;
-        }
-        if(ng == g + 1)
-          for(int c = 0; c < 8; c++)
-          {
-            int v = orth[d] * patt[g][c * 2] + orth[d + 1] * patt[g][c * 2 + 1];
-            int h = orth[d + 2] * patt[g][c * 2] + orth[d + 3] * patt[g][c * 2 + 1];
-            // offset within TSxTS buffer
-            allhex[row][col][c ^ (g * 2 & d)] = h + v * TS;
-          }
-      }
-
-  // extra passes propagates out errors at edges, hence need more padding
-  const int pad_tile = (passes == 1) ? 13 : 17;
-
-  //calculate offsets for this roi
-  int rowoffset = 0;
-  int coloffset = 0;
-  for(int row = 0; row < 6; row++)
-  {
-    if (!((row - sgrow) % 3))
-    {
-      for(int col = 0; col < 6; col++)
-      {
-        if (!((col - sgcol) % 3) && (FCxtrans(row, col + 1, roi_in, xtrans) == 0))
-        {
-          rowoffset = 37 - row - pad_tile;  // 1 plus a generous multiple of 6
-          coloffset = 37 - col - pad_tile;  // to avoid that this value gets negative
-          break;
-        }
-      }
-      break;
-    }
-  }
-
-#ifdef _OPENMP
-#pragma omp parallel for default(none) shared(sgrow, sgcol, allhex, out, rowoffset, coloffset) schedule(dynamic)
-#endif
-  // step through TSxTS cells of image, each tile overlapping the
-  // prior as interpolation needs a substantial border
-  for(int top = -pad_tile; top < height - pad_tile; top += TS - (pad_tile*2))
-  {
-    char *const buffer = all_buffers + dt_get_thread_num() * buffer_size;
-    // rgb points to ndir TSxTS tiles of 3 channels (R, G, and B)
-    float(*rgb)[TS][TS][3] = (float(*)[TS][TS][3])buffer;
-    // yuv points to 3 channel (Y, u, and v) TSxTS tiles
-    // note that channels come before tiles to allow for a
-    // vectorization optimization when building drv[] from yuv[]
-    float (*const yuv)[TS][TS] = (float(*)[TS][TS])(buffer + TS * TS * (ndir * 3) * sizeof(float));
-    // drv points to ndir TSxTS tiles, each a single chanel of derivatives
-    float (*const drv)[TS][TS] = (float(*)[TS][TS])(buffer + TS * TS * (ndir * 3 + 3) * sizeof(float));
-    // fdc_orig points to TSxTS tiles for storing the flat original to be filtered
-    // probably this is overkill because the values could be taken from rgb[0]
-    float (*const fdc_orig)[TS][TS] = (float (*)[TS][TS])(buffer + TS * TS * (ndir * 4 + 3) * sizeof(float));
-    float (*const fdc_chroma)[TS][TS] = (float (*)[TS][TS])(buffer + TS * TS * (ndir * 4 + 4) * sizeof(float));
-    // gmin and gmax reuse memory which is used later by yuv buffer;
-    // each points to a TSxTS tile of single channel data
-    float (*const gmin)[TS] = (float(*)[TS])(buffer + TS * TS * (ndir * 3) * sizeof(float));
-    float (*const gmax)[TS] = (float(*)[TS])(buffer + TS * TS * (ndir * 3 + 1) * sizeof(float));
-    // homo and homosum reuse memory which is used earlier in the
-    // loop; each points to ndir single-channel TSxTS tiles
-    uint8_t (*const homo)[TS][TS] = (uint8_t(*)[TS][TS])(buffer + TS * TS * (ndir * 3) * sizeof(float));
-    uint8_t (*const homosum)[TS][TS] = (uint8_t(*)[TS][TS])(buffer + TS * TS * (ndir * 3) * sizeof(float)
-                                                            + TS * TS * ndir * sizeof(uint8_t));
-
-    for(int left = -pad_tile; left < width - pad_tile; left += TS - (pad_tile*2))
-    {
-      int mrow = MIN(top + TS, height + pad_tile);
-      int mcol = MIN(left + TS, width + pad_tile);
-
-      // Copy current tile from in to image buffer. If border goes
-      // beyond edges of image, fill with mirrored/interpolated edges.
-      // The extra border avoids discontinuities at image edges.
-      for(int row = top; row < mrow; row++)
-        for(int col = left; col < mcol; col++)
-        {
-          float(*const pix) = rgb[0][row - top][col - left];
-          if((col >= 0) && (row >= 0) && (col < width) && (row < height))
-          {
-            const int f = FCxtrans(row, col, roi_in, xtrans);
-            for(int c = 0; c < 3; c++) pix[c] = (c == f) ? in[roi_in->width * row + col] : 0.f;
-            fdc_orig[0][row - top][col - left] = in[roi_in->width * row + col];
-          }
-          else
-          {
-            // mirror a border pixel if beyond image edge
-            const int c = FCxtrans(row, col, roi_in, xtrans);
-            for(int cc = 0; cc < 3; cc++)
-              if(cc != c)
-                pix[cc] = 0.0f;
-              else
-              {
-#define TRANSLATE(n, size) ((n >= size) ? (2 * size - n - 2) : abs(n))
-                const int cy = TRANSLATE(row, height), cx = TRANSLATE(col, width);
-                if(c == FCxtrans(cy, cx, roi_in, xtrans))
-                {
-                  pix[c] = in[roi_in->width * cy + cx];
-                  fdc_orig[0][row - top][col - left] = in[roi_in->width * cy + cx];
-                }
-                else
-                {
-                  // interpolate if mirror pixel is a different color
-                  float sum = 0.0f;
-                  uint8_t count = 0;
-                  for(int y = row - 1; y <= row + 1; y++)
-                    for(int x = col - 1; x <= col + 1; x++)
-                    {
-                      const int yy = TRANSLATE(y, height), xx = TRANSLATE(x, width);
-                      const int ff = FCxtrans(yy, xx, roi_in, xtrans);
-                      if(ff == c)
-                      {
-                        sum += in[roi_in->width * yy + xx];
-                        count++;
-                      }
-                    }
-                  pix[c] = sum / count;
-                  fdc_orig[0][row - top][col - left] = pix[c];
-                }
-              }
-          }
-        }
-
-      // duplicate rgb[0] to rgb[1], rgb[2], and rgb[3]
-      for(int c = 1; c <= 3; c++) memcpy(rgb[c], rgb[0], sizeof(*rgb));
-
-      // note that successive calculations are inset within the tile
-      // so as to give enough border data, and there needs to be a 6
-      // pixel border initially to allow allhex to find neighboring
-      // pixels
-
-      /* Set green1 and green3 to the minimum and maximum allowed values:   */
-      // Run through each red/blue or blue/red pair, setting their g1
-      // and g3 values to the min/max of green pixels surrounding the
-      // pair. Use a 3 pixel border as gmin/gmax is used by
-      // interpolate green which has a 3 pixel border.
-      const int pad_g1_g3 = 3;
-      for(int row = top + pad_g1_g3; row < mrow - pad_g1_g3; row++)
-      {
-        // setting max to 0.0f signifies that this is a new pair, which
-        // requires a new min/max calculation of its neighboring greens
-        float min = FLT_MAX, max = 0.0f;
-        for(int col = left + pad_g1_g3; col < mcol - pad_g1_g3; col++)
-        {
-          // if in row of horizontal red & blue pairs (or processing
-          // vertical red & blue pairs near image bottom), reset min/max
-          // between each pair
-          if(FCxtrans(row, col, roi_in, xtrans) == 1)
-          {
-            min = FLT_MAX, max = 0.0f;
-            continue;
-          }
-          // if at start of red & blue pair, calculate min/max of green
-          // pixels surrounding it; note that while normally using == to
-          // compare floats is suspect, here the check is if 0.0f has
-          // explicitly been assigned to max (which signifies a new
-          // red/blue pair)
-          if(max == 0.0f)
-          {
-            float (*const pix)[3] = &rgb[0][row - top][col - left];
-            const short *const hex = hexmap(row,col,allhex);
-            for(int c = 0; c < 6; c++)
-            {
-              const float val = pix[hex[c]][1];
-              if(min > val) min = val;
-              if(max < val) max = val;
-            }
-          }
-          gmin[row - top][col - left] = min;
-          gmax[row - top][col - left] = max;
-          // handle vertical red/blue pairs
-          switch((row - sgrow) % 3)
-          {
-            // hop down a row to second pixel in vertical pair
-            case 1:
-              if(row < mrow - 4) row++, col--;
-              break;
-            // then if not done with the row hop up and right to next
-            // vertical red/blue pair, resetting min/max
-            case 2:
-              min = FLT_MAX, max = 0.0f;
-              if((col += 2) < mcol - 4 && row > top + 3) row--;
-          }
-        }
-      }
-
-      /* Interpolate green horizontally, vertically, and along both diagonals: */
-      // need a 3 pixel border here as 3*hex[] can have a 3 unit offset
-      const int pad_g_interp = 3;
-      for(int row = top + pad_g_interp; row < mrow - pad_g_interp; row++)
-        for(int col = left + pad_g_interp; col < mcol - pad_g_interp; col++)
-        {
-          float color[8];
-          int f = FCxtrans(row, col, roi_in, xtrans);
-          if(f == 1) continue;
-          float (*const pix)[3] = &rgb[0][row - top][col - left];
-          const short *const hex = hexmap(row,col,allhex);
-          // TODO: these constants come from integer math constants in
-          // dcraw -- calculate them instead from interpolation math
-          color[0] = 0.6796875f * (pix[hex[1]][1] + pix[hex[0]][1])
-                     - 0.1796875f * (pix[2 * hex[1]][1] + pix[2 * hex[0]][1]);
-          color[1] = 0.87109375f * pix[hex[3]][1] + pix[hex[2]][1] * 0.13f
-                     + 0.359375f * (pix[0][f] - pix[-hex[2]][f]);
-          for(int c = 0; c < 2; c++)
-            color[2 + c] = 0.640625f * pix[hex[4 + c]][1] + 0.359375f * pix[-2 * hex[4 + c]][1]
-                           + 0.12890625f * (2 * pix[0][f] - pix[3 * hex[4 + c]][f] - pix[-3 * hex[4 + c]][f]);
-          for(int c = 0; c < 4; c++)
-            rgb[c ^ !((row - sgrow) % 3)][row - top][col - left][1]
-                = CLAMPS(color[c], gmin[row - top][col - left], gmax[row - top][col - left]);
-        }
-
-      for(int pass = 0; pass < passes; pass++)
-      {
-        if(pass == 1)
-        {
-          // if on second pass, copy rgb[0] to [3] into rgb[4] to [7],
-          // and process that second set of buffers
-          memcpy(rgb + 4, rgb, (size_t)4 * sizeof(*rgb));
-          rgb += 4;
-        }
-
-        /* Recalculate green from interpolated values of closer pixels: */
-        if(pass)
-        {
-          const int pad_g_recalc = 6;
-          for(int row = top + pad_g_recalc; row < mrow - pad_g_recalc; row++)
-            for(int col = left + pad_g_recalc; col < mcol - pad_g_recalc; col++)
-            {
-              int f = FCxtrans(row, col, roi_in, xtrans);
-              if(f == 1) continue;
-              const short *const hex = hexmap(row,col,allhex);
-              for(int d = 3; d < 6; d++)
-              {
-                float(*rfx)[3] = &rgb[(d - 2) ^ !((row - sgrow) % 3)][row - top][col - left];
-                float val = rfx[-2 * hex[d]][1] + 2 * rfx[hex[d]][1] - rfx[-2 * hex[d]][f]
-                            - 2 * rfx[hex[d]][f] + 3 * rfx[0][f];
-                rfx[0][1] = CLAMPS(val / 3.0f, gmin[row - top][col - left], gmax[row - top][col - left]);
-              }
-            }
-        }
-
-        /* Interpolate red and blue values for solitary green pixels:   */
-        const int pad_rb_g = (passes == 1) ? 6 : 5;
-        for(int row = (top - sgrow + pad_rb_g + 2) / 3 * 3 + sgrow; row < mrow - pad_rb_g; row += 3)
-          for(int col = (left - sgcol + pad_rb_g + 2) / 3 * 3 + sgcol; col < mcol - pad_rb_g; col += 3)
-          {
-            float(*rfx)[3] = &rgb[0][row - top][col - left];
-            int h = FCxtrans(row, col + 1, roi_in, xtrans);
-            float diff[6] = { 0.0f };
-            float color[3][8];
-            for(int i = 1, d = 0; d < 6; d++, i ^= TS ^ 1, h ^= 2)
-            {
-              for(int c = 0; c < 2; c++, h ^= 2)
-              {
-                float g = 2 * rfx[0][1] - rfx[i << c][1] - rfx[-(i << c)][1];
-                color[h][d] = g + rfx[i << c][h] + rfx[-(i << c)][h];
-                if(d > 1)
-                  diff[d] += SQR(rfx[i << c][1] - rfx[-(i << c)][1] - rfx[i << c][h] + rfx[-(i << c)][h])
-                             + SQR(g);
-              }
-              if(d > 1 && (d & 1))
-                if(diff[d - 1] < diff[d])
-                  for(int c = 0; c < 2; c++) color[c * 2][d] = color[c * 2][d - 1];
-              if(d < 2 || (d & 1))
-              {
-                for(int c = 0; c < 2; c++) rfx[0][c * 2] = color[c * 2][d] / 2.f;
-                rfx += TS * TS;
-              }
-            }
-          }
-
-        /* Interpolate red for blue pixels and vice versa:              */
-        const int pad_rb_br = (passes == 1) ? 6 : 5;
-        for(int row = top + pad_rb_br; row < mrow - pad_rb_br; row++)
-          for(int col = left + pad_rb_br; col < mcol - pad_rb_br; col++)
-          {
-            int f = 2 - FCxtrans(row, col, roi_in, xtrans);
-            if(f == 1) continue;
-            float(*rfx)[3] = &rgb[0][row - top][col - left];
-            int c = (row - sgrow) % 3 ? TS : 1;
-            int h = 3 * (c ^ TS ^ 1);
-            for(int d = 0; d < 4; d++, rfx += TS * TS)
-            {
-              int i = d > 1 || ((d ^ c) & 1) ||
-                ((fabsf(rfx[0][1]-rfx[c][1]) + fabsf(rfx[0][1]-rfx[-c][1])) <
-                 2.f*(fabsf(rfx[0][1]-rfx[h][1]) + fabsf(rfx[0][1]-rfx[-h][1]))) ? c:h;
-              rfx[0][f] = (rfx[i][f] + rfx[-i][f] + 2.f * rfx[0][1] - rfx[i][1] - rfx[-i][1]) / 2.f;
-            }
-          }
-
-        /* Fill in red and blue for 2x2 blocks of green:                */
-        const int pad_g22 = (passes == 1) ? 8 : 4;
-        for(int row = top + pad_g22; row < mrow - pad_g22; row++)
-          if((row - sgrow) % 3)
-            for(int col = left + pad_g22; col < mcol - pad_g22; col++)
-              if((col - sgcol) % 3)
-              {
-                float(*rfx)[3] = &rgb[0][row - top][col - left];
-                const short *const hex = hexmap(row,col,allhex);
-                for(int d = 0; d < ndir; d += 2, rfx += TS * TS)
-                  if(hex[d] + hex[d + 1])
-                  {
-                    float g = 3.f * rfx[0][1] - 2.f * rfx[hex[d]][1] - rfx[hex[d + 1]][1];
-                    for(int c = 0; c < 4; c += 2)
-                      rfx[0][c] = (g + 2.f * rfx[hex[d]][c] + rfx[hex[d + 1]][c]) / 3.f;
-                  }
-                  else
-                  {
-                    float g = 2.f * rfx[0][1] - rfx[hex[d]][1] - rfx[hex[d + 1]][1];
-                    for(int c = 0; c < 4; c += 2)
-                      rfx[0][c] = (g + rfx[hex[d]][c] + rfx[hex[d + 1]][c]) / 2.f;
-                  }
-              }
-      } // end of multipass loop
-
-      // jump back to the first set of rgb buffers (this is a nop
-      // unless on the second pass)
-      rgb = (float(*)[TS][TS][3])buffer;
-      // from here on out, mainly are working within the current tile
-      // rather than in reference to the image, so don't offset
-      // mrow/mcol by top/left of tile
-      mrow -= top;
-      mcol -= left;
-
-      /* Convert to perceptual colorspace and differentiate in all directions:  */
-      // Original dcraw algorithm uses CIELab as perceptual space
-      // (presumably coming from original AHD) and converts taking
-      // camera matrix into account. Now use YPbPr which requires much
-      // less code and is nearly indistinguishable. It assumes the
-      // camera RGB is roughly linear.
-      for(int d = 0; d < ndir; d++)
-      {
-        const int pad_yuv = (passes == 1) ? 8 : 13;
-        for(int row = pad_yuv; row < mrow - pad_yuv; row++)
-          for(int col = pad_yuv; col < mcol - pad_yuv; col++)
-          {
-            float *rx = rgb[d][row][col];
-            // use ITU-R BT.2020 YPbPr, which is great, but could use
-            // a better/simpler choice? note that imageop.h provides
-            // dt_iop_RGB_to_YCbCr which uses Rec. 601 conversion,
-            // which appears less good with specular highlights
-            float y = 0.2627f * rx[0] + 0.6780f * rx[1] + 0.0593f * rx[2];
-            yuv[0][row][col] = y;
-            yuv[1][row][col] = (rx[2] - y) * 0.56433f;
-            yuv[2][row][col] = (rx[0] - y) * 0.67815f;
-          }
-        // Note that f can offset by a column (-1 or +1) and by a row
-        // (-TS or TS). The row-wise offsets cause the undefined
-        // behavior sanitizer to warn of an out of bounds index, but
-        // as yfx is multi-dimensional and there is sufficient
-        // padding, that is not actually so.
-        const int f = dir[d & 3];
-        const int pad_drv = (passes == 1) ? 9 : 14;
-        for(int row = pad_drv; row < mrow - pad_drv; row++)
-          for(int col = pad_drv; col < mcol - pad_drv; col++)
-          {
-            float(*yfx)[TS][TS] = (float(*)[TS][TS]) & yuv[0][row][col];
-            drv[d][row][col] = SQR(2 * yfx[0][0][0] - yfx[0][0][f] - yfx[0][0][-f])
-                               + SQR(2 * yfx[1][0][0] - yfx[1][0][f] - yfx[1][0][-f])
-                               + SQR(2 * yfx[2][0][0] - yfx[2][0][f] - yfx[2][0][-f]);
-          }
-      }
-
-      /* Build homogeneity maps from the derivatives:                   */
-      memset(homo, 0, (size_t)ndir * TS * TS * sizeof(uint8_t));
-      const int pad_homo = (passes == 1) ? 10 : 15;
-      for(int row = pad_homo; row < mrow - pad_homo; row++)
-        for(int col = pad_homo; col < mcol - pad_homo; col++)
-        {
-          float tr = FLT_MAX;
-          for(int d = 0; d < ndir; d++)
-            if(tr > drv[d][row][col]) tr = drv[d][row][col];
-          tr *= 8;
-          for(int d = 0; d < ndir; d++)
-            for(int v = -1; v <= 1; v++)
-              for(int h = -1; h <= 1; h++) homo[d][row][col] += ((drv[d][row + v][col + h] <= tr) ? 1 : 0);
-        }
-
-      /* Build 5x5 sum of homogeneity maps for each pixel & direction */
-      for(int d = 0; d < ndir; d++)
-        for(int row = pad_tile; row < mrow - pad_tile; row++)
-        {
-          // start before first column where homo[d][row][col+2] != 0,
-          // so can know v5sum and homosum[d][row][col] will be 0
-          int col = pad_tile-5;
-          uint8_t v5sum[5] = { 0 };
-          homosum[d][row][col] = 0;
-          // calculate by rolling through column sums
-          for(col++; col < mcol - pad_tile; col++)
-          {
-            uint8_t colsum = 0;
-            for(int v = -2; v <= 2; v++) colsum += homo[d][row + v][col + 2];
-            homosum[d][row][col] = homosum[d][row][col - 1] - v5sum[col % 5] + colsum;
-            v5sum[col % 5] = colsum;
-          }
-        }
-
-      /* Calculate chroma values in fdc:       */
-      for(int row = 6; row < mrow - 6; row++) //6 as manual padding
-        for(int col = 6; col < mcol - 6; col++) //6 as manual padding
-        {
-          int fdc_row, fdc_col;
-          int myrow, mycol;
-          uint8_t hm[8] = { 0 };
-          uint8_t maxval = 0;
-          for(int d = 0; d < ndir; d++)
-          {
-            hm[d] = homosum[d][row][col];
-            maxval = (maxval < hm[d] ? hm[d] : maxval);
-          }
-          maxval -= maxval >> 3;
-          for(int d = 0; d < ndir - 4; d++)
-            if(hm[d] < hm[d + 4])
-              hm[d] = 0;
-            else if(hm[d] > hm[d + 4])
-              hm[d + 4] = 0;
-          float dircount = 0;
-          float dirsum = 0.0f;
-          for(int d = 0; d < ndir; d++)
-            if(hm[d] >= maxval)
-            {
-              dircount++;
-              dirsum += directionality[d];
-            }
-          float w = dirsum / (float)dircount;
-#define CORR_FILT(VAR,FILT,XOFFS,YOFFS,XSIZE,YSIZE) \
-VAR = 0.0f + 0.0f * _Complex_I; \
-for (fdc_row=(YOFFS), myrow=row-6+(YOFFS); fdc_row < (YSIZE); fdc_row++, myrow++) \
-for (fdc_col=(XOFFS), mycol=col-6+(XOFFS); fdc_col < (XSIZE); fdc_col++, mycol++) \
-VAR += FILT[fdc_row-(YOFFS)][fdc_col-(XOFFS)] * fdc_orig[0][myrow][mycol];
-          // extract modulated chroma using filters
-          float complex C2m, C5m, C6m, C7m, C10m;
-          CORR_FILT(C2m,h2,0,0,13,13)
-          CORR_FILT(C5m,h5,0,0,13,13)
-          CORR_FILT(C7m,h7,0,0,13,13)
-          CORR_FILT(C10m,h10,0,0,13,13)
-          // build the q vector components
-          myrow = (row + rowoffset) % 6;
-          mycol = (col + coloffset) % 6;
-          float complex modulator1 = m1arr[myrow][mycol];
-          float complex modulator2 = m2arr[myrow][mycol];
-          float complex modulator3 = m3arr[myrow][mycol];
-          float complex modulator4 = m4arr[myrow][mycol];
-          float complex modulator5 = m5arr[myrow][mycol];
-          float complex modulator6 = m6arr[myrow][mycol];
-          float complex modulator7 = m7arr[myrow][mycol];
-          float complex modulator8 = m8arr[myrow][mycol];
-          float complex q2_10 = w * C10m * modulator1 - (1.0f-w) * C2m * modulator2;
-          float complex q3_15 = conjf(q2_10);
-          float complex q5 = C5m * modulator7;
-          float complex q6_11 = conjf(-0.5f * q5);
-          float complex q12_17 = conjf(q6_11);
-          float complex q7 = C7m * modulator8;
-          float complex q18 = conjf(q5);
-          // get L
-          C2m = q2_10 * conjf(modulator1) - q2_10 * conjf(modulator2);
-          float complex C3m = q3_15 * modulator3 - q3_15 * modulator4;
-          C6m = q6_11 * conjf(modulator5) + q6_11 * conjf(modulator6);
-          float complex C12m = q12_17 * modulator5 + q12_17 * modulator6;
-          float complex C18m = q18 * modulator7;
-          float complex L = fdc_orig[0][row][col] - C2m - C3m - C5m - C6m - 2.0f*C7m - C12m - C18m;
-          // get the rgb components from fdc
-          float red = crealf(Minv[0][0]*L + Minv[0][4]*q5 + 2.0f*Minv[0][5]*q6_11 + 2.0f*Minv[0][6]*q7 + 2.0f*Minv[0][9]*q2_10 + 2.0f*Minv[0][11]*q12_17 + 2.0f*Minv[0][14]*q3_15 + Minv[0][17]*q18);
-          float green = crealf(Minv[1][0]*L + Minv[1][4]*q5 + 2.0f*Minv[1][5]*q6_11 + 2.0f*Minv[1][6]*q7  /* zero component */  + 2.0f*Minv[1][11]*q12_17  /* zero component */  + Minv[1][17]*q18);
-          float blue = crealf(Minv[2][0]*L + Minv[2][4]*q5 + 2.0f*Minv[2][5]*q6_11 + 2.0f*Minv[2][6]*q7 + 2.0f*Minv[2][9]*q2_10 + 2.0f*Minv[2][11]*q12_17 + 2.0f*Minv[2][14]*q3_15 + Minv[2][17]*q18);
-#define LIM(x,min,max) MAX(min,MIN(x,max))
-          red = LIM(red, 0.0f, FLT_MAX);
-          green = LIM(green, 0.0f, FLT_MAX);
-          blue = LIM(blue, 0.0f, FLT_MAX);
-          // now separate luma and chroma for
-          // frequency domain chroma
-          // and take luma from MS and chroma from FDC
-          float cb = -0.16874f * red - 0.33126f * green + 0.50000f * blue;
-          float cr =  0.50000f * red - 0.41869f * green - 0.08131f * blue;
-          fdc_chroma[0][row][col] = cb;
-          fdc_chroma[1][row][col] = cr;
-        }
-
-      /* One intermediary round of median filtering of chroma       */
-      for(int row = 8; row < mrow - 8; row++)   //8 as manual padding
-        for(int col = 8; col < mcol - 8; col++)
-        {
-          for(int chrm = 0; chrm < 2; chrm++)
-          {
-            // Load the circular window
-            float temp [21] = {
-              fdc_chroma[chrm][row-2][col-1],
-              fdc_chroma[chrm][row-2][col],
-              fdc_chroma[chrm][row-2][col+1],
-              fdc_chroma[chrm][row-1][col-2],
-              fdc_chroma[chrm][row-1][col-1],
-              fdc_chroma[chrm][row-1][col],
-              fdc_chroma[chrm][row-1][col+1],
-              fdc_chroma[chrm][row-1][col+2],
-              fdc_chroma[chrm][row][col-2],
-              fdc_chroma[chrm][row][col-1],
-              fdc_chroma[chrm][row][col],
-              fdc_chroma[chrm][row][col+1],
-              fdc_chroma[chrm][row][col+2],
-              fdc_chroma[chrm][row+1][col-2],
-              fdc_chroma[chrm][row+1][col-1],
-              fdc_chroma[chrm][row+1][col],
-              fdc_chroma[chrm][row+1][col+1],
-              fdc_chroma[chrm][row+1][col+2],
-              fdc_chroma[chrm][row+2][col-1],
-              fdc_chroma[chrm][row+2][col],
-              fdc_chroma[chrm][row+2][col+1]
-            };
-            fdc_chroma[chrm+2][row][col] = quick_select(temp);
-          }
-        }
-
-      /* Average the most homogenous pixels for the final result:       */
-      for(int row = pad_tile; row < mrow - pad_tile; row++)
-        for(int col = pad_tile; col < mcol - pad_tile; col++)
-        {
-          uint8_t hm[8] = { 0 };
-          uint8_t maxval = 0;
-          for(int d = 0; d < ndir; d++)
-          {
-            hm[d] = homosum[d][row][col];
-            maxval = (maxval < hm[d] ? hm[d] : maxval);
-          }
-          maxval -= maxval >> 3;
-          for(int d = 0; d < ndir - 4; d++)
-            if(hm[d] < hm[d + 4])
-              hm[d] = 0;
-            else if(hm[d] > hm[d + 4])
-              hm[d + 4] = 0;
-          float avg[4] = { 0.0f };
-          for(int d = 0; d < ndir; d++)
-            if(hm[d] >= maxval)
-            {
-              for(int c = 0; c < 3; c++) avg[c] += rgb[d][row][col][c];
-              avg[3]++;
-            }
-          float red = avg[0] / avg[3];
-          float green = avg[1] / avg[3];
-          float blue = avg[2] / avg[3];
-          // preserve only luma component of Markesteijn for this pixel
-          float cbcr[2] = { 0.0f, 0.0f };
-          float y  =  0.29900f * red + 0.58700f * green + 0.11400f * blue;
-          // now back to RGB
-          // instead of merely reding the values, perform median filter
-          for(int chrm = 2; chrm < 4; chrm++)
-          {
-            // Load the circular window
-            float temp [21] = {
-              fdc_chroma[chrm][row-2][col-1],
-              fdc_chroma[chrm][row-2][col],
-              fdc_chroma[chrm][row-2][col+1],
-              fdc_chroma[chrm][row-1][col-2],
-              fdc_chroma[chrm][row-1][col-1],
-              fdc_chroma[chrm][row-1][col],
-              fdc_chroma[chrm][row-1][col+1],
-              fdc_chroma[chrm][row-1][col+2],
-              fdc_chroma[chrm][row][col-2],
-              fdc_chroma[chrm][row][col-1],
-              fdc_chroma[chrm][row][col],
-              fdc_chroma[chrm][row][col+1],
-              fdc_chroma[chrm][row][col+2],
-              fdc_chroma[chrm][row+1][col-2],
-              fdc_chroma[chrm][row+1][col-1],
-              fdc_chroma[chrm][row+1][col],
-              fdc_chroma[chrm][row+1][col+1],
-              fdc_chroma[chrm][row+1][col+2],
-              fdc_chroma[chrm][row+2][col-1],
-              fdc_chroma[chrm][row+2][col],
-              fdc_chroma[chrm][row+2][col+1]
-            };
-            cbcr[chrm-2] = quick_select(temp);
-          }
-          red   = y                      + 1.40200f * cbcr[1];
-          green = y - 0.34414f * cbcr[0] - 0.71414f * cbcr[1];
-          blue  = y + 1.77200f * cbcr[0];
-          red = LIM(red, 0.0f, FLT_MAX);
-          green = LIM(green, 0.0f, FLT_MAX);
-          blue = LIM(blue, 0.0f, FLT_MAX);
-          out[4 * (width * (row + top) + col + left)    ] = red;
-          out[4 * (width * (row + top) + col + left) + 1] = green;
-          out[4 * (width * (row + top) + col + left) + 2] = blue;
-        }
-    }
-  }
-  free(all_buffers);
-}
-
 #undef SWAP
 #undef QUICKSELECT
-#undef CORR_FILT
-=======
-#undef SWAP
-#undef QUICKSELECT
->>>>>>> 6251ce1d
 #undef LIM
 #undef TS
 
