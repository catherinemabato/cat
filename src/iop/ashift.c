--- conflicted
+++ resolved
@@ -4123,29 +4123,17 @@
   return FALSE;
 }
 
-<<<<<<< HEAD
-=======
-static void rotation_callback(GtkWidget *slider, gpointer user_data)
-{
-  dt_iop_module_t *self = (dt_iop_module_t *)user_data;
-  if(self->dt->gui->reset) return;
+
+void gui_changed(dt_iop_module_t *self, GtkWidget *w, void *previous)
+{
   dt_iop_ashift_params_t *p = (dt_iop_ashift_params_t *)self->params;
-  p->rotation = dt_bauhaus_slider_get(slider);
   dt_iop_ashift_gui_data_t *g = (dt_iop_ashift_gui_data_t *)self->gui_data;
+
+
 #ifdef ASHIFT_DEBUG
   model_probe(self, p, g->lastfit);
 #endif
   do_crop(self, p);
-  commit_crop_box(p,g);
-  dt_dev_add_history_item(darktable.develop, self, TRUE);
-}
->>>>>>> 4f2ba5ee
-
-void gui_changed(dt_iop_module_t *self, GtkWidget *w, void *previous)
-{
-  dt_iop_ashift_params_t *p = (dt_iop_ashift_params_t *)self->params;
-<<<<<<< HEAD
-  dt_iop_ashift_gui_data_t *g = (dt_iop_ashift_gui_data_t *)self->gui_data;
 
   if(w == g->cropmode)
   {
@@ -4154,56 +4142,28 @@
       g->lines_suppressed = 1;
       gtk_toggle_button_set_active(GTK_TOGGLE_BUTTON(g->eye), g->lines_suppressed);
     }
-  }
-  else if(w == g->mode)
+
+    swap_shadow_crop_box(p,g);	//temporarily update real crop box
+    // this will be restored by a callback to restore_shadow_crop_box_callback 
+    // _after_ the call to dt_dev_add_history_item in the default handler
+  }
+  else
+  {
+    commit_crop_box(p,g);
+  }
+  
+  if(w == g->mode)
   {
     gtk_widget_set_visible(g->specifics, p->mode == ASHIFT_MODE_SPECIFIC);
   }
-
-#ifdef ASHIFT_DEBUG
-=======
-  p->lensshift_v = dt_bauhaus_slider_get(slider);
+}
+
+static void restore_shadow_crop_box_callback(GtkWidget *widget, gpointer user_data)
+{
+  dt_iop_module_t *self = (dt_iop_module_t *)user_data;
+  dt_iop_ashift_params_t *p = (dt_iop_ashift_params_t *)self->params;
   dt_iop_ashift_gui_data_t *g = (dt_iop_ashift_gui_data_t *)self->gui_data;
-#ifdef ASHIFT_DEBUG
-  model_probe(self, p, g->lastfit);
-#endif
-  do_crop(self, p);
-  commit_crop_box(p,g);
-  dt_dev_add_history_item(darktable.develop, self, TRUE);
-}
-
-static void lensshift_h_callback(GtkWidget *slider, gpointer user_data)
-{
-  dt_iop_module_t *self = (dt_iop_module_t *)user_data;
-  if(self->dt->gui->reset) return;
-  dt_iop_ashift_params_t *p = (dt_iop_ashift_params_t *)self->params;
-  p->lensshift_h = dt_bauhaus_slider_get(slider);
-  dt_iop_ashift_gui_data_t *g = (dt_iop_ashift_gui_data_t *)self->gui_data;
-#ifdef ASHIFT_DEBUG
-  model_probe(self, p, g->lastfit);
-#endif
-  do_crop(self, p);
-  commit_crop_box(p,g);
-  dt_dev_add_history_item(darktable.develop, self, TRUE);
-}
-
-static void shear_callback(GtkWidget *slider, gpointer user_data)
-{
-  dt_iop_module_t *self = (dt_iop_module_t *)user_data;
-  if(self->dt->gui->reset) return;
-  dt_iop_ashift_params_t *p = (dt_iop_ashift_params_t *)self->params;
-  p->shear = dt_bauhaus_slider_get(slider);
->>>>>>> 4f2ba5ee
-  dt_iop_ashift_gui_data_t *g = (dt_iop_ashift_gui_data_t *)self->gui_data;
-#ifdef ASHIFT_DEBUG
-  model_probe(self, p, g->lastfit);
-#endif
-  do_crop(self, p);
-<<<<<<< HEAD
-=======
-  commit_crop_box(p,g);
-  dt_dev_add_history_item(darktable.develop, self, TRUE);
->>>>>>> 4f2ba5ee
+  swap_shadow_crop_box(p,g);
 }
 
 static void guide_lines_callback(GtkWidget *widget, gpointer user_data)
@@ -4216,105 +4176,6 @@
   dt_control_queue_redraw_center();
 }
 
-<<<<<<< HEAD
-=======
-static void cropmode_callback(GtkWidget *widget, gpointer user_data)
-{
-  dt_iop_module_t *self = (dt_iop_module_t *)user_data;
-  if(self->dt->gui->reset) return;
-  dt_iop_ashift_params_t *p = (dt_iop_ashift_params_t *)self->params;
-  dt_iop_ashift_gui_data_t *g = (dt_iop_ashift_gui_data_t *)self->gui_data;
-  p->cropmode = dt_bauhaus_combobox_get(widget);
-  if(g->lines != NULL && !g->lines_suppressed)
-  {
-    g->lines_suppressed = 1;
-    gtk_toggle_button_set_active(GTK_TOGGLE_BUTTON(g->eye), g->lines_suppressed);
-  }
-  do_crop(self, p);
-  swap_shadow_crop_box(p,g);	//temporarily update real crop box
-  dt_dev_add_history_item(darktable.develop, self, TRUE);
-  swap_shadow_crop_box(p,g);	//restore p
-}
-
-static void mode_callback(GtkWidget *widget, gpointer user_data)
-{
-  dt_iop_module_t *self = (dt_iop_module_t *)user_data;
-  if(self->dt->gui->reset) return;
-  dt_iop_ashift_params_t *p = (dt_iop_ashift_params_t *)self->params;
-  dt_iop_ashift_gui_data_t *g = (dt_iop_ashift_gui_data_t *)self->gui_data;
-  p->mode = dt_bauhaus_combobox_get(widget);
-
-  switch(p->mode)
-  {
-    case ASHIFT_MODE_GENERIC:
-      gtk_widget_hide(g->f_length);
-      gtk_widget_hide(g->crop_factor);
-      gtk_widget_hide(g->orthocorr);
-      gtk_widget_hide(g->aspect);
-      break;
-    case ASHIFT_MODE_SPECIFIC:
-    default:
-      gtk_widget_show(g->f_length);
-      gtk_widget_show(g->crop_factor);
-      gtk_widget_show(g->orthocorr);
-      gtk_widget_show(g->aspect);
-      break;
-  }
-
-  do_crop(self, p);
-  commit_crop_box(p,g);
-  dt_dev_add_history_item(darktable.develop, self, TRUE);
-}
-
-static void f_length_callback(GtkWidget *slider, gpointer user_data)
-{
-  dt_iop_module_t *self = (dt_iop_module_t *)user_data;
-  if(self->dt->gui->reset) return;
-  dt_iop_ashift_params_t *p = (dt_iop_ashift_params_t *)self->params;
-  p->f_length = dt_bauhaus_slider_get(slider);
-  do_crop(self, p);
-  dt_iop_ashift_gui_data_t *g = (dt_iop_ashift_gui_data_t *)self->gui_data;
-  commit_crop_box(p,g);
-  dt_dev_add_history_item(darktable.develop, self, TRUE);
-}
-
-static void crop_factor_callback(GtkWidget *slider, gpointer user_data)
-{
-  dt_iop_module_t *self = (dt_iop_module_t *)user_data;
-  if(self->dt->gui->reset) return;
-  dt_iop_ashift_params_t *p = (dt_iop_ashift_params_t *)self->params;
-  p->crop_factor = dt_bauhaus_slider_get(slider);
-  do_crop(self, p);
-  dt_iop_ashift_gui_data_t *g = (dt_iop_ashift_gui_data_t *)self->gui_data;
-  commit_crop_box(p,g);
-  dt_dev_add_history_item(darktable.develop, self, TRUE);
-}
-
-static void orthocorr_callback(GtkWidget *slider, gpointer user_data)
-{
-  dt_iop_module_t *self = (dt_iop_module_t *)user_data;
-  if(self->dt->gui->reset) return;
-  dt_iop_ashift_params_t *p = (dt_iop_ashift_params_t *)self->params;
-  p->orthocorr = dt_bauhaus_slider_get(slider);
-  do_crop(self, p);
-  dt_iop_ashift_gui_data_t *g = (dt_iop_ashift_gui_data_t *)self->gui_data;
-  commit_crop_box(p,g);
-  dt_dev_add_history_item(darktable.develop, self, TRUE);
-}
-
-static void aspect_callback(GtkWidget *slider, gpointer user_data)
-{
-  dt_iop_module_t *self = (dt_iop_module_t *)user_data;
-  if(self->dt->gui->reset) return;
-  dt_iop_ashift_params_t *p = (dt_iop_ashift_params_t *)self->params;
-  p->aspect = dt_bauhaus_slider_get(slider);
-  do_crop(self, p);
-  dt_iop_ashift_gui_data_t *g = (dt_iop_ashift_gui_data_t *)self->gui_data;
-  commit_crop_box(p,g);
-  dt_dev_add_history_item(darktable.develop, self, TRUE);
-}
-
->>>>>>> 4f2ba5ee
 static int fit_v_button_clicked(GtkWidget *widget, GdkEventButton *event, gpointer user_data)
 {
   dt_iop_module_t *self = (dt_iop_module_t *)user_data;
@@ -4654,28 +4515,10 @@
   dt_bauhaus_combobox_set(g->cropmode, p->cropmode);
   gtk_toggle_button_set_active(GTK_TOGGLE_BUTTON(g->eye), 0);
 
-<<<<<<< HEAD
   gtk_widget_set_visible(g->specifics, p->mode == ASHIFT_MODE_SPECIFIC);
-=======
+
   // copy crop box into shadow variables
   shadow_crop_box(p,g);
-
-  switch(p->mode)
-  {
-    case ASHIFT_MODE_GENERIC:
-      gtk_widget_hide(g->f_length);
-      gtk_widget_hide(g->crop_factor);
-      gtk_widget_hide(g->orthocorr);
-      gtk_widget_hide(g->aspect);
-      break;
-    case ASHIFT_MODE_SPECIFIC:
-    default:
-      gtk_widget_show(g->f_length);
-      gtk_widget_show(g->crop_factor);
-      gtk_widget_show(g->orthocorr);
-      gtk_widget_show(g->aspect);
-      break;
-  }
 }
 
 void init(dt_iop_module_t *module)
@@ -4690,7 +4533,6 @@
                                 0.0f, 1.0f, 0.0f, 1.0f };
   memcpy(module->params, &tmp, sizeof(dt_iop_ashift_params_t));
   memcpy(module->default_params, &tmp, sizeof(dt_iop_ashift_params_t));
->>>>>>> 4f2ba5ee
 }
 
 void reload_defaults(dt_iop_module_t *module)
@@ -4944,17 +4786,9 @@
   g->lastx = g->lasty = -1.0f;
   g->crop_cx = g->crop_cy = 1.0f;
 
-<<<<<<< HEAD
+  shadow_crop_box(p,g);
+
   g->rotation = dt_bauhaus_slider_from_params(self, "rotation");
-=======
-  shadow_crop_box(p,g);
-
-  self->widget = gtk_box_new(GTK_ORIENTATION_VERTICAL, DT_BAUHAUS_SPACE);
-  dt_gui_add_help_link(self->widget, dt_get_help_url(self->op));
-
-  g->rotation = dt_bauhaus_slider_new_with_range(self, -ROTATION_RANGE, ROTATION_RANGE, 0.01*ROTATION_RANGE, p->rotation, 2);
-  dt_bauhaus_widget_set_label(g->rotation, NULL, _("rotation"));
->>>>>>> 4f2ba5ee
   dt_bauhaus_slider_set_format(g->rotation, "%.2f°");
   dt_bauhaus_slider_set_soft_range(g->rotation, -ROTATION_RANGE, ROTATION_RANGE);
 
@@ -4976,6 +4810,7 @@
   gtk_box_pack_start(GTK_BOX(self->widget), g->guide_lines, TRUE, TRUE, 0);
 
   g->cropmode = dt_bauhaus_combobox_from_params(self, "cropmode");
+  g_signal_connect(G_OBJECT(g->cropmode), "value-changed", G_CALLBACK(restore_shadow_crop_box_callback), self);
 
   g->mode = dt_bauhaus_combobox_from_params(self, "mode");
 
