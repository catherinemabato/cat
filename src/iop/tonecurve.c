--- conflicted
+++ resolved
@@ -893,40 +893,13 @@
   module->data = NULL;
 }
 
-<<<<<<< HEAD
+
 void cleanup(dt_iop_module_t *module)
 {
   free(module->params);
   module->params = NULL;
   free(module->default_params);
   module->default_params = NULL;
-=======
-static void scale_callback(GtkWidget *widget, dt_iop_module_t *self)
-{
-  if(darktable.gui->reset) return;
-  dt_iop_tonecurve_gui_data_t *g = (dt_iop_tonecurve_gui_data_t *)self->gui_data;
-  gtk_widget_set_visible(g->scale, TRUE);
-  switch(dt_bauhaus_combobox_get(widget))
-  {
-    case 0:
-    {
-      // x: linear
-      g->loglogscale = 0;
-      g->semilog = 0;
-      gtk_widget_set_visible(g->logbase, FALSE);
-      break;
-    }
-    case 1:
-    {
-      // x: log
-      g->loglogscale = eval_grey(dt_bauhaus_slider_get(g->logbase));
-      g->semilog = 1;
-      gtk_widget_set_visible(g->logbase, TRUE);
-      break;
-    }
-  }
-  gtk_widget_queue_draw(GTK_WIDGET(g->area));
->>>>>>> a77505a1
 }
 
 static void logbase_callback(GtkWidget *slider, dt_iop_module_t *self)
@@ -1305,25 +1278,9 @@
 
   c->preserve_colors = dt_bauhaus_combobox_from_params(self, "preserve_colors");
   gtk_widget_set_tooltip_text(c->preserve_colors, _("method to preserve colors when applying contrast"));
-<<<<<<< HEAD
   g_signal_connect(G_OBJECT(c->preserve_colors), "value-changed", G_CALLBACK(preserve_colors_callback), self);
   c->logbase = dt_bauhaus_slider_new_with_range(self, 0.0f, 40.0f, 0.5f, 0.0f, 2);
   dt_bauhaus_widget_set_label(c->logbase, NULL, _("scale for graph"));
-=======
-
-  c->scale = dt_bauhaus_combobox_new(self);
-  dt_bauhaus_widget_set_label(c->scale, NULL, _("scale"));
-  dt_bauhaus_combobox_add(c->scale, _("linear"));
-  dt_bauhaus_combobox_add(c->scale, _("log"));
-  gtk_widget_set_tooltip_text(c->scale, _("scale to use in the graph. use logarithmic scale for "
-                                          "more precise control near the blacks"));
-  gtk_box_pack_start(GTK_BOX(self->widget), c->scale, TRUE, TRUE, 0);
-  g_signal_connect(G_OBJECT(c->scale), "value-changed", G_CALLBACK(scale_callback), self);
-
-
-  c->logbase = dt_bauhaus_slider_new_with_range(self, 2.0f, 64.f, 0.5f, 2.0f, 2);
-  dt_bauhaus_widget_set_label(c->logbase, NULL, _("base of the logarithm"));
->>>>>>> a77505a1
   gtk_box_pack_start(GTK_BOX(self->widget), c->logbase , TRUE, TRUE, 0);
   g_signal_connect(G_OBJECT(c->logbase), "value-changed", G_CALLBACK(logbase_callback), self);
 
