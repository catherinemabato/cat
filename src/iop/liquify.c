/*
    This file is part of darktable,
    Copyright (C) 2014-2020 darktable developers.

    darktable is free software: you can redistribute it and/or modify
    it under the terms of the GNU General Public License as published by
    the Free Software Foundation, either version 3 of the License, or
    (at your option) any later version.

    darktable is distributed in the hope that it will be useful,
    but WITHOUT ANY WARRANTY; without even the implied warranty of
    MERCHANTABILITY or FITNESS FOR A PARTICULAR PURPOSE.  See the
    GNU General Public License for more details.

    You should have received a copy of the GNU General Public License
    along with darktable.  If not, see <http://www.gnu.org/licenses/>.
*/

#ifdef HAVE_CONFIG_H
#include "config.h"
#endif
#include "bauhaus/bauhaus.h"
#include "common/interpolation.h"
#include "common/opencl.h"
#include "common/math.h"
#include "control/conf.h"
#include "control/control.h"
#include "develop/imageop.h"
#include "gui/accelerators.h"
#include "gui/gtk.h"
#include "iop/iop_api.h"
#include <assert.h>
#include <cairo.h>
#include <complex.h>
#include <math.h>
#include <stdlib.h>

#ifdef _OPENMP
#include <omp.h>
#endif

// this is the version of the modules parameters, and includes version information about compile-time dt
DT_MODULE_INTROSPECTION(1, dt_iop_liquify_params_t)

#pragma GCC diagnostic ignored "-Wshadow"

#define MAX_NODES 100 // max of nodes in one instance

const int   LOOKUP_OVERSAMPLE = 10;
const int   INTERPOLATION_POINTS = 100; // when interpolating bezier
const float STAMP_RELOCATION = 0.1;     // how many radii to move stamp forward when following a path

#define CONF_RADIUS "plugins/darkroom/liquify/radius"
#define CONF_ANGLE "plugins/darkroom/liquify/angle"
#define CONF_STRENGTH "plugins/darkroom/liquify/strength"

// enum of layers. sorted back to front.

typedef enum
{
  DT_LIQUIFY_LAYER_BACKGROUND,
  DT_LIQUIFY_LAYER_RADIUS,
  DT_LIQUIFY_LAYER_HARDNESS1,
  DT_LIQUIFY_LAYER_HARDNESS2,
  DT_LIQUIFY_LAYER_WARPS,
  DT_LIQUIFY_LAYER_PATH,
  DT_LIQUIFY_LAYER_CTRLPOINT1_HANDLE,
  DT_LIQUIFY_LAYER_CTRLPOINT2_HANDLE,
  DT_LIQUIFY_LAYER_RADIUSPOINT_HANDLE,
  DT_LIQUIFY_LAYER_HARDNESSPOINT1_HANDLE,
  DT_LIQUIFY_LAYER_HARDNESSPOINT2_HANDLE,
  DT_LIQUIFY_LAYER_STRENGTHPOINT_HANDLE,
  DT_LIQUIFY_LAYER_CENTERPOINT,
  DT_LIQUIFY_LAYER_CTRLPOINT1,
  DT_LIQUIFY_LAYER_CTRLPOINT2,
  DT_LIQUIFY_LAYER_RADIUSPOINT,
  DT_LIQUIFY_LAYER_HARDNESSPOINT1,
  DT_LIQUIFY_LAYER_HARDNESSPOINT2,
  DT_LIQUIFY_LAYER_STRENGTHPOINT,
  DT_LIQUIFY_LAYER_LAST
} dt_liquify_layer_enum_t;

typedef enum
{
  DT_LIQUIFY_LAYER_FLAG_HIT_TEST      =  1,   ///< include layer in hit testing
  DT_LIQUIFY_LAYER_FLAG_PREV_SELECTED =  2,   ///< show if previous node is selected
  DT_LIQUIFY_LAYER_FLAG_NODE_SELECTED =  4,   ///< show if node is selected
  DT_LIQUIFY_LAYER_FLAG_POINT_TOOL    =  8,   ///< show if point tool active
  DT_LIQUIFY_LAYER_FLAG_LINE_TOOL     = 16,   ///< show if line tool active
  DT_LIQUIFY_LAYER_FLAG_CURVE_TOOL    = 32,   ///< show if line tool active
  DT_LIQUIFY_LAYER_FLAG_NODE_TOOL     = 64,   ///< show if node tool active
  DT_LIQUIFY_LAYER_FLAG_ANY_TOOL      = 8 + 16 + 32 + 64,
} dt_liquify_layer_flag_enum_t;

typedef struct
{
  float red, green, blue, alpha;
} dt_liquify_rgba_t;

#define COLOR_NULL                 { 0.0, 0.0, 0.0, 0.8 }
#define GREY                       { 0.3, 0.3, 0.3, 0.8 }
#define LGREY                      { 0.8, 0.8, 0.8, 1.0 }
#define COLOR_DEBUG                { 0.9, 0.9, 0.0, 1.0 }
static const dt_liquify_rgba_t DT_LIQUIFY_COLOR_SELECTED = { 1.0, 1.0, 1.0, 1.0 };
static const dt_liquify_rgba_t DT_LIQUIFY_COLOR_HOVER    = { 1.0, 1.0, 1.0, 0.8 };

typedef struct
{
  dt_liquify_layer_enum_t hover_master;    ///< hover whenever master layer hovers, eg. to
  dt_liquify_rgba_t fg;                    ///< the foreground color for this layer
  dt_liquify_rgba_t bg;                    ///< the background color for this layer
  double opacity;                          ///< the opacity of this layer
                                           ///  highlight the whole radius when only the
                                           ///  radius point is hovered
  dt_liquify_layer_flag_enum_t flags;      ///< various flags for layer
  const char *hint;                        ///< hint displayed when hovering
} dt_liquify_layer_t;

dt_liquify_layer_t dt_liquify_layers[] =
{
  { DT_LIQUIFY_LAYER_BACKGROUND,     COLOR_NULL,  COLOR_NULL, 0.0,  0,                                                                                                      },
  { DT_LIQUIFY_LAYER_RADIUS,         COLOR_DEBUG, COLOR_NULL, 0.25, DT_LIQUIFY_LAYER_FLAG_ANY_TOOL,                                                                         },
  { DT_LIQUIFY_LAYER_HARDNESS1,      COLOR_DEBUG, COLOR_NULL, 1.0,  0,                                                                                                      },
  { DT_LIQUIFY_LAYER_HARDNESS2,      COLOR_DEBUG, COLOR_NULL, 1.0,  0,                                                                                                      },
  { DT_LIQUIFY_LAYER_WARPS,          COLOR_DEBUG, LGREY,      0.5,  DT_LIQUIFY_LAYER_FLAG_ANY_TOOL,                                                                         },
  { DT_LIQUIFY_LAYER_PATH,           GREY,        LGREY,      1.0,  DT_LIQUIFY_LAYER_FLAG_ANY_TOOL  | DT_LIQUIFY_LAYER_FLAG_HIT_TEST,                                       },
  { DT_LIQUIFY_LAYER_CTRLPOINT1,     GREY,        LGREY,      1.0,  DT_LIQUIFY_LAYER_FLAG_NODE_TOOL,                                                                        },
  { DT_LIQUIFY_LAYER_CTRLPOINT2,     GREY,        LGREY,      1.0,  DT_LIQUIFY_LAYER_FLAG_NODE_TOOL,                                                                        },
  { DT_LIQUIFY_LAYER_RADIUSPOINT,    GREY,        LGREY,      1.0,  DT_LIQUIFY_LAYER_FLAG_NODE_TOOL,                                                                        },
  { DT_LIQUIFY_LAYER_HARDNESSPOINT1, GREY,        LGREY,      1.0,  DT_LIQUIFY_LAYER_FLAG_NODE_TOOL | DT_LIQUIFY_LAYER_FLAG_NODE_SELECTED,                                  },
  { DT_LIQUIFY_LAYER_HARDNESSPOINT2, GREY,        LGREY,      1.0,  DT_LIQUIFY_LAYER_FLAG_NODE_TOOL | DT_LIQUIFY_LAYER_FLAG_NODE_SELECTED,                                  },
  { DT_LIQUIFY_LAYER_STRENGTHPOINT,  GREY,        LGREY,      1.0,  DT_LIQUIFY_LAYER_FLAG_ANY_TOOL,                                                                         },
  { DT_LIQUIFY_LAYER_CENTERPOINT,    GREY,        LGREY,      1.0,  DT_LIQUIFY_LAYER_FLAG_ANY_TOOL  | DT_LIQUIFY_LAYER_FLAG_HIT_TEST,                                       },
  { DT_LIQUIFY_LAYER_CTRLPOINT1,     GREY,        LGREY,      1.0,  DT_LIQUIFY_LAYER_FLAG_NODE_TOOL | DT_LIQUIFY_LAYER_FLAG_HIT_TEST,                                       },
  { DT_LIQUIFY_LAYER_CTRLPOINT2,     GREY,        LGREY,      1.0,  DT_LIQUIFY_LAYER_FLAG_NODE_TOOL | DT_LIQUIFY_LAYER_FLAG_HIT_TEST,                                       },
  { DT_LIQUIFY_LAYER_RADIUSPOINT,    GREY,        LGREY,      1.0,  DT_LIQUIFY_LAYER_FLAG_NODE_TOOL | DT_LIQUIFY_LAYER_FLAG_HIT_TEST,                                       },
  { DT_LIQUIFY_LAYER_HARDNESSPOINT1, GREY,        LGREY,      1.0,  DT_LIQUIFY_LAYER_FLAG_NODE_TOOL | DT_LIQUIFY_LAYER_FLAG_NODE_SELECTED | DT_LIQUIFY_LAYER_FLAG_HIT_TEST, },
  { DT_LIQUIFY_LAYER_HARDNESSPOINT2, GREY,        LGREY,      1.0,  DT_LIQUIFY_LAYER_FLAG_NODE_TOOL | DT_LIQUIFY_LAYER_FLAG_NODE_SELECTED | DT_LIQUIFY_LAYER_FLAG_HIT_TEST, },
  { DT_LIQUIFY_LAYER_STRENGTHPOINT,  GREY,        LGREY,      1.0,  DT_LIQUIFY_LAYER_FLAG_ANY_TOOL  | DT_LIQUIFY_LAYER_FLAG_HIT_TEST,                                       }
};

typedef enum
{
  DT_LIQUIFY_UI_WIDTH_THINLINE,
  DT_LIQUIFY_UI_WIDTH_THICKLINE,
  DT_LIQUIFY_UI_WIDTH_DOUBLELINE,
  DT_LIQUIFY_UI_WIDTH_GIZMO,
  DT_LIQUIFY_UI_WIDTH_GIZMO_SMALL,
  DT_LIQUIFY_UI_WIDTH_DEFAULT_RADIUS,
  DT_LIQUIFY_UI_WIDTH_DEFAULT_STRENGTH,
  DT_LIQUIFY_UI_WIDTH_MIN_DRAG,
  DT_LIQUIFY_UI_WIDTH_LAST
} dt_liquify_ui_width_enum_t;

float dt_liquify_ui_widths [] =
{
  // value in 1/96 inch (that is: in pixels on a standard 96 dpi screen)
    2.0, // DT_LIQUIFY_UI_WIDTH_THINLINE
    3.0, // DT_LIQUIFY_UI_WIDTH_THICKLINE
    3.0, // DT_LIQUIFY_UI_WIDTH_DOUBLELINE
    9.0, // DT_LIQUIFY_UI_WIDTH_GIZMO
    7.0, // DT_LIQUIFY_UI_WIDTH_GIZMO_SMALL
  100.0, // DT_LIQUIFY_UI_WIDTH_DEFAULT_RADIUS,
   50.0, // DT_LIQUIFY_UI_WIDTH_DEFAULT_STRENGTH,
    4.0  // DT_LIQUIFY_UI_WIDTH_MIN_DRAG
};

typedef enum
{
  DT_LIQUIFY_WARP_TYPE_LINEAR,         ///< A linear warp originating from one point.
  DT_LIQUIFY_WARP_TYPE_RADIAL_GROW,    ///< A radial warp originating from one point.
  DT_LIQUIFY_WARP_TYPE_RADIAL_SHRINK,
  DT_LIQUIFY_WARP_TYPE_LAST
} dt_liquify_warp_type_enum_t;

typedef enum
{
  DT_LIQUIFY_NODE_TYPE_CUSP,
  DT_LIQUIFY_NODE_TYPE_SMOOTH,
  DT_LIQUIFY_NODE_TYPE_SYMMETRICAL,
  DT_LIQUIFY_NODE_TYPE_AUTOSMOOTH,
  DT_LIQUIFY_NODE_TYPE_LAST
} dt_liquify_node_type_enum_t;

typedef enum
{
  DT_LIQUIFY_STATUS_NONE = 0,
  DT_LIQUIFY_STATUS_NEW = 1,
  DT_LIQUIFY_STATUS_INTERPOLATED = 2,
  DT_LIQUIFY_STATUS_PREVIEW = 4,
  DT_LIQUIFY_STATUS_LAST
} dt_liquify_status_enum_t;

// enumerates the shapes types we use.

typedef enum
{
  DT_LIQUIFY_PATH_INVALIDATED = 0,
  DT_LIQUIFY_PATH_MOVE_TO_V1,
  DT_LIQUIFY_PATH_LINE_TO_V1,
  DT_LIQUIFY_PATH_CURVE_TO_V1,
} dt_liquify_path_data_enum_t;

typedef struct
{
  dt_liquify_path_data_enum_t type;
  dt_liquify_node_type_enum_t node_type;
  dt_liquify_layer_enum_t selected;
  dt_liquify_layer_enum_t hovered;
  int8_t prev;
  int8_t idx;
  int8_t next;
} dt_liquify_path_header_t;

// Scalars and vectors are represented here as points because the only
// thing we can reasonably distort_transform are points.

typedef struct
{
  float complex point;
  float complex strength;   ///< a point (the effective strength vector is: strength - point)
  float complex radius;     ///< a point (the effective radius scalar is: cabs(radius - point))
  float control1;           ///< range 0.0 .. 1.0 == radius
  float control2;           ///< range 0.0 .. 1.0 == radius
  dt_liquify_warp_type_enum_t type;
  dt_liquify_status_enum_t status;
} dt_liquify_warp_t;

typedef struct
{
  float complex ctrl1;
  float complex ctrl2;
} dt_liquify_node_t;

// set up lots of alternative ways to get at the popular members.

typedef struct
{
  dt_liquify_path_header_t header;
  dt_liquify_warp_t        warp;
  dt_liquify_node_t        node; // extended node data
} dt_liquify_path_data_t;

typedef struct
{
  dt_liquify_layer_enum_t layer;
  dt_liquify_path_data_t *elem;
} dt_liquify_hit_t;

static const dt_liquify_hit_t NOWHERE = { DT_LIQUIFY_LAYER_BACKGROUND, NULL };

typedef struct
{
  dt_liquify_path_data_t nodes[MAX_NODES];
} dt_iop_liquify_params_t;

typedef struct
{
  int warp_kernel;
} dt_iop_liquify_global_data_t;

typedef struct
{
  dt_pthread_mutex_t lock;
  dt_iop_liquify_params_t params;
  int node_index; // last node index inserted

  float complex last_mouse_pos;
  float complex last_button1_pressed_pos;
  GdkModifierType last_mouse_mods;  ///< GDK modifiers at the time mouse button was pressed.

  dt_liquify_hit_t last_hit;      ///< Element last hit with mouse button.
  dt_liquify_hit_t dragging;      ///< Element being dragged with mouse button.

  dt_liquify_path_data_t *temp;    ///< Points to the element under construction or NULL.
  dt_liquify_status_enum_t status; ///< Various flags.

  cairo_t *fake_cr;     ///< A fake cairo context for hit testing and coordinate transform.

  GtkLabel *label;
  GtkToggleButton *btn_point_tool, *btn_line_tool, *btn_curve_tool, *btn_node_tool;

} dt_iop_liquify_gui_data_t;


// this returns a translatable name
const char *name()
{
  return _("liquify");
}

int default_group()
{
  return IOP_GROUP_CORRECT;
}

int flags()
{
  return IOP_FLAGS_SUPPORTS_BLENDING;
}

int operation_tags()
{
   return IOP_TAG_DISTORT;
}

int default_colorspace(dt_iop_module_t *self, dt_dev_pixelpipe_t *pipe, dt_dev_pixelpipe_iop_t *piece)
{
  return iop_cs_rgb;
}

/******************************************************************************/
/* Code common to op-engine and gui.                                          */
/******************************************************************************/

static inline float get_rot(const dt_liquify_warp_type_enum_t warp_type)
{
  if(warp_type == DT_LIQUIFY_WARP_TYPE_RADIAL_SHRINK)
    return DT_M_PI_F;
  else
    return 0.0f;
}

static dt_liquify_path_data_t *node_alloc(dt_iop_liquify_params_t *p, int *node_index)
{
  for(int k=0; k<MAX_NODES; k++)
    if(p->nodes[k].header.type == DT_LIQUIFY_PATH_INVALIDATED)
    {
      *node_index = k;
      p->nodes[k].header.idx = k;
      p->nodes[k].header.next = p->nodes[k].header.prev = -1;
      p->nodes[k].header.selected = p->nodes[k].header.hovered = 0;
      return &p->nodes[k];
    }
  return NULL;
}

static dt_liquify_path_data_t *node_prev(dt_iop_liquify_params_t *p, const dt_liquify_path_data_t *n)
{
  if(n->header.prev == -1)
    return NULL;
  else
    return &p->nodes[n->header.prev];
}

static dt_liquify_path_data_t *node_get(dt_iop_liquify_params_t *p, const int index)
{
  if(index > -1 && index < MAX_NODES)
    return &p->nodes[index];
  else
    return NULL;
}

static dt_liquify_path_data_t *node_next(dt_iop_liquify_params_t *p, const dt_liquify_path_data_t *n)
{
  if(n->header.next == -1)
    return NULL;
  else
    return &p->nodes[n->header.next];
}

static void node_insert_before(dt_iop_liquify_params_t *p, dt_liquify_path_data_t *this, dt_liquify_path_data_t *new)
{
  new->header.next  = this->header.idx;
  new->header.prev  = this->header.prev;
  if(this->header.prev != -1)
    p->nodes[this->header.prev].header.next = new->header.idx;
  this->header.prev = new->header.idx;
}

static void node_gc(dt_iop_liquify_params_t *p)
{
  int last=0;
  for(last=MAX_NODES-1; last>0; last--)
    if(p->nodes[last].header.type != DT_LIQUIFY_PATH_INVALIDATED)
      break;
  int k = 0;

  while(k<=last)
  {
    if(p->nodes[k].header.type == DT_LIQUIFY_PATH_INVALIDATED)
    {
      for(int e=0; e<last; e++)
      {
        //  then move slot if above position k
        if(e >= k)                       p->nodes[e] = p->nodes[e+1];
        //  update all pointers above position k
        if(e >= k)                       p->nodes[e].header.idx--;
        if(p->nodes[e].header.prev >= k) p->nodes[e].header.prev--;
        if(p->nodes[e].header.next >= k) p->nodes[e].header.next--;
      }
      last--;
    }
    else
      k++;
  }
  //  invalidate all nodes beyond the last moved one
  for(int k=last+1; k<MAX_NODES; k++)
    p->nodes[k].header.type = DT_LIQUIFY_PATH_INVALIDATED;
}

static void node_delete(dt_iop_liquify_params_t *p, dt_liquify_path_data_t *this)
{
  dt_liquify_path_data_t *prev = node_prev(p, this);
  dt_liquify_path_data_t *next = node_next(p, this);

  if(!prev && next)
  {
    next->header.prev = -1;
    next->header.type = DT_LIQUIFY_PATH_MOVE_TO_V1;
  }
  else if(prev)
  {
    prev->header.next = this->header.next;

    if(next)
      next->header.prev = prev->header.idx;
  }

  this->header.prev = this->header.next = - 1;
  this->header.type = DT_LIQUIFY_PATH_INVALIDATED;
  node_gc(p);
}

static void path_delete(dt_iop_liquify_params_t *p, dt_liquify_path_data_t *this)
{
  dt_liquify_path_data_t *n = this;

  // clear next
  while(n)
  {
    n->header.type = DT_LIQUIFY_PATH_INVALIDATED;
    n = node_next(p, n);
  }

  // clear prev
  n = this;
  while(n)
  {
    n->header.type = DT_LIQUIFY_PATH_INVALIDATED;
    n = node_prev(p, n);
  }
  node_gc(p);
}

int _dev_distort_transform_plus(dt_develop_t *dev, dt_dev_pixelpipe_t *pipe, const double iop_order, const int transf_direction,
                                  float *points, size_t points_count)
{
  // this is called from the dt_dev_distort_transform_plus(), so the history is already locked
  GList *modules = g_list_first(pipe->iop);
  GList *pieces = g_list_first(pipe->nodes);
  while(modules)
  {
    if(!pieces)
    {
      return 0;
    }
    dt_iop_module_t *module = (dt_iop_module_t *)(modules->data);
    dt_dev_pixelpipe_iop_t *piece = (dt_dev_pixelpipe_iop_t *)(pieces->data);
    if(piece->enabled && ((transf_direction == DT_DEV_TRANSFORM_DIR_ALL)
                          || (transf_direction == DT_DEV_TRANSFORM_DIR_FORW_INCL && module->iop_order >= iop_order)
                          || (transf_direction == DT_DEV_TRANSFORM_DIR_FORW_EXCL && module->iop_order > iop_order)
                          || (transf_direction == DT_DEV_TRANSFORM_DIR_BACK_INCL && module->iop_order <= iop_order)
                          || (transf_direction == DT_DEV_TRANSFORM_DIR_BACK_EXCL && module->iop_order < iop_order)) &&
      !(dev->gui_module && dev->gui_module->operation_tags_filter() & module->operation_tags()))
    {
      module->distort_transform(module, piece, points, points_count);
    }
    modules = g_list_next(modules);
    pieces = g_list_next(pieces);
  }
  return 1;
}
int _dev_distort_backtransform_plus(dt_develop_t *dev, dt_dev_pixelpipe_t *pipe, const double iop_order, const int transf_direction,
                                      float *points, size_t points_count)
{
  // this is called from the dt_dev_distort_backtransform_plus(), so the history is already locked
  GList *modules = g_list_last(pipe->iop);
  GList *pieces = g_list_last(pipe->nodes);
  while(modules)
  {
    if(!pieces)
    {
      return 0;
    }
    dt_iop_module_t *module = (dt_iop_module_t *)(modules->data);
    dt_dev_pixelpipe_iop_t *piece = (dt_dev_pixelpipe_iop_t *)(pieces->data);
    if(piece->enabled && ((transf_direction == DT_DEV_TRANSFORM_DIR_ALL)
                          || (transf_direction == DT_DEV_TRANSFORM_DIR_FORW_INCL && module->iop_order >= iop_order)
                          || (transf_direction == DT_DEV_TRANSFORM_DIR_FORW_EXCL && module->iop_order > iop_order)
                          || (transf_direction == DT_DEV_TRANSFORM_DIR_BACK_INCL && module->iop_order <= iop_order)
                          || (transf_direction == DT_DEV_TRANSFORM_DIR_BACK_EXCL && module->iop_order < iop_order)) &&
      !(dev->gui_module && dev->gui_module->operation_tags_filter() & module->operation_tags()))
    {
      module->distort_backtransform(module, piece, points, points_count);
    }
    modules = g_list_previous(modules);
    pieces = g_list_previous(pieces);
  }
  return 1;
}

/**
 * The functions in this group help transform between coordinate
 * systems.  (In darktable nomenclature this kind of transform is
 * called 'distort').
 *
 * The transforms between coordinate systems are not necessarily
 * perspective transforms (eg. lensfun), therefore no transformation
 * matrix can be specified for them, instead all points to be
 * transformed have to be passed through a darktable function.
 *
 * Note: only points may be sensibly 'distorted'. Vectors and scalars
 * don't have a meaningful 'distort'.
 *
 *
 * Explanation of the coordinate systems used by this module:
 *
 * RAW: These are sensor coordinates. They go from x=0, y=0 to x=<sensor
 * width>, y=<sensor height>. In a landscape picture (rotated 0°) x=0,
 * y=0 will be top left. In a portrait picture (rotated 90°
 * counter-clockwise) x=0, y=0 will be bottom left.
 *
 * The user probably wants liquified regions to be anchored to the
 * motive when more transformations are added, eg. a different
 * cropping of the image.  For this to work, all coordinates we store
 * or pass between gui and pipe are RAW sensor coordinates.
 *
 *
 * PIECE: These are coordinates based on the size of our pipe piece.
 * They go from x=0, y=0 to x=<width of piece>, y=<height of piece>.
 * PIECE coordinates should only be used while processing an image.
 *
 * Note: Currently (as of darktable 1.7) there are no geometry
 * transforms between RAW and PIECE (our module coming very early in
 * the pipe), but this may change in a later release. By allowing for
 * them now, we are prepared for pipe order re-shuffeling.
 *
 *
 * CAIRO: These are coordinates based on the cairo view.  The extent
 * of the longest side of the cooked picture is normalized to 1.0.
 * x=0, y=0 is the top left of the cooked picture.  x=u, y=v is the
 * bottom right of a cooked picture with u<=1, v<=1 and either u==1 or
 * v==1 depending on orientation.  Note that depending on pan and zoom
 * cairo view borders and cooked picture borders may intersect in many
 * ways.
 *
 * The normalized scale helps in choosing default values for vectors and
 * radii.
 *
 * VIEW: These are coordinates based on the cairo view. x=0, y=0 being
 * top left and x=<view width>, y=<view height> being bottom right.
 * The parameters to the mouse_moved, button_pressed, and
 * button_released functions are in this system.
 *
 * This system is also used for sizing ui-elements. They cannot be
 * expressed in CAIRO coordinates because they should not change size
 * when zooming the picture.
 *
 * To get sensible sizes for ui elements and default warps use this
 * relation between the scales: CAIRO * get_zoom_scale () == VIEW.
 *
 */

typedef struct
{
  dt_develop_t *develop;
  dt_dev_pixelpipe_t *pipe;
  float from_scale;
  float to_scale;
  int transf_direction;
  gboolean from_distort_transform;
} distort_params_t;

static void _distort_paths(const struct dt_iop_module_t *module,
                            const distort_params_t *params, const dt_iop_liquify_params_t *p)
{
  int len = 0;

  // count nodes

  for(int k = 0; k < MAX_NODES; k++)
  {
    dt_liquify_path_data_t *data = (dt_liquify_path_data_t *) &p->nodes[k];
    if(data->header.type == DT_LIQUIFY_PATH_INVALIDATED)
      break;

    switch (data->header.type)
    {
    case DT_LIQUIFY_PATH_CURVE_TO_V1:
      len += 2;
      // fall thru
    case DT_LIQUIFY_PATH_MOVE_TO_V1:
    case DT_LIQUIFY_PATH_LINE_TO_V1:
      len += 3;
      break;
    default:
      break;
    }
  }

  // create buffer with all points

  float *buffer = malloc(2 * sizeof(float) * len);
  float *b = buffer;

  for(int k = 0; k < MAX_NODES; k++)
  {
    dt_liquify_path_data_t *data = (dt_liquify_path_data_t *) &p->nodes[k];
    if(data->header.type == DT_LIQUIFY_PATH_INVALIDATED)
      break;

    switch (data->header.type)
    {
    case DT_LIQUIFY_PATH_CURVE_TO_V1:
      *b++ = creal(data->node.ctrl1) / params->from_scale;
      *b++ = cimag(data->node.ctrl1) / params->from_scale;
      *b++ = creal(data->node.ctrl2) / params->from_scale;
      *b++ = cimag(data->node.ctrl2) / params->from_scale;
      // fall thru
    case DT_LIQUIFY_PATH_MOVE_TO_V1:
    case DT_LIQUIFY_PATH_LINE_TO_V1:
      *b++ = creal(data->warp.point) / params->from_scale;
      *b++ = cimag(data->warp.point) / params->from_scale;
      *b++ = creal(data->warp.strength) / params->from_scale;
      *b++ = cimag(data->warp.strength) / params->from_scale;
      *b++ = creal(data->warp.radius) / params->from_scale;
      *b++ = cimag(data->warp.radius) / params->from_scale;
      break;
    default:
      break;
    }
  }
  if(params->from_distort_transform)
  {
    if(params->transf_direction == DT_DEV_TRANSFORM_DIR_ALL)
    {
      _dev_distort_transform_plus(params->develop, params->pipe, module->iop_order, DT_DEV_TRANSFORM_DIR_BACK_EXCL, buffer, len);
      _dev_distort_transform_plus(params->develop, params->pipe, module->iop_order, DT_DEV_TRANSFORM_DIR_FORW_EXCL, buffer, len);
    }
    else
      _dev_distort_transform_plus(params->develop, params->pipe, module->iop_order, params->transf_direction, buffer, len);
  }
  else
  {
    if(params->transf_direction == DT_DEV_TRANSFORM_DIR_ALL)
    {
      dt_dev_distort_transform_plus(params->develop, params->pipe, module->iop_order, DT_DEV_TRANSFORM_DIR_BACK_EXCL, buffer, len);
      dt_dev_distort_transform_plus(params->develop, params->pipe, module->iop_order, DT_DEV_TRANSFORM_DIR_FORW_EXCL, buffer, len);
    }
    else
      dt_dev_distort_transform_plus(params->develop, params->pipe, module->iop_order, params->transf_direction, buffer, len);
  }

  // record back the transformed points

  b = buffer;

  for(int k = 0; k < MAX_NODES; k++)
  {
    dt_liquify_path_data_t *data = (dt_liquify_path_data_t *) &p->nodes[k];
    if(data->header.type == DT_LIQUIFY_PATH_INVALIDATED)
      break;

    switch (data->header.type)
    {
       case DT_LIQUIFY_PATH_CURVE_TO_V1:
         data->node.ctrl1 = (b[0] + b[1] * I) * params->to_scale;
         b += 2;
         data->node.ctrl2 = (b[0] + b[1] * I) * params->to_scale;
         b += 2;
         // fall thru
       case DT_LIQUIFY_PATH_MOVE_TO_V1:
       case DT_LIQUIFY_PATH_LINE_TO_V1:
         data->warp.point = (b[0] + b[1] * I) * params->to_scale;
         b += 2;
         data->warp.strength = (b[0] + b[1] * I) * params->to_scale;
         b += 2;
         data->warp.radius = (b[0] + b[1] * I) * params->to_scale;
         b += 2;
         break;
       default:
         break;
    }
  }

  free(buffer);
}

static void distort_paths_raw_to_piece(const struct dt_iop_module_t *module,
                                        dt_dev_pixelpipe_t *pipe,
                                        const float roi_in_scale,
                                        dt_iop_liquify_params_t *p,
                                        const gboolean from_distort_transform)
{
  const distort_params_t params = { module->dev, pipe, pipe->iscale, roi_in_scale, DT_DEV_TRANSFORM_DIR_BACK_EXCL, from_distort_transform };
  _distort_paths(module, &params, p);
}

// op-engine code

static inline float complex normalize(const float complex v)
{
  if(cabs(v) < 0.000001f)
    return 1.0f;
  return v / cabs(v);
}

// calculate the linear blend of scalars a and b

static inline float mix(const float a, const float b, const float t)
{
  return a + (b - a) * t;
}


// calculate the linear blend of points p0 and p1

static inline float complex cmix(const float complex p0, const float complex p1, const float t)
{
  return p0 + (p1 - p0) * t;
}

static void mix_warps(dt_liquify_warp_t *result,
                       const dt_liquify_warp_t *warp1,
                       const dt_liquify_warp_t *warp2,
                       const complex float pt,
                       const float t)
{
  result->type     = warp1->type;
  result->control1 = mix (warp1->control1, warp2->control1, t);
  result->control2 = mix (warp1->control2, warp2->control2, t);

  const float radius = mix(cabs(warp1->radius - warp1->point), cabs(warp2->radius - warp2->point), t);
  result->radius     = pt + radius;

  const float r    = mix(cabs(warp1->strength - warp1->point), cabs(warp2->strength - warp2->point), t);
  const float phi  = mix(carg(warp1->strength - warp1->point), carg(warp2->strength - warp2->point), t);
  result->strength = pt + r * cexp(phi * I);

  result->point    = pt;
}

// Interpolate a cubic bezier spline into a series of points.

static void interpolate_cubic_bezier(const float complex p0,
                                      const float complex p1,
                                      const float complex p2,
                                      const float complex p3,
                                      float complex buffer[],
                                      const int n)
{
  // convert from bernstein basis to polynomial basis to get faster math
  // See: http://www.tinaja.com/glib/cubemath.pdf
  const float complex A = p3 - 3 * p2 + 3 * p1 -     p0;
  const float complex B =      3 * p2 - 6 * p1 + 3 * p0;
  const float complex C =               3 * p1 - 3 * p0;
  const float complex D =                            p0;

  float complex *buf = buffer;
  const float step = 1.0f / n;
  float t = step;
  *buf++ = p0;

  for(int i = 1; i < n - 1; ++i)
  {
    *buf++ = ((A * t + B) * t + C) * t + D;
    t += step;
  }
  *buf = p3;
}

static GList *interpolate_paths(dt_iop_liquify_params_t *p);

/*
  Get approx. arc length of a curve.

  Used to approximate the arc length of a bezier curve.
*/

static float get_arc_length(const float complex points[], const int n_points)
{
  float length = 0.0f;
  for(int i = 1; i < n_points; i++)
    length += cabs(points[i-1] - points[i]);
  return length;
}

typedef struct
{
  int i;
  double length;
} restart_cookie_t;

/*
  Interpolate a point on a curve at a specified arc length.

  In a bezier curve the parameter t usually does not correspond to
  the arc length.
*/

static float complex point_at_arc_length(const float complex points[], const int n_points,
                                          const float arc_length, restart_cookie_t *restart)
{
  float length = restart ? restart->length : 0.0f;

  for(int i = restart ? restart->i : 1; i < n_points; i++)
  {
    const float prev_length = length;
    length += cabsf(points[i-1] - points[i]);

    if(length >= arc_length)
    {
      const float t = (arc_length - prev_length) / (length - prev_length);
      if(restart)
      {
        restart->i = i;
        restart->length = prev_length;
      }
      return cmix(points[i - 1], points[i], t);
    }
  }

  return points[n_points - 1];
}

/*
  Build a lookup table for the warp intensity.

  Lookup table for the warp intensity function: f(x). The warp
  intensity function determines how much a pixel is influenced by the
  warp depending from its distance from a central point.

  Boundary conditions: f(0) must be 1 and f(@a distance) must be 0.
  f'(0) and f'(@a distance) must both be 0 or we'll get artifacts on
  the picture.

  Implementation: a bezier curve with p0 = 0, 1 and p3 = 1, 0. p1 is
  defined by @a control1, 1 and p2 by @a control1, 0.  Because a
  bezier is parameterized on t, we have to reparameterize on x, which
  we do by linear interpolation.

  Octave code:

  t = linspace(0,1,100);
  grid;
  hold on;
  for steps = 0:0.1:1
    cpoints = [0,1; steps,1; steps,0; 1,0];
    bezier = cbezier2poly(cpoints);
    x = polyval(bezier(1,:), t);
    y = polyval(bezier(2,:), t);
    plot(t, interp1(x, y, t));
  end
  hold off;
*/

static float *build_lookup_table(const int distance, const float control1, const float control2)
{
  float complex *clookup = dt_alloc_align(64, (distance + 2) * sizeof(float complex));

  interpolate_cubic_bezier(I, control1 + I, control2, 1.0, clookup, distance + 2);

  // reparameterize bezier by x and keep only y values
  float *lookup = dt_alloc_align(64, (distance + 2) * sizeof(float));
  float *ptr = lookup;
  float complex *cptr = clookup + 1;
  const float complex *cptr_end = cptr + distance;
  const float step = 1.0f / (float) distance;
  float x = 0.0f;

  *ptr++ = 1.0f;
  for(int i = 1; i < distance && cptr < cptr_end; i++)
  {
    x += step;
    while(creal(*cptr) < x && cptr < cptr_end)
      cptr++;
    const float dx1 = creal(cptr[0] - cptr[-1]);
    const float dx2 = x - creal(cptr[-1]);
    *ptr++ = cimag(cptr[0]) +(dx2 / dx1) * (cimag(cptr[0]) - cimag(cptr[-1]));
  }
  *ptr++ = 0.0f;

  dt_free_align(clookup);
  return lookup;
}

static void compute_round_stamp_extent(cairo_rectangle_int_t *stamp_extent,
                                        const dt_liquify_warp_t *warp)
{

  const int iradius = round(cabs(warp->radius - warp->point));
  assert(iradius > 0);

  stamp_extent->x = stamp_extent->y = -iradius;
  stamp_extent->x += creal(warp->point);
  stamp_extent->y += cimag(warp->point);
  stamp_extent->width = stamp_extent->height = 2 * iradius + 1;
}

/*
  Compute a round(circular) stamp.

  The stamp is a vector field of warp vectors around a center point.

  In a linear warp the center point gets a warp of @a strength, while
  points on the circumference of the circle get no warp at all.
  Between center and circumference the warp magnitude tapers off
  following a curve (see: build_lookup_table()).

  Note that when applying a linear stamp to a path, we will first rotate its
  vectors into the direction of the path.

  In a radial warp the center point and the points on the
  circumference get no warp. Between center and circumference the
  warp magnitude follows a curve with maximum at radius / 0.5

  Our stamp is stored in a rectangular region.
*/

static void build_round_stamp(float complex **pstamp,
                               cairo_rectangle_int_t *stamp_extent,
                               const dt_liquify_warp_t *warp)
{
  const int iradius = round(cabs(warp->radius - warp->point));
  assert(iradius > 0);

  stamp_extent->x = stamp_extent->y = -iradius;
  stamp_extent->width = stamp_extent->height = 2 * iradius + 1;

  // 0.5 is factored in so the warp starts to degenerate when the
  // strength arrow crosses the warp radius.
  float complex strength = 0.5f * (warp->strength - warp->point);
  strength = (warp->status & DT_LIQUIFY_STATUS_INTERPOLATED) ?
    (strength * STAMP_RELOCATION) : strength;
  const float abs_strength = cabs(strength);

  float complex *stamp = malloc(sizeof(float complex)
                                 * stamp_extent->width * stamp_extent->height);

  // clear memory
  #ifdef _OPENMP
  #pragma omp parallel for schedule (static) default (shared)
  #endif

  for(int i = 0; i < stamp_extent->height; i++)
  {
    float complex *row = stamp + i * stamp_extent->width;
    memset(row, 0, sizeof(float complex) * stamp_extent->width);
  }

  // lookup table: map of distance from center point => warp
  const int table_size = iradius * LOOKUP_OVERSAMPLE;
  const float *lookup_table = build_lookup_table(table_size, warp->control1, warp->control2);

  // points into buffer at the center of the circle
  float complex *center = stamp + 2 * iradius * iradius + 2 * iradius;

  // The expensive operation here is hypotf ().  By dividing the
  // circle in octants and doing only the inside we have to calculate
  // hypotf only for PI / 32 = 0.098 of the stamp area.
  #ifdef _OPENMP
  #pragma omp parallel for schedule (dynamic, 1) default (shared)
  #endif

  for(int y = 0; y <= iradius; y++)
  {
    for(int x = y; x <= iradius; x++)
    {
      const float dist = hypotf(x, y);
      const int idist = round(dist * LOOKUP_OVERSAMPLE);
      if(idist >= table_size)
        // idist will only grow bigger in this row
        goto next_row;

      // pointers into the 8 octants of the circle
      // octant count is ccw from positive x-axis
      float complex *o1 = center - y * stamp_extent->width + x;
      float complex *o2 = center - x * stamp_extent->width + y;
      float complex *o3 = center - x * stamp_extent->width - y;
      float complex *o4 = center - y * stamp_extent->width - x;
      float complex *o5 = center + y * stamp_extent->width - x;
      float complex *o6 = center + x * stamp_extent->width - y;
      float complex *o7 = center + x * stamp_extent->width + y;
      float complex *o8 = center + y * stamp_extent->width + x;

      float abs_lookup = abs_strength * lookup_table[idist] / iradius;

      switch (warp->type)
      {
         case DT_LIQUIFY_WARP_TYPE_RADIAL_GROW:
           *o1 = abs_lookup * ( x - y * I);
           *o2 = abs_lookup * ( y - x * I);
           *o3 = abs_lookup * (-y - x * I);
           *o4 = abs_lookup * (-x - y * I);
           *o5 = abs_lookup * (-x + y * I);
           *o6 = abs_lookup * (-y + x * I);
           *o7 = abs_lookup * ( y + x * I);
           *o8 = abs_lookup * ( x + y * I);
           break;

         case DT_LIQUIFY_WARP_TYPE_RADIAL_SHRINK:
           *o1 = -abs_lookup * ( x - y * I);
           *o2 = -abs_lookup * ( y - x * I);
           *o3 = -abs_lookup * (-y - x * I);
           *o4 = -abs_lookup * (-x - y * I);
           *o5 = -abs_lookup * (-x + y * I);
           *o6 = -abs_lookup * (-y + x * I);
           *o7 = -abs_lookup * ( y + x * I);
           *o8 = -abs_lookup * ( x + y * I);
           break;

         default:
           *o1 = *o2 = *o3 = *o4 = *o5 = *o6 = *o7 = *o8 =
             strength * lookup_table[idist];
           break;
      }
    }
  next_row: ; // ";" makes compiler happy
  }

  dt_free_align((void *) lookup_table);
  *pstamp = stamp;
}

/*
  Applies a stamp at a specified position.

  Applies a stamp at the position specified by @a point and adds the
  resulting vector field to the global distortion map @a global_map.

  The global distortion map is a map of relative pixel displacements
  encompassing all our paths.
*/

static void add_to_global_distortion_map(float complex *global_map,
                                          const cairo_rectangle_int_t *global_map_extent,
                                          const dt_liquify_warp_t *warp,
                                          const float complex *stamp,
                                          const cairo_rectangle_int_t *stamp_extent)
{
  cairo_rectangle_int_t mmext = *stamp_extent;
  mmext.x += (int) round(creal(warp->point));
  mmext.y += (int) round(cimag(warp->point));
  cairo_rectangle_int_t cmmext = mmext;
  cairo_region_t *mmreg = cairo_region_create_rectangle(&mmext);
  cairo_region_intersect_rectangle(mmreg, global_map_extent);
  cairo_region_get_extents(mmreg, &cmmext);
  free(mmreg);

  #ifdef _OPENMP
  #pragma omp parallel for schedule (static) default (shared)
  #endif

  for(int y = cmmext.y; y < cmmext.y + cmmext.height; y++)
  {
    const float complex *srcrow = stamp + ((y - mmext.y) * mmext.width);

    float complex *destrow = global_map +
      ((y - global_map_extent->y) * global_map_extent->width);

    for(int x = cmmext.x; x < cmmext.x + cmmext.width; x++)
    {
      destrow[x - global_map_extent->x] -= srcrow[x - mmext.x];
    }
  }
}

/*
  Applies the global distortion map to the picture.  The distortion
  map maps points to the position from where the new color of the
  point should be sampled from.  The distortion map is in relative
  device coords.
*/

static void apply_global_distortion_map(struct dt_iop_module_t *module,
                                         dt_dev_pixelpipe_iop_t *piece,
                                         const float *in,
                                         float *out,
                                         const dt_iop_roi_t *roi_in,
                                         const dt_iop_roi_t *roi_out,
                                         const float complex *map,
                                         const cairo_rectangle_int_t *extent)
{
  const int ch = piece->colors;
  const int ch_width = ch * roi_in->width;
  const struct dt_interpolation * const interpolation =
    dt_interpolation_new(DT_INTERPOLATION_USERPREF);

  #ifdef _OPENMP
  #pragma omp parallel for schedule (static) default (shared)
  #endif

  for(int y = extent->y; y < extent->y + extent->height; y++)
  {
    // point inside roi_out ?
    if(y >= roi_out->y && y < roi_out->y + roi_out->height)
    {
      const float complex *row = map + (y - extent->y) * extent->width;
      float* out_sample = out + ((y - roi_out->y) * roi_out->width +
                               extent->x - roi_out->x) * ch;
      for(int x = extent->x; x < extent->x + extent->width; x++)
      {
        if(
          // point inside roi_out ?
          (x >= roi_out->x && x < roi_out->x + roi_out->width) &&
          // point actually warped ?
          (*row != 0))
        {
          if(ch == 1)
            *out_sample = dt_interpolation_compute_sample(interpolation,
                                                          in,
                                                          x + creal(*row) - roi_in->x,
                                                          y + cimag(*row) - roi_in->y,
                                                          roi_in->width,
                                                          roi_in->height,
                                                          ch,
                                                          ch_width);
          else
            dt_interpolation_compute_pixel4c(
              interpolation,
              in,
              out_sample,
              x + creal(*row) - roi_in->x,
              y + cimag(*row) - roi_in->y,
              roi_in->width,
              roi_in->height,
              ch_width);

        }
        ++row;
        out_sample += ch;
      }
    }
  }
}

// calculate the map extent.

static void _get_map_extent(const dt_iop_roi_t *roi_out,
                             GList *interpolated,
                             cairo_rectangle_int_t *map_extent)
{
  const cairo_rectangle_int_t roi_out_rect = { roi_out->x, roi_out->y, roi_out->width, roi_out->height };
  cairo_region_t *roi_out_region = cairo_region_create_rectangle(&roi_out_rect);
  cairo_region_t *map_region = cairo_region_create();

  for(GList *i = interpolated; i != NULL; i = i->next)
  {
    const dt_liquify_warp_t *warp = ((dt_liquify_warp_t *) i->data);
    cairo_rectangle_int_t r;
    compute_round_stamp_extent(&r, warp);
    // add extent if not entirely outside the roi
    if(cairo_region_contains_rectangle(roi_out_region, &r) != CAIRO_REGION_OVERLAP_OUT)
    {
      cairo_region_union_rectangle(map_region, &r);
    }
  }

  // return the paths and the extent of all paths
  cairo_region_get_extents(map_region, map_extent);
  cairo_region_destroy(map_region);
  cairo_region_destroy(roi_out_region);
}

static float complex *create_global_distortion_map(const cairo_rectangle_int_t *map_extent,
                                                    GList *interpolated,
                                                    gboolean inverted)
{
  // allocate distortion map big enough to contain all paths
  const int mapsize = map_extent->width * map_extent->height;
  float complex *map = dt_alloc_align(64, mapsize * sizeof(float complex));
  memset(map, 0, mapsize * sizeof(float complex));

  // build map
  for(GList *i = interpolated; i != NULL; i = i->next)
  {
    const dt_liquify_warp_t *warp = ((dt_liquify_warp_t *) i->data);
    float complex *stamp = NULL;
    cairo_rectangle_int_t r;
    build_round_stamp(&stamp, &r, warp);
    add_to_global_distortion_map(map, map_extent, warp, stamp, &r);
    free((void *) stamp);
  }

  if(inverted)
  {
    float complex * const imap = dt_alloc_align(64, mapsize * sizeof(float complex));
    memset(imap, 0, mapsize * sizeof(float complex));

    // copy map into imap(inverted map).
    // imap [ n + dx(map[n]) , n + dy(map[n]) ] = -map[n]

    #ifdef _OPENMP
    #pragma omp parallel for schedule (static) default (shared)
    #endif

    for(int y = 0; y <  map_extent->height; y++)
    {
      const float complex *row = map + y * map_extent->width;
      for(int x = 0; x < map_extent->width; x++)
      {
        const float complex d = * (row + x);
        // compute new position (nx,ny) given the displacement d
        const int nx = x + (int)creal(d);
        const int ny = y + (int)cimag(d);

        // if the point falls into the extent, set it
        if(nx>0 && nx<map_extent->width && ny>0 && ny<map_extent->height)
          imap[nx + ny * map_extent->width] = -d;
      }
    }

    dt_free_align((void *) map);

    // now just do a pass to avoid gap with a displacement of zero, note that we do not need high
    // precision here as the inverted distortion mask is only used to compute a final displacement
    // of points.

    #ifdef _OPENMP
    #pragma omp parallel for schedule (dynamic) default (shared)
    #endif

    for(int y = 0; y <  map_extent->height; y++)
    {
      float complex *row = imap + y * map_extent->width;
      float complex last[2] = { 0, 0 };
      for(int x = 0; x < map_extent->width / 2 + 1; x++)
      {
        float complex *cl = row + x;
        float complex *cr = row + map_extent->width - x;
        if(x!=0)
        {
          if(*cl == 0) *cl = last[0];
          if(*cr == 0) *cr = last[1];
        }
        last[0] = *cl; last[1] = *cr;
      }
    }

    map = imap;
  }

  return map;
}

static float complex *build_global_distortion_map(struct dt_iop_module_t *module,
                                                   const dt_dev_pixelpipe_iop_t *piece,
                                                   const dt_iop_roi_t *roi_in,
                                                   const dt_iop_roi_t *roi_out,
                                                   cairo_rectangle_int_t *map_extent)
{
  // copy params
  dt_iop_liquify_params_t copy_params;
  memcpy(&copy_params, (dt_iop_liquify_params_t *)piece->data, sizeof(dt_iop_liquify_params_t));

  distort_paths_raw_to_piece(module, piece->pipe, roi_in->scale, &copy_params, FALSE);

  GList *interpolated = interpolate_paths(&copy_params);

  _get_map_extent(roi_out, interpolated, map_extent);

  float complex *map = create_global_distortion_map(map_extent, interpolated, FALSE);

  g_list_free_full(interpolated, free);
  return map;
}

// 1st pass: how large would the output be, given this input roi?
// this is always called with the full buffer before processing.
void modify_roi_out(struct dt_iop_module_t *module,
                     struct dt_dev_pixelpipe_iop_t *piece,
                     dt_iop_roi_t *roi_out,
                     const dt_iop_roi_t *roi_in)
{
  // output is same size as input
  *roi_out = *roi_in;
}

// 2nd pass: which roi would this operation need as input to fill the given output region?
void modify_roi_in(struct dt_iop_module_t *module,
                    struct dt_dev_pixelpipe_iop_t *piece,
                    const dt_iop_roi_t *roi_out,
                    dt_iop_roi_t *roi_in)
{
  // Because we move pixels, and we may have to sample a pixel from
  // outside roi_in, we need to expand roi_in to contain all our
  // paths.  But we may ignore paths completely outside of roi_out.

  *roi_in = *roi_out;

  // copy params
  dt_iop_liquify_params_t copy_params;
  memcpy(&copy_params, (dt_iop_liquify_params_t*)piece->data, sizeof(dt_iop_liquify_params_t));

  distort_paths_raw_to_piece(module, piece->pipe, roi_in->scale, &copy_params, FALSE);

  cairo_rectangle_int_t pipe_rect =
    {
      0,
      0,
      lroundf((double)piece->buf_in.width * roi_in->scale),
      lroundf((double)piece->buf_in.height * roi_in->scale)
    };

  cairo_rectangle_int_t roi_in_rect =
    {
      roi_in->x,
      roi_in->y,
      roi_in->width,
      roi_in->height
    };
  cairo_region_t *roi_in_region = cairo_region_create_rectangle(&roi_in_rect);

  // get extent of all paths
  GList *interpolated = interpolate_paths(&copy_params);
  cairo_rectangle_int_t extent;
  _get_map_extent(roi_out, interpolated, &extent);

  // (eventually) extend roi_in
  cairo_region_union_rectangle(roi_in_region, &extent);
  // and clamp to pipe extent
  cairo_region_intersect_rectangle(roi_in_region, &pipe_rect);

  // write new extent to roi_in
  cairo_region_get_extents(roi_in_region, &roi_in_rect);
  roi_in->x = roi_in_rect.x;
  roi_in->y = roi_in_rect.y;
  roi_in->width  = roi_in_rect.width;
  roi_in->height = roi_in_rect.height;

  // cleanup
  cairo_region_destroy(roi_in_region);
  g_list_free_full(interpolated, free);
}

static int _distort_xtransform(dt_iop_module_t *self, dt_dev_pixelpipe_iop_t *piece, float *points, size_t points_count, gboolean inverted)
{
  const float scale = piece->iscale;

  // compute the extent of all points (all computations are done in RAW coordinate)
  float xmin = FLT_MAX, xmax = FLT_MIN, ymin = FLT_MAX, ymax = FLT_MIN;

  for(size_t i = 0; i < points_count * 2; i += 2)
  {
    const float x = points[i] * scale;
    const float y = points[i + 1] * scale;
    xmin = fmin(xmin, x);
    xmax = fmax(xmax, x);
    ymin = fmin(ymin, y);
    ymax = fmax(ymax, y);
  }

  cairo_rectangle_int_t extent = { .x = (int)(xmin - .5), .y = (int)(ymin - .5),
                                   .width = (int)(xmax - xmin + 2.5), .height = (int)(ymax - ymin + 2.5) };

  if(extent.width != 0 && extent.height != 0)
  {
    // copy params
    dt_iop_liquify_params_t copy_params;
    memcpy(&copy_params, (dt_iop_liquify_params_t *)piece->data, sizeof(dt_iop_liquify_params_t));

    distort_paths_raw_to_piece(self, piece->pipe, scale, &copy_params, TRUE);

    // create the distortion map for this extent

    GList *interpolated = interpolate_paths(&copy_params);

    // we need to adjust the extent to be the union enclosing all the points (currently in extent) and
    // the warps that are in (possibly partly) in this same region.

    dt_iop_roi_t roi_in = { .x = extent.x, .y = extent.y, .width = extent.width, .height = extent.height };
    _get_map_extent(&roi_in, interpolated, &extent);

    float complex *map = create_global_distortion_map(&extent, interpolated, inverted);
    g_list_free_full(interpolated, free);

    if(map == NULL) return 0;

    const int map_size =  extent.width * extent.height;
    const int x_last = extent.x + extent.width;
    const int y_last = extent.y + extent.height;

    // apply distortion to all points (this is a simple displacement given by a vector at this same point in the map)
    for(size_t i = 0; i < points_count; i++)
    {
      float *px = &points[i*2];
      float *py = &points[i*2+1];
      const float x = *px * scale;
      const float y = *py * scale;
      const int map_offset = ((int)(x - 0.5) - extent.x) + ((int)(y - 0.5) - extent.y) * extent.width;

      if(x >= extent.x && x < x_last && y >= extent.y && y < y_last && map_offset >= 0 && map_offset < map_size)
      {
        const float complex dist = map[map_offset] / scale;
        *px += creal(dist);
        *py += cimag(dist);
      }
    }

    dt_free_align((void *) map);
  }

  return 1;
}

int distort_transform(dt_iop_module_t *self, dt_dev_pixelpipe_iop_t *piece, float *points, size_t points_count)
{
  return _distort_xtransform(self, piece, points, points_count, TRUE);
}

int distort_backtransform(dt_iop_module_t *self, dt_dev_pixelpipe_iop_t *piece, float *points, size_t points_count)
{
  return _distort_xtransform(self, piece, points, points_count, FALSE);
}

void distort_mask(struct dt_iop_module_t *self, struct dt_dev_pixelpipe_iop_t *piece, const float *const in,
                  float *const out, const dt_iop_roi_t *const roi_in, const dt_iop_roi_t *const roi_out)
{
  // 1. copy the whole image (we'll change only a small part of it)

#ifdef _OPENMP
#pragma omp parallel for default(none) \
  dt_omp_firstprivate(in, out, roi_in, roi_out) \
  schedule(static)
#endif
  for(int i = 0; i < roi_out->height; i++)
  {
    float *destrow = out + (size_t) i * roi_out->width;
    const float *srcrow = in + (size_t) (roi_in->width * (i + roi_out->y - roi_in->y) + roi_out->x - roi_in->x);

    memcpy(destrow, srcrow, sizeof(float) * roi_out->width);
  }

  // 2. build the distortion map

  cairo_rectangle_int_t map_extent;
  float complex *map = build_global_distortion_map(self, piece, roi_in, roi_out, &map_extent);
  if(map == NULL)
    return;

  // 3. apply the map

  if(map_extent.width != 0 && map_extent.height != 0)
  {
    int ch = piece->colors;
    piece->colors = 1;
    apply_global_distortion_map(self, piece, in, out, roi_in, roi_out, map, &map_extent);
    piece->colors = ch;
  }

  dt_free_align((void *) map);

}

void process(struct dt_iop_module_t *module, dt_dev_pixelpipe_iop_t *piece, const void *const in,
             void *const out, const dt_iop_roi_t *const roi_in, const dt_iop_roi_t *const roi_out)
{
  // 1. copy the whole image (we'll change only a small part of it)

  const int ch = piece->colors;
  assert(ch == 4);

  const int height = MIN(roi_in->height, roi_out->height);
  const int width = MIN(roi_in->width, roi_out->width);

#ifdef _OPENMP
#pragma omp parallel for default(none) \
  dt_omp_firstprivate(ch, height, in, out, roi_in, roi_out, width) \
  schedule(static)
#endif
  for(int i = 0; i < height; i++)
  {
    float *destrow = (float *)out + (size_t)ch * i * roi_out->width;
    const float *srcrow = (float *)in + (size_t)ch * (roi_in->width * (i + roi_out->y - roi_in->y) +
                                                       roi_out->x - roi_in->x);

    memcpy(destrow, srcrow, sizeof(float) * ch * width);
  }

  // 2. build the distortion map

  cairo_rectangle_int_t map_extent;
  float complex *map = build_global_distortion_map(module, piece, roi_in, roi_out, &map_extent);
  if(map == NULL)
    return;

  // 3. apply the map

  if(map_extent.width != 0 && map_extent.height != 0)
    apply_global_distortion_map(module, piece, in, out, roi_in, roi_out, map, &map_extent);

  dt_free_align((void *)map);
}

#ifdef HAVE_OPENCL

// compute lanczos kernel. See: https://en.wikipedia.org/wiki/Lanczos_resampling#Lanczos_kernel

static inline float lanczos(const float a, const float x)
{
  if(fabsf(x) >= a) return 0.0f;
  if(fabsf(x) < FLT_EPSILON) return 1.0f;

  return (a * sinf(DT_M_PI_F * x) * sinf(DT_M_PI_F * x / a)) / (DT_M_PI_F * DT_M_PI_F * x * x);
}

// compute bicubic kernel. See: https://en.wikipedia.org/wiki/Bicubic_interpolation#Bicubic_convolution_algorithm

static inline float bicubic(const float a, const float x)
{
  const float absx = fabsf(x);
  if(absx <= 1) return ((a + 2) * absx - (a + 3)) * absx * absx + 1;
  if(absx < 2) return ((a * absx - 5 * a) * absx + 8 * a) * absx - 4 * a;
  return 0.0f;
}

typedef struct
{
  int size;
  int resolution;
} dt_liquify_kernel_descriptor_t;

typedef cl_mem cl_mem_t;
typedef cl_int cl_int_t;

static cl_int_t apply_global_distortion_map_cl(struct dt_iop_module_t *module,
                                                dt_dev_pixelpipe_iop_t *piece,
                                                const cl_mem_t dev_in,
                                                const cl_mem_t dev_out,
                                                const dt_iop_roi_t *roi_in,
                                                const dt_iop_roi_t *roi_out,
                                                const float complex *map,
                                                const cairo_rectangle_int_t *map_extent)
{
  cl_int_t err = CL_MEM_OBJECT_ALLOCATION_FAILURE;

  dt_iop_liquify_global_data_t *gd = (dt_iop_liquify_global_data_t *) module->global_data;
  const int devid = piece->pipe->devid;

  const struct dt_interpolation* interpolation = dt_interpolation_new(DT_INTERPOLATION_USERPREF);
  dt_liquify_kernel_descriptor_t kdesc = { .size = 0, .resolution = 100 };
  float *k = NULL;

  switch (interpolation->id)
  {
     case DT_INTERPOLATION_BILINEAR:
       kdesc.size = 1;
       kdesc.resolution = 1;
       k = malloc(2 * sizeof(float));
       k[0] = 1.0f;
       k[1] = 0.0f;
       break;
     case DT_INTERPOLATION_BICUBIC:
       kdesc.size = 2;
       k = malloc((kdesc.size * kdesc.resolution + 1) * sizeof(float));
       for(int i = 0; i <= kdesc.size * kdesc.resolution; ++i)
         k[i] = bicubic(0.5f, (float) i / kdesc.resolution);
       break;
     case DT_INTERPOLATION_LANCZOS2:
       kdesc.size = 2;
       k = malloc((kdesc.size * kdesc.resolution + 1) * sizeof(float));
       for(int i = 0; i <= kdesc.size * kdesc.resolution; ++i)
         k[i] = lanczos(2, (float) i / kdesc.resolution);
       break;
     case DT_INTERPOLATION_LANCZOS3:
       kdesc.size = 3;
       k = malloc((kdesc.size * kdesc.resolution + 1) * sizeof(float));
       for(int i = 0; i <= kdesc.size * kdesc.resolution; ++i)
         k[i] = lanczos(3, (float) i / kdesc.resolution);
       break;
     default:
       return FALSE;
  }

  cl_mem_t dev_roi_in = dt_opencl_copy_host_to_device_constant
    (devid, sizeof(dt_iop_roi_t), (void *) roi_in);

  cl_mem_t dev_roi_out = dt_opencl_copy_host_to_device_constant
    (devid, sizeof(dt_iop_roi_t), (void *) roi_out);

  cl_mem_t dev_map = dt_opencl_copy_host_to_device_constant
    (devid, map_extent->width * map_extent->height * sizeof(float complex), (void *) map);

  cl_mem_t dev_map_extent = dt_opencl_copy_host_to_device_constant
    (devid, sizeof(cairo_rectangle_int_t), (void *) map_extent);

  cl_mem_t dev_kdesc = dt_opencl_copy_host_to_device_constant
    (devid, sizeof(dt_liquify_kernel_descriptor_t), (void *) &kdesc);

  cl_mem_t dev_kernel = dt_opencl_copy_host_to_device_constant
    (devid, (kdesc.size * kdesc.resolution  + 1) * sizeof(float), (void *) k);

  if(dev_roi_in == NULL || dev_roi_out == NULL || dev_map == NULL || dev_map_extent == NULL
      || dev_kdesc == NULL || dev_kernel == NULL)
    goto error;

  dt_opencl_set_kernel_arg(devid, gd->warp_kernel, 0, sizeof(cl_mem), &dev_in);
  dt_opencl_set_kernel_arg(devid, gd->warp_kernel, 1, sizeof(cl_mem), &dev_out);
  dt_opencl_set_kernel_arg(devid, gd->warp_kernel, 2, sizeof(cl_mem), &dev_roi_in);
  dt_opencl_set_kernel_arg(devid, gd->warp_kernel, 3, sizeof(cl_mem), &dev_roi_out);
  dt_opencl_set_kernel_arg(devid, gd->warp_kernel, 4, sizeof(cl_mem), &dev_map);
  dt_opencl_set_kernel_arg(devid, gd->warp_kernel, 5, sizeof(cl_mem), &dev_map_extent);

  dt_opencl_set_kernel_arg(devid, gd->warp_kernel, 6, sizeof(cl_mem), &dev_kdesc);
  dt_opencl_set_kernel_arg(devid, gd->warp_kernel, 7, sizeof(cl_mem), &dev_kernel);

  const size_t sizes[] = { ROUNDUPWD(map_extent->width), ROUNDUPHT(map_extent->height) };
  err = dt_opencl_enqueue_kernel_2d(devid, gd->warp_kernel, sizes);

error:

  dt_opencl_release_mem_object(dev_kernel);
  dt_opencl_release_mem_object(dev_kdesc);
  dt_opencl_release_mem_object(dev_map_extent);
  dt_opencl_release_mem_object(dev_map);
  dt_opencl_release_mem_object(dev_roi_out);
  dt_opencl_release_mem_object(dev_roi_in);
  if(k) free(k);

  return err;
}

int process_cl(struct dt_iop_module_t *module,
                dt_dev_pixelpipe_iop_t *piece,
                const cl_mem_t dev_in,
                const cl_mem_t dev_out,
                const dt_iop_roi_t *roi_in,
                const dt_iop_roi_t *roi_out)
{
  cl_int_t err = -999;
  const int devid = piece->pipe->devid;
  const int height = MIN(roi_in->height, roi_out->height);
  const int width = MIN(roi_in->width, roi_out->width);

  // 1. copy the whole image (we'll change only a small part of it)
  {
    size_t src[]    = { roi_out->x - roi_in->x, roi_out->y - roi_in->y, 0 };
    size_t dest[]   = { 0, 0, 0 };
    size_t extent[] = { width, height, 1 };
    err = dt_opencl_enqueue_copy_image(devid, dev_in, dev_out, src, dest, extent);
    if(err != CL_SUCCESS) goto error;
  }

  // 2. build the distortion map
  cairo_rectangle_int_t map_extent;
  const float complex *map = build_global_distortion_map(module, piece, roi_in, roi_out, &map_extent);
  if(map == NULL)
    return TRUE;

  // 3. apply the map
  if(map_extent.width != 0 && map_extent.height != 0)
    err = apply_global_distortion_map_cl(module, piece, dev_in, dev_out, roi_in, roi_out, map, &map_extent);
  dt_free_align((void *) map);
  if(err != CL_SUCCESS) goto error;

  return TRUE;

error:
  dt_print(DT_DEBUG_OPENCL, "[opencl_liquify] couldn't enqueue kernel! %d\n", err);
  return FALSE;
}

#endif

void init_global(dt_iop_module_so_t *module)
{
  // called once at startup
  const int program = 17; // from programs.conf
  dt_iop_liquify_global_data_t *gd = (dt_iop_liquify_global_data_t *) malloc(sizeof(dt_iop_liquify_global_data_t));
  module->data = gd;
  gd->warp_kernel = dt_opencl_create_kernel(program, "warp_kernel");
}

void cleanup_global(dt_iop_module_so_t *module)
{
  // called once at shutdown
  dt_iop_liquify_global_data_t *gd = (dt_iop_liquify_global_data_t *) module->data;
  dt_opencl_free_kernel(gd->warp_kernel);
  free(module->data);
  module->data = NULL;
}

void init(dt_iop_module_t *module)
{
  // module is disabled by default
  module->default_enabled = 0;
  module->params_size = sizeof(dt_iop_liquify_params_t);
  module->gui_data = NULL;

  // all allocated to 0, which is the default
  module->params = calloc(1, module->params_size);
  module->default_params = calloc(1, module->params_size);
}

void cleanup(dt_iop_module_t *module)
{
  free(module->params);
  module->params = NULL;
  free(module->default_params);
  module->default_params = NULL;
}

void init_pipe(struct dt_iop_module_t *module, dt_dev_pixelpipe_t *pipe, dt_dev_pixelpipe_iop_t *piece)
{
  piece->data = malloc(module->params_size);
  module->commit_params(module, module->default_params, pipe, piece);
}

void cleanup_pipe(struct dt_iop_module_t *module, dt_dev_pixelpipe_t *pipe, dt_dev_pixelpipe_iop_t *piece)
{
  free(piece->data);
  piece->data = NULL;
}

/* commit is the synch point between core and gui, so it copies params to pipe data. */

void commit_params(struct dt_iop_module_t *module,
                    dt_iop_params_t *params,
                    dt_dev_pixelpipe_t *pipe,
                    dt_dev_pixelpipe_iop_t *piece)
{
  memcpy(piece->data, params, module->params_size);
}

// calculate the dot product of 2 vectors.

static float cdot(const float complex p0, const float complex p1)
{
#ifdef FP_FAST_FMA
  return fma(creal(p0), creal(p1), cimag(p0) * cimag(p1));
#else
  return creal(p0) * creal(p1) + cimag(p0) * cimag(p1);
#endif
}

static void draw_rectangle(cairo_t *cr, const float complex pt, const double theta, const double size)
{
  const double x = creal(pt), y = cimag(pt);
  cairo_save(cr);
  cairo_translate(cr, x, y);
  cairo_rotate(cr, theta);
  cairo_rectangle(cr, -size / 2.0, -size / 2.0, size, size);
  cairo_restore(cr);
}

static void draw_triangle(cairo_t *cr, const float complex pt, const double theta, const double size)
{
  const double x = creal(pt), y = cimag(pt);
  cairo_save(cr);
  cairo_translate(cr, x, y);
  cairo_rotate(cr, theta);
  cairo_move_to(cr, -size, -size / 2.0);
  cairo_line_to(cr, 0,     0          );
  cairo_line_to(cr, -size, +size / 2.0);
  cairo_close_path(cr);
  cairo_restore(cr);
}

static void draw_circle(cairo_t *cr, const float complex pt, const double diameter)
{
  const double x = creal(pt), y = cimag(pt);
  cairo_save(cr);
  cairo_new_sub_path(cr);
  cairo_arc(cr, x, y, diameter / 2.0, 0, 2 * DT_M_PI);
  cairo_restore(cr);
}

static void set_source_rgba(cairo_t *cr, dt_liquify_rgba_t rgba)
{
  cairo_set_source_rgba(cr, rgba.red, rgba.green, rgba.blue, rgba.alpha);
}

static float get_ui_width(const float scale, const dt_liquify_ui_width_enum_t w)
{
  assert(w >= 0 && w < DT_LIQUIFY_UI_WIDTH_LAST);
  return scale * DT_PIXEL_APPLY_DPI(dt_liquify_ui_widths[w]);
}

#define GET_UI_WIDTH(a) (get_ui_width(scale, DT_LIQUIFY_UI_WIDTH_##a))

static void set_line_width(cairo_t *cr, double scale, dt_liquify_ui_width_enum_t w)
{
  const double width = get_ui_width(scale, w);
  cairo_set_line_width(cr, width);
}

static gboolean detect_drag(const dt_iop_liquify_gui_data_t *g, const double scale, const float complex pt)
{
  // g->last_button1_pressed_pos is valid only while BUTTON1 is down
  return g->last_button1_pressed_pos != -1.0 &&
    cabs(pt - g->last_button1_pressed_pos) >= GET_UI_WIDTH(MIN_DRAG);
}

static void update_warp_count(const dt_iop_liquify_gui_data_t *g)
{
  guint warp = 0, node = 0;
  for(int k=0; k<MAX_NODES; k++)
    if(g->params.nodes[k].header.type == DT_LIQUIFY_PATH_INVALIDATED)
      break;
    else
    {
      node++;
      if(g->params.nodes[k].header.type == DT_LIQUIFY_PATH_MOVE_TO_V1)
        warp++;
    }
  char str[10];
  snprintf(str, sizeof(str), "%d | %d", warp, node);
  gtk_label_set_text(g->label, str);
}

static GList *interpolate_paths(dt_iop_liquify_params_t *p)
{
  GList *l = NULL;
  for(int k=0; k<MAX_NODES; k++)
  {
    const dt_liquify_path_data_t *data = &p->nodes[k];
    if(data->header.type == DT_LIQUIFY_PATH_INVALIDATED)
      break;

    const float complex *p2 = &data->warp.point;
    const dt_liquify_warp_t *warp2 = &data->warp;

    if(data->header.type == DT_LIQUIFY_PATH_MOVE_TO_V1)
    {
      if(data->header.next == -1)
      {
        dt_liquify_warp_t *w = malloc(sizeof(dt_liquify_warp_t));
        *w = *warp2;
        l = g_list_append(l, w);
      }
      continue;
    }

    const dt_liquify_path_data_t *prev = node_prev(p, data);
    const dt_liquify_warp_t *warp1 = &prev->warp;
    const float complex *p1 = &prev->warp.point;
    if(data->header.type == DT_LIQUIFY_PATH_LINE_TO_V1)
    {
      const float total_length = cabs(*p1 - *p2);
      float arc_length = 0.0f;
      while(arc_length < total_length)
      {
        dt_liquify_warp_t *w = malloc(sizeof(dt_liquify_warp_t));
        const float t = arc_length / total_length;
        const float complex pt = cmix(*p1, *p2, t);
        mix_warps(w, warp1, warp2, pt, t);
        w->status = DT_LIQUIFY_STATUS_INTERPOLATED;
        arc_length += cabs(w->radius - w->point) * STAMP_RELOCATION;
        l = g_list_append(l, w);
      }
      continue;
    }

    if(data->header.type == DT_LIQUIFY_PATH_CURVE_TO_V1)
    {
      float complex *buffer = malloc(INTERPOLATION_POINTS * sizeof(float complex));
      interpolate_cubic_bezier(*p1,
                                data->node.ctrl1,
                                data->node.ctrl2,
                                *p2,
                                buffer,
                                INTERPOLATION_POINTS);
      const float total_length = get_arc_length(buffer, INTERPOLATION_POINTS);
      float arc_length = 0.0f;
      restart_cookie_t restart = { 1, 0.0 };

      while(arc_length < total_length)
      {
        dt_liquify_warp_t *w = malloc(sizeof(dt_liquify_warp_t));
        const float complex pt = point_at_arc_length(buffer, INTERPOLATION_POINTS, arc_length, &restart);
        mix_warps(w, warp1, warp2, pt, arc_length / total_length);
        w->status = DT_LIQUIFY_STATUS_INTERPOLATED;
        arc_length += cabs(w->radius - w->point) * STAMP_RELOCATION;
        l = g_list_append(l, w);
      }
      free((void *) buffer);
      continue;
    }
  }
  return l;
}

#define STROKE_TEST \
  if(do_hit_test) { if(cairo_in_stroke(cr, creal(*pt), cimag(*pt))) goto hit; continue; }

#define FILL_TEST \
  if(do_hit_test) { if(cairo_in_fill(cr, creal(*pt), cimag(*pt)) || cairo_in_stroke(cr, creal(*pt), cimag(*pt))) goto hit; continue; }

#define FG_COLOR  set_source_rgba(cr, fg_color);
#define BG_COLOR  set_source_rgba(cr, bg_color);
#define VERYTHINLINE  set_line_width (cr, scale, DT_LIQUIFY_UI_WIDTH_THINLINE / 2.0);
#define THINLINE  set_line_width (cr, scale, DT_LIQUIFY_UI_WIDTH_THINLINE);
#define THICKLINE set_line_width (cr, scale, DT_LIQUIFY_UI_WIDTH_THICKLINE);

static dt_liquify_hit_t _draw_paths(dt_iop_module_t *module,
                                     cairo_t *cr,
                                     const float scale,
                                     dt_iop_liquify_params_t *p,
                                     GList *layers,
                                     const float complex *pt)
{
  dt_liquify_hit_t hit = NOWHERE;
  const gboolean do_hit_test = pt != NULL;

  cairo_set_line_cap(cr, CAIRO_LINE_CAP_ROUND);

  GList *interpolated = do_hit_test ? NULL : interpolate_paths(p);

  for(GList *l = layers; l != NULL; l = l->next)
  {
    const dt_liquify_layer_enum_t layer = (dt_liquify_layer_enum_t) GPOINTER_TO_INT(l->data);
    dt_liquify_rgba_t fg_color = dt_liquify_layers[layer].fg;
    dt_liquify_rgba_t bg_color = dt_liquify_layers[layer].bg;

    if(do_hit_test && ((dt_liquify_layers[layer].flags & DT_LIQUIFY_LAYER_FLAG_HIT_TEST) == 0))
      continue;

    hit.layer = layer;

    if(dt_liquify_layers[layer].opacity < 1.0)
        cairo_push_group(cr);

    for(int k=0; k<MAX_NODES; k++)
    {
      dt_liquify_path_data_t *data = &p->nodes[k];
      const dt_liquify_path_data_t *prev = node_prev(p, data);

      if(p->nodes[k].header.type == DT_LIQUIFY_PATH_INVALIDATED)
        break;

      hit.elem = data;

      if((dt_liquify_layers[layer].flags & DT_LIQUIFY_LAYER_FLAG_NODE_SELECTED)
          && !data->header.selected)
        continue;

      if((dt_liquify_layers[layer].flags & DT_LIQUIFY_LAYER_FLAG_PREV_SELECTED)
          && (!prev || !prev->header.selected))
        continue;

      fg_color = dt_liquify_layers[layer].fg;
      bg_color = dt_liquify_layers[layer].bg;

      if(data->header.selected == layer)
        fg_color = DT_LIQUIFY_COLOR_SELECTED;

      if(data->header.hovered == dt_liquify_layers[layer].hover_master)
        fg_color = DT_LIQUIFY_COLOR_HOVER;

      cairo_new_path(cr);

      const float complex point = data->warp.point;

      if(data->header.type == DT_LIQUIFY_PATH_MOVE_TO_V1)
        cairo_move_to(cr, creal(point), cimag(point));

      if(layer == DT_LIQUIFY_LAYER_RADIUS)
      {
        for(GList *i = interpolated; i != NULL; i = i->next)
        {
          const dt_liquify_warp_t *pwarp = ((dt_liquify_warp_t *) i->data);
          draw_circle(cr, pwarp->point, 2.0f * cabs(pwarp->radius - pwarp->point));
        }
        draw_circle(cr, point, 2.0f * cabs(data->warp.radius - data->warp.point));
        FG_COLOR;
        cairo_fill(cr);
      }

      if(layer == DT_LIQUIFY_LAYER_HARDNESS1)
      {
        for(GList *i = interpolated; i != NULL; i = i->next)
        {
          const dt_liquify_warp_t *pwarp = ((dt_liquify_warp_t *) i->data);
          draw_circle(cr, pwarp->point, 2.0f * cabs(pwarp->radius - pwarp->point) * pwarp->control1);
        }
        FG_COLOR;
        cairo_fill(cr);
      }

      if(layer == DT_LIQUIFY_LAYER_HARDNESS2)
      {
        for(GList *i = interpolated; i != NULL; i = i->next)
        {
          const dt_liquify_warp_t *pwarp = ((dt_liquify_warp_t *) i->data);
          draw_circle(cr, pwarp->point, 2.0f * cabs(pwarp->radius - pwarp->point) * pwarp->control2);
        }
        FG_COLOR;
        cairo_fill(cr);
      }

      if(layer == DT_LIQUIFY_LAYER_WARPS)
      {
        VERYTHINLINE; FG_COLOR;
        for(GList *i = interpolated; i != NULL; i = i->next)
        {
          const dt_liquify_warp_t *pwarp = ((dt_liquify_warp_t *) i->data);
          cairo_move_to(cr, creal(pwarp->point), cimag(pwarp->point));
          cairo_line_to(cr, creal(pwarp->strength), cimag(pwarp->strength));
        }
        cairo_stroke(cr);

        for(GList *i = interpolated; i != NULL; i = i->next)
        {
          const dt_liquify_warp_t *pwarp = ((dt_liquify_warp_t *) i->data);
          const float rot = get_rot(pwarp->type);
          draw_circle(cr, pwarp->point, GET_UI_WIDTH(GIZMO_SMALL));
          draw_triangle(cr, pwarp->strength,
                         carg(pwarp->strength - pwarp->point) + rot,
                         GET_UI_WIDTH(GIZMO_SMALL) / 3.0);
        }
        BG_COLOR;
        cairo_fill_preserve(cr);
        FG_COLOR;
        cairo_stroke(cr);
      }

      if(layer == DT_LIQUIFY_LAYER_PATH)
      {
        if((data->header.type == DT_LIQUIFY_PATH_LINE_TO_V1)
            || (data->header.type == DT_LIQUIFY_PATH_CURVE_TO_V1))
        {
          assert(prev);
          cairo_move_to(cr, creal(prev->warp.point), cimag(prev->warp.point));
          if(data->header.type == DT_LIQUIFY_PATH_LINE_TO_V1)
            cairo_line_to(cr, creal(point), cimag(point));
          if(data->header.type == DT_LIQUIFY_PATH_CURVE_TO_V1)
          {
            cairo_curve_to(cr, creal(data->node.ctrl1), cimag(data->node.ctrl1),
                            creal(data->node.ctrl2), cimag(data->node.ctrl2),
                            creal(point), cimag(point));
          }
          THICKLINE; FG_COLOR;
          STROKE_TEST;
          cairo_stroke_preserve(cr);
          THINLINE; BG_COLOR;
          cairo_stroke(cr);
        }
      }

      if(layer == DT_LIQUIFY_LAYER_CENTERPOINT)
      {
        if(data->header.type == DT_LIQUIFY_PATH_MOVE_TO_V1
            || data->header.type == DT_LIQUIFY_PATH_LINE_TO_V1
            || data->header.type == DT_LIQUIFY_PATH_CURVE_TO_V1)
        {
          const float w = GET_UI_WIDTH(GIZMO);
          switch (data->header.node_type)
          {
             case DT_LIQUIFY_NODE_TYPE_CUSP:
               draw_triangle(cr, point - w / 2.0 * I, -DT_M_PI / 2.0, w);
               break;
             case DT_LIQUIFY_NODE_TYPE_SMOOTH:
               draw_rectangle(cr, point, DT_M_PI / 4.0, w);
               break;
             case DT_LIQUIFY_NODE_TYPE_SYMMETRICAL:
               draw_rectangle(cr, point, 0, w);
               break;
             case DT_LIQUIFY_NODE_TYPE_AUTOSMOOTH:
               draw_circle(cr, point, w);
               break;
             default:
               break;
          }
          THINLINE; BG_COLOR;
          FILL_TEST;
          cairo_fill_preserve(cr);
          FG_COLOR;
          cairo_stroke(cr);
        }
      }

      if(data->header.type == DT_LIQUIFY_PATH_CURVE_TO_V1)
      {
        if(layer == DT_LIQUIFY_LAYER_CTRLPOINT1_HANDLE &&
            !(prev && prev->header.node_type == DT_LIQUIFY_NODE_TYPE_AUTOSMOOTH))
        {
          THINLINE; FG_COLOR;
          cairo_move_to(cr, creal(prev->warp.point), cimag(prev->warp.point));
          cairo_line_to(cr, creal(data->node.ctrl1), cimag(data->node.ctrl1));
          cairo_stroke(cr);
        }
        if(layer == DT_LIQUIFY_LAYER_CTRLPOINT2_HANDLE &&
            data->header.node_type != DT_LIQUIFY_NODE_TYPE_AUTOSMOOTH)
        {
          THINLINE; FG_COLOR;
          cairo_move_to(cr, creal(data->warp.point), cimag(data->warp.point));
          cairo_line_to(cr, creal(data->node.ctrl2), cimag(data->node.ctrl2));
          cairo_stroke(cr);
        }
        if(layer == DT_LIQUIFY_LAYER_CTRLPOINT1 &&
            !(prev && prev->header.node_type == DT_LIQUIFY_NODE_TYPE_AUTOSMOOTH))
        {
          THINLINE; BG_COLOR;
          draw_circle(cr, data->node.ctrl1, GET_UI_WIDTH(GIZMO_SMALL));
          FILL_TEST;
          cairo_fill_preserve(cr);
          FG_COLOR;
          cairo_stroke(cr);
        }
        if(layer == DT_LIQUIFY_LAYER_CTRLPOINT2 &&
            data->header.node_type != DT_LIQUIFY_NODE_TYPE_AUTOSMOOTH)
        {
          THINLINE; BG_COLOR;
          draw_circle(cr, data->node.ctrl2, GET_UI_WIDTH(GIZMO_SMALL));
          FILL_TEST;
          cairo_fill_preserve(cr);
          FG_COLOR;
          cairo_stroke(cr);
        }
      }

      const dt_liquify_warp_t *warp  = &data->warp;

      if(layer == DT_LIQUIFY_LAYER_RADIUSPOINT_HANDLE)
      {
        draw_circle(cr, point, 2.0 * cabs(warp->radius - point));
        THICKLINE; FG_COLOR;
        cairo_stroke_preserve(cr);
        THINLINE; BG_COLOR;
        cairo_stroke(cr);
      }

      if(layer == DT_LIQUIFY_LAYER_RADIUSPOINT)
      {
        THINLINE; BG_COLOR;
        draw_circle(cr, warp->radius, GET_UI_WIDTH(GIZMO_SMALL));
        FILL_TEST;
        cairo_fill_preserve(cr);
        FG_COLOR;
        cairo_stroke(cr);
      }

      if(layer == DT_LIQUIFY_LAYER_HARDNESSPOINT1_HANDLE)
      {
        draw_circle(cr, point, 2.0 * cabs(warp->radius - point) * warp->control1);
        THICKLINE; FG_COLOR;
        cairo_stroke_preserve(cr);
        THINLINE; BG_COLOR;
        cairo_stroke(cr);
      }

      if(layer == DT_LIQUIFY_LAYER_HARDNESSPOINT2_HANDLE)
      {
        draw_circle(cr, point, 2.0 * cabs(warp->radius - point) * warp->control2);
        THICKLINE; FG_COLOR;
        cairo_stroke_preserve(cr);
        THINLINE; BG_COLOR;
        cairo_stroke(cr);
      }

      if(layer == DT_LIQUIFY_LAYER_HARDNESSPOINT1)
      {
        draw_triangle(cr, cmix(point, warp->radius, warp->control1),
                       carg(warp->radius - point),
                       GET_UI_WIDTH(GIZMO_SMALL));
        THINLINE; BG_COLOR;
        FILL_TEST;
        cairo_fill_preserve(cr);
        FG_COLOR;
        cairo_stroke(cr);
      }

      if(layer == DT_LIQUIFY_LAYER_HARDNESSPOINT2)
      {
        draw_triangle(cr, cmix(point, warp->radius, warp->control2),
                       carg(-(warp->radius - point)),
                       GET_UI_WIDTH(GIZMO_SMALL));
        THINLINE; BG_COLOR;
        FILL_TEST;
        cairo_fill_preserve(cr);
        FG_COLOR;
        cairo_stroke(cr);
      }

      if(layer == DT_LIQUIFY_LAYER_STRENGTHPOINT_HANDLE)
      {
        cairo_move_to(cr, creal(point), cimag(point));
        if(warp->type == DT_LIQUIFY_WARP_TYPE_LINEAR)
        {
          float complex pt = cmix(point, warp->strength, 1.0 - 0.5 *
                                   (GET_UI_WIDTH(GIZMO_SMALL) /
                                    cabs(warp->strength - point)));
          cairo_line_to(cr, creal(pt), cimag(pt));
        }
        else
          draw_circle(cr, point, 2.0 * cabs(warp->strength - warp->point));
        THICKLINE; FG_COLOR;
        cairo_stroke_preserve(cr);
        THINLINE; BG_COLOR;
        cairo_stroke(cr);
      }

      if(layer == DT_LIQUIFY_LAYER_STRENGTHPOINT)
      {
        const float rot = get_rot(warp->type);
        draw_triangle(cr, warp->strength,
                       carg(warp->strength - warp->point) + rot,
                       GET_UI_WIDTH(GIZMO_SMALL));
        THINLINE; BG_COLOR;
        FILL_TEST;
        cairo_fill_preserve(cr);
        FG_COLOR;
        cairo_stroke(cr);
      }
    }

    if(dt_liquify_layers[layer].opacity < 1.0)
    {
      cairo_pop_group_to_source(cr);
      cairo_paint_with_alpha(cr, dt_liquify_layers[layer].opacity);
    }
  }

  g_list_free_full(interpolated, free);
  return NOWHERE;

hit:
  g_list_free_full(interpolated, free);
  cairo_new_path(cr); // otherwise a successful hit test would leave the path behind
  return hit;
}

static void draw_paths(struct dt_iop_module_t *module, cairo_t *cr, float scale, dt_iop_liquify_params_t *params)
{
  const dt_iop_liquify_gui_data_t *g = (dt_iop_liquify_gui_data_t *) module->gui_data;
  GList *layers = NULL;

  for(dt_liquify_layer_enum_t layer = 0; layer < DT_LIQUIFY_LAYER_LAST; ++layer)
  {
    if(gtk_toggle_button_get_active(g->btn_point_tool)
        && (dt_liquify_layers[layer].flags & DT_LIQUIFY_LAYER_FLAG_POINT_TOOL))
      layers = g_list_append(layers, GINT_TO_POINTER(layer));
    if(gtk_toggle_button_get_active(g->btn_line_tool)
        && (dt_liquify_layers[layer].flags & DT_LIQUIFY_LAYER_FLAG_LINE_TOOL))
      layers = g_list_append(layers, GINT_TO_POINTER(layer));
    if(gtk_toggle_button_get_active(g->btn_curve_tool)
        && (dt_liquify_layers[layer].flags & DT_LIQUIFY_LAYER_FLAG_CURVE_TOOL))
      layers = g_list_append(layers, GINT_TO_POINTER(layer));
    if(gtk_toggle_button_get_active(g->btn_node_tool)
        && (dt_liquify_layers[layer].flags & DT_LIQUIFY_LAYER_FLAG_NODE_TOOL))
      layers = g_list_append(layers, GINT_TO_POINTER(layer));
  }

  _draw_paths(module, cr, scale, params, layers, NULL);

  g_list_free(layers);
}

static dt_liquify_hit_t hit_test_paths(struct dt_iop_module_t *module,
                                        float scale,
                                        cairo_t *cr,
                                        dt_iop_liquify_params_t *params,
                                        float complex pt)
{
  dt_liquify_hit_t hit = NOWHERE;
  GList *layers = NULL;

  for(dt_liquify_layer_enum_t layer = 0; layer < DT_LIQUIFY_LAYER_LAST; ++layer)
  {
    if(dt_liquify_layers[layer].flags & DT_LIQUIFY_LAYER_FLAG_HIT_TEST)
      layers = g_list_append(layers, GINT_TO_POINTER(layer));
  }

  layers = g_list_reverse(layers);
  hit = _draw_paths(module, cr, scale, params, layers, &pt);
  g_list_free(layers);
  return hit;
}

// split a cubic bezier at t into two cubic beziers.

static void casteljau(const float complex *p0, float complex *p1, float complex *p2, float complex *p3, const float t)
{
  const float complex p01 = *p0 + (*p1 - *p0) * t;
  const float complex p12 = *p1 + (*p2 - *p1) * t;
  const float complex p23 = *p2 + (*p3 - *p2) * t;

  const float complex p012 = p01 + (p12 - p01) * t;
  const float complex p123 = p12 + (p23 - p12) * t;

  const float complex p0123 = p012 + (p123 - p012) * t;

  *p1 = p01;
  *p2 = p012;
  *p3 = p0123;
}

/*
  Find the nearest point on a cubic bezier curve.

  Return the curve parameter t of the point on a cubic bezier curve
  that is nearest to another arbitrary point.  Uses interpolation.

  FIXME: Implement a faster method, see:
  http://tog.acm.org/resources/GraphicsGems/gems/NearestPoint.c
*/

static float find_nearest_on_curve_t(const float complex p0,
                                      const float complex p1,
                                      const float complex p2,
                                      const float complex p3,
                                      const float complex x,
                                      const int n)
{
  float min_t = 0.0f, min_dist = cabs(x - p0);

  for(int i = 0; i < n; i++)
  {
    const float t = (1.0 * i) / n;
    const float t1 = 1.0 - t;
    const float complex ip =
          t1 * t1 * t1 * p0 +
      3 * t1 * t1 * t  * p1 +
      3 * t1 * t  * t  * p2 +
          t  * t  * t  * p3;

    const float dist = cabs(x - ip);
    if(dist < min_dist)
    {
      min_dist = dist;
      min_t = t;
    }
  }
  return min_t;
}

/*
  Find the nearest point on a line.

  Return the line parameter t of the point on a line that is nearest
  to another arbitrary point.
*/

static float find_nearest_on_line_t(const float complex p0, const float complex p1, const float complex x)
{
  // scalar projection
  const float b     = cabs(p1 - p0);           // |b|
  const float dotab = cdot(x - p0, p1 - p0);   // |a| * |b| * cos(phi)
  return dotab / (b * b);                       // |a| / |b| * cos(phi)
}

/**
 * Smooth a bezier spline through prescribed points.
 *
 * Smooth a bezier spline through prescribed points by solving a
 * linear system.  First we build a tridiagonal matrix and then we
 * solve it using the Thomas algorithm.  (FIXME: A tridiagonal matrix
 * is easy to solve in O(n) but you cannot write a closed path as a
 * tridiagonal.  To solve closed paths we will have to use a different
 * solver. Use the GSL?)
 *
 * Here is an article that explains the math:
 * http://www.particleincell.com/blog/2012/bezier-splines/
 *
 * Basically we find all the ctrl1 points when we solve the linear
 * system, then we calculate each ctrl2 from the ctrl1.
 *
 * We build the linear system choosing for each segment of the path an
 * equation among following 9 equations.  "Straight" is a path that
 * goes straight in to the knot (2nd derivative == 0 at the knot).
 * "Smooth" means a path that goes smoothly through the knot, makes no
 * corner and curves the same amount just before and just after the
 * knot (1st and 2nd derivatives are constant around the knot.)
 * "Keep" means to keep the control point as the user set it.
 *
 * |    | start       |   end of path
 * | -- | ----------- | ---------------
 * | 1  | straight    | smooth
 * | 2  | smooth      | smooth
 * | 3  | smooth      | straight
 * | 4  | keep        | smooth
 * | 5  | keep        | keep
 * | 6  | smooth      | keep
 * | 7  | keep        | straight
 * | 8  | straight    | straight  (yields a line)
 * | 9  | straight    | keep
 *
 * The equations are (close your eyes):
 *
 * \f{eqnarray}{
 *                2P_{1,i} + P_{1,i+1} &=&  K_i + 2K_{i+1}  \label{1} \\
 *    P_{1,i-1} + 4P_{1,i} + P_{1,i+1} &=& 4K_i + 2K_{i+1}  \label{2} \\
 *   2P_{1,i-1} + 7P_{1,i}             &=& 8K_i +  K_{i+1}  \label{3} \\
 *                 P_{1,i}             &=& C1_i             \label{4} \\
 *                 P_{1,i}             &=& C1_i             \label{5} \\
 *    P_{1,i-1} + 4P_{1,i}             &=& C2_i + 4K_i      \label{6} \\
 *                 P_{1,i}             &=& C1_i             \label{7} \\
 *                3P_{1,i}             &=& 2K_i +  K_{i+1}  \label{8} \\
 *                2P_{1,i}             &=&  K_i +  C2_i     \label{9}
 * \f}
 *
 * Some of these are the same and differ only in the way we calculate
 * c2. (You may open your eyes again.)
 */

static void smooth_path_linsys(size_t n,
                                const float complex *k,
                                float complex *c1,
                                float complex *c2,
                                const int *equation)
{
  --n;
  float *a = malloc(n * sizeof(float)); // subdiagonal
  float *b = malloc(n * sizeof(float)); // main diagonal
  float *c = malloc(n * sizeof(float)); // superdiagonal
  float complex *d = malloc(n * sizeof(float complex)); // right hand side

  // Build the tridiagonal matrix.

  for(int i = 0; i < n; i++)
  {
    switch (equation[i])
    {
    #define ABCD(A,B,C,D) { { a[i] = A; b[i] = B; c[i] = C; d[i] = D; continue; } }
       case 1:  ABCD(0, 2, 1,       k[i] + 2 * k[i+1]   ); break;
       case 2:  ABCD(1, 4, 1,   4 * k[i] + 2 * k[i+1]   ); break;
       case 3:  ABCD(2, 7, 0,   8 * k[i] +     k[i+1]   ); break;
       case 4:  ABCD(0, 1, 0,                  c1[i]    ); break;
       case 5:  ABCD(0, 1, 0,                  c1[i]    ); break;
       case 6:  ABCD(1, 4, 0,   4 * k[i] +     c2[i]    ); break;
       case 7:  ABCD(0, 1, 0,                  c1[i]    ); break;
       case 8:  ABCD(0, 3, 0,   2 * k[i] +     k[i+1]   ); break;
       case 9:  ABCD(0, 2, 0,       k[i] +     c2[i]    ); break;
    #undef ABCD
    }
  }

  // Solve with the Thomas algorithm to compute c1's.  See:
  // http://en.wikipedia.org/wiki/Tridiagonal_matrix_algorithm

  for(int i = 1; i < n; i++)
  {
    const float m = a[i] / b[i-1];
    b[i] = b[i] - m * c[i-1];
    d[i] = d[i] - m * d[i-1];
  }

  c1[n-1] = d[n-1] / b[n-1];
  for(int i = n - 2; i >= 0; i--)
    c1[i] = (d[i] - c[i] * c1[i+1]) / b[i];

  // Now compute the c2's.

  for(int i = 0; i < n; i++)
  {
    switch (equation[i])
    {
       // keep end: c2 does not change
       case 5:
       case 6:
       case 9:  break;

       // straight end: put c2[i] halfway between c1[i] and k[i+1]
       case 3:
       case 7:
       case 8:  c2[i] = (c1[i] + k[i+1]) / 2;  break;

       // smooth end: c2 and c1 are symmetrical around the knot
       default: c2[i] = 2 * k[i+1] - c1[i+1];
    }
  }

  free(a);
  free(b);
  free(c);
  free(d);
}

static int path_length(dt_iop_liquify_params_t *p, dt_liquify_path_data_t *n)
{
  int count = 1;
  while(n->header.next != -1)
  {
    count++;
    n = &p->nodes[n->header.next];
  }
  return count;
}

static void smooth_paths_linsys(dt_iop_liquify_params_t *params)
{
  for(int k = 0; k < MAX_NODES; k++)
  {
    if(params->nodes[k].header.type == DT_LIQUIFY_PATH_INVALIDATED)
      break;

    if(params->nodes[k].header.prev != -1)
      continue;

    dt_liquify_path_data_t *node = &params->nodes[k];

    const size_t n = path_length(params, node);

    if(n < 2)
      continue;

    float complex *pt   = calloc(n, sizeof(float complex));
    float complex *c1   = calloc(n, sizeof(float complex));
    float complex *c2   = calloc(n, sizeof(float complex));
    int *eqn            = calloc(n, sizeof(int));
    size_t idx = 0;

    while(node)
    {
      const dt_liquify_path_data_t *d = (dt_liquify_path_data_t *) node;
      const dt_liquify_path_data_t *p = node_prev(params, node);
      const dt_liquify_path_data_t *n = node_next(params, node);
      const dt_liquify_path_data_t *nn = n ? node_next(params, n) : NULL;

      pt[idx] = node->warp.point;
      if(d->header.type == DT_LIQUIFY_PATH_CURVE_TO_V1)
      {
        c1[idx-1] = d->node.ctrl1;
        c2[idx-1] = d->node.ctrl2;
      }

      const int autosmooth      = d->header.node_type == DT_LIQUIFY_NODE_TYPE_AUTOSMOOTH;
      const int next_autosmooth = n   &&  n->header.node_type == DT_LIQUIFY_NODE_TYPE_AUTOSMOOTH;
      const int firstseg        = !p  ||  d->header.type != DT_LIQUIFY_PATH_CURVE_TO_V1;
      const int lastseg         = !nn ||  nn->header.type != DT_LIQUIFY_PATH_CURVE_TO_V1;
      const int lineseg         = n   &&  n->header.type == DT_LIQUIFY_PATH_LINE_TO_V1;

      // Program the linear system with equations:
      //
      //    START           END
      //    --------------------------
      // 1: straight        smooth
      // 2: smooth          smooth
      // 3: smooth          straight
      // 4: keep            smooth
      // 5: keep            keep
      // 6: smooth          keep
      // 7: keep            straight
      // 8: straight        straight   (== line)
      // 9: straight        keep

      if(lineseg)                                                    eqn[idx] = 5;
      else if(!autosmooth && !next_autosmooth)                       eqn[idx] = 5;
      else if(firstseg && lastseg && !autosmooth && next_autosmooth) eqn[idx] = 7;
      else if(firstseg && lastseg && autosmooth && next_autosmooth)  eqn[idx] = 8;
      else if(firstseg && lastseg && autosmooth && !next_autosmooth) eqn[idx] = 9;
      else if(firstseg && autosmooth && !next_autosmooth)            eqn[idx] = 5;
      else if(firstseg && autosmooth)                                eqn[idx] = 1;
      else if(lastseg && autosmooth && next_autosmooth)              eqn[idx] = 3;
      else if(lastseg && !autosmooth && next_autosmooth)             eqn[idx] = 7;
      else if(autosmooth && !next_autosmooth)                        eqn[idx] = 6;
      else if(!autosmooth && next_autosmooth)                        eqn[idx] = 4;
      else                                                            eqn[idx] = 2;

      ++idx;
      node = node_next(params, node);
    }

    smooth_path_linsys(n, pt, c1, c2, eqn);

    // write calculated control points back to list structure
    node = &params->nodes[k];
    node = node_next(params, node);
    idx = 0;
    while(node)
    {
      dt_liquify_path_data_t *d  = (dt_liquify_path_data_t *) node;
      if(d->header.type == DT_LIQUIFY_PATH_CURVE_TO_V1)
      {
        d->node.ctrl1 = c1[idx];
        d->node.ctrl2 = c2[idx];
      }
      ++idx;
      node = node_next(params, node);
    }

    free(pt);
    free(c1);
    free(c2);
    free(eqn);
  }
}

static dt_liquify_path_data_t *find_hovered(dt_iop_liquify_params_t *p)
{
  for(int k=0; k<MAX_NODES; k++)
    if(p->nodes[k].header.type == DT_LIQUIFY_PATH_INVALIDATED)
      break;
    else if(p->nodes[k].header.hovered)
      return &p->nodes[k];
  return NULL;
}

static void init_warp(dt_liquify_warp_t *warp, float complex point)
{
  warp->type     = DT_LIQUIFY_WARP_TYPE_LINEAR;
  warp->point    = point;
  warp->radius   = point;
  warp->strength = point;
  warp->control1 = 0.5;
  warp->control2 = 0.75;
  warp->status   = DT_LIQUIFY_STATUS_NONE;
}

static dt_liquify_path_data_t *alloc_move_to(dt_iop_module_t *module, float complex start_point)
{
  dt_iop_liquify_gui_data_t *g = (dt_iop_liquify_gui_data_t *) module->gui_data;
  dt_liquify_path_data_t* m = (dt_liquify_path_data_t*)node_alloc(&g->params, &g->node_index);
  if(m)
  {
    m->header.type = DT_LIQUIFY_PATH_MOVE_TO_V1;
    m->header.node_type = DT_LIQUIFY_NODE_TYPE_AUTOSMOOTH;
    init_warp(&m->warp, start_point);
  }
  return (dt_liquify_path_data_t *)m;
}

static dt_liquify_path_data_t *alloc_line_to(dt_iop_module_t *module, float complex end_point)
{
  dt_iop_liquify_gui_data_t *g = (dt_iop_liquify_gui_data_t *) module->gui_data;
  dt_liquify_path_data_t* l = (dt_liquify_path_data_t*)node_alloc(&g->params, &g->node_index);
  if(l)
  {
    l->header.type = DT_LIQUIFY_PATH_LINE_TO_V1;
    l->header.node_type = DT_LIQUIFY_NODE_TYPE_AUTOSMOOTH;
    init_warp(&l->warp, end_point);
  }
  return (dt_liquify_path_data_t *)l;
}

static dt_liquify_path_data_t *alloc_curve_to(dt_iop_module_t *module, float complex end_point)
{
  dt_iop_liquify_gui_data_t *g = (dt_iop_liquify_gui_data_t *) module->gui_data;
  dt_liquify_path_data_t* c = (dt_liquify_path_data_t*)node_alloc(&g->params, &g->node_index);
  if(c)
  {
    c->header.type = DT_LIQUIFY_PATH_CURVE_TO_V1;
    c->header.node_type = DT_LIQUIFY_NODE_TYPE_AUTOSMOOTH;
    c->node.ctrl1 = c->node.ctrl2 = 0.0;
    init_warp(&c->warp, end_point);
  }
  return (dt_liquify_path_data_t *)c;
}

static void start_drag(dt_iop_liquify_gui_data_t *g, dt_liquify_layer_enum_t layer, dt_liquify_path_data_t *elem)
{
  g->dragging.layer = layer;
  g->dragging.elem = elem;
}

static void end_drag(dt_iop_liquify_gui_data_t *g)
{
  g->dragging = NOWHERE;
}

static gboolean is_dragging(dt_iop_liquify_gui_data_t *g)
{
  return g->dragging.elem != NULL;
}

static void unselect_all(dt_iop_liquify_params_t *p)
{
  for(int k=0; k<MAX_NODES; k++)
    if(p->nodes[k].header.type == DT_LIQUIFY_PATH_INVALIDATED)
      break;
    else
      p->nodes[k].header.selected = 0;
}

static float get_zoom_scale(dt_develop_t *develop)
{
  const dt_dev_zoom_t zoom = dt_control_get_dev_zoom();
  const int closeup = dt_control_get_dev_closeup();
  return dt_dev_get_zoom_scale(develop, zoom, 1<<closeup, 1);
}

void gui_post_expose(struct dt_iop_module_t *module,
                      cairo_t *cr,
                      int32_t width,
                      int32_t height,
                      int32_t pointerx,
                      int32_t pointery)
{
  dt_develop_t *develop = module->dev;
  dt_iop_liquify_gui_data_t *g = (dt_iop_liquify_gui_data_t *) module->gui_data;
  if(!g)
    return;

  const float bb_width = develop->preview_pipe->backbuf_width;
  const float bb_height = develop->preview_pipe->backbuf_height;
  const float iscale = develop->preview_pipe->iscale;
  const float pr_d = develop->preview_downsampling;
  const float scale = pr_d * MAX(bb_width, bb_height);
  if(bb_width < 1.0 || bb_height < 1.0)
    return;

  // get a copy of all iop params
  dt_pthread_mutex_lock(&g->lock);
  update_warp_count(g);
  smooth_paths_linsys(&g->params);
  dt_iop_liquify_params_t copy_params;
  memcpy(&copy_params, &g->params, sizeof(dt_iop_liquify_params_t));
  dt_pthread_mutex_unlock(&g->lock);

  // distort all points
  dt_pthread_mutex_lock(&develop->preview_pipe_mutex);
  const distort_params_t d_params = { develop, develop->preview_pipe, iscale, 1.0 / scale, DT_DEV_TRANSFORM_DIR_ALL, FALSE };
  _distort_paths(module, &d_params, &copy_params);
  dt_pthread_mutex_unlock(&develop->preview_pipe_mutex);

  // You're not supposed to understand this
  const float zoom_x = dt_control_get_dev_zoom_x();
  const float zoom_y = dt_control_get_dev_zoom_y();
  const float zoom_scale = get_zoom_scale(develop);

  // setup CAIRO coordinate system
  cairo_translate(cr, 0.5 * width, 0.5 * height); // origin @ center of view
  cairo_scale    (cr, zoom_scale, zoom_scale);    // the zoom
  cairo_translate(cr, -bb_width * (0.5 + zoom_x), -bb_height * (0.5 + zoom_y));
  cairo_scale(cr, scale, scale);

  draw_paths(module, cr, 1.0 / (scale * zoom_scale), &copy_params);
}

void gui_focus(struct dt_iop_module_t *module, gboolean in)
{
  dt_iop_liquify_gui_data_t *g = (dt_iop_liquify_gui_data_t *) module->gui_data;

  if(!in)
  {
    dt_control_hinter_message(darktable.control, "");
    gtk_toggle_button_set_active(g->btn_point_tool, FALSE);
    gtk_toggle_button_set_active(g->btn_line_tool,  FALSE);
    gtk_toggle_button_set_active(g->btn_curve_tool, FALSE);
    gtk_toggle_button_set_active(g->btn_node_tool,  FALSE);
  }
}

static void sync_pipe(struct dt_iop_module_t *module, gboolean history)
{
  if(history)
  {
    const dt_iop_liquify_gui_data_t *g = (dt_iop_liquify_gui_data_t *) module->gui_data;
    // something definitive has happened like button release ... so
    // redraw pipe
    memcpy(module->params, &g->params, sizeof(dt_iop_liquify_params_t));
    dt_dev_add_history_item(darktable.develop, module, TRUE);
  }
  else
  {
    // only moving mouse around, pointing at things or dragging ... so
    // give some cairo feedback, but don't redraw pipe
    dt_control_queue_redraw_center();
  }
}

/*
  right-click on node:       Delete node.
  right-click on path:       Delete whole path.

  ctrl+click on node:        Cycle symmetrical, smooth, cusp, autosmooth
  ctrl+click on path:        Add node
  ctrl+alt+click on path:    Change line / bezier

  ctrl+click on strength:    Cycle linear, grow, shrink
*/

static void get_point_scale(struct dt_iop_module_t *module, float x, float y, float complex *pt, float *scale)
{
  float pzx = 0.0f, pzy = 0.0f;
  dt_dev_get_pointer_zoom_pos(darktable.develop, x, y, &pzx, &pzy);
  pzx += 0.5f;
  pzy += 0.5f;
  const float wd = darktable.develop->preview_pipe->backbuf_width;
  const float ht = darktable.develop->preview_pipe->backbuf_height;
  float pts[2] = { pzx * wd, pzy * ht };
  dt_dev_distort_backtransform_plus(darktable.develop, darktable.develop->preview_pipe,
                                    module->iop_order,DT_DEV_TRANSFORM_DIR_FORW_EXCL, pts, 1);
  dt_dev_distort_backtransform_plus(darktable.develop, darktable.develop->preview_pipe,
                                    module->iop_order,DT_DEV_TRANSFORM_DIR_BACK_EXCL, pts, 1);
  const float nx = pts[0] / darktable.develop->preview_pipe->iwidth;
  const float ny = pts[1] / darktable.develop->preview_pipe->iheight;

  *scale = darktable.develop->preview_pipe->iscale * get_zoom_scale(module->dev);
  *pt = (nx * darktable.develop->pipe->iwidth) +  (ny * darktable.develop->pipe->iheight) * I;
}

int mouse_moved(struct dt_iop_module_t *module,
                 double x,
                 double y,
                 double pressure,
                 int which)
{
  dt_iop_liquify_gui_data_t *g = (dt_iop_liquify_gui_data_t *) module->gui_data;
  int handled = g->last_hit.elem ? 1 : 0;
  float complex pt = 0.0f;
  float scale = 0.0f;

  get_point_scale(module, x, y, &pt, &scale);

  dt_pthread_mutex_lock(&g->lock);

  g->last_mouse_pos = pt;
  const int dragged = detect_drag(g, scale, pt);

  // Don't hit test while dragging, you'd only hit the dragged thing
  // anyway.

  if(!is_dragging(g))
  {
    dt_liquify_hit_t hit = hit_test_paths(module, scale, g->fake_cr, &g->params, pt);
    dt_liquify_path_data_t *last_hovered = find_hovered(&g->params);
    if(hit.elem != last_hovered ||
        (last_hovered && hit.elem && hit.elem->header.hovered != last_hovered->header.hovered))
    {
      if(hit.elem)
        hit.elem->header.hovered = hit.layer;
      if(last_hovered)
        last_hovered->header.hovered = 0;
      // change in hover display
      dt_control_hinter_message(darktable.control, dt_liquify_layers[hit.layer].hint);
      handled = 1;
      goto done;
    }
  }

  if(dragged && !is_dragging(g) && g->last_hit.elem)
  {
    // start dragging
    start_drag(g, g->last_hit.layer, g->last_hit.elem);
  }

  if(is_dragging(g))
  {
    dt_liquify_path_data_t *d = g->dragging.elem;
    dt_liquify_path_data_t *n = node_next(&g->params, d);
    dt_liquify_path_data_t *p = node_prev(&g->params, d);

    const float complex *start_pt = &d->warp.point;

    switch (g->dragging.layer)
    {
       case DT_LIQUIFY_LAYER_CENTERPOINT:
         switch (d->header.type)
         {
            case DT_LIQUIFY_PATH_CURVE_TO_V1:
              d->node.ctrl2 += pt - d->warp.point;
              // fall thru
            case DT_LIQUIFY_PATH_MOVE_TO_V1:
            case DT_LIQUIFY_PATH_LINE_TO_V1:
              if(n && n->header.type == DT_LIQUIFY_PATH_CURVE_TO_V1)
                n->node.ctrl1 += pt - d->warp.point;
              if(p && p->header.type == DT_LIQUIFY_PATH_CURVE_TO_V1)
                p->node.ctrl2 += pt - d->warp.point;
              d->warp.radius   += pt - d->warp.point;
              d->warp.strength += pt - d->warp.point;
              d->warp.point = pt;
              break;
            default:
              break;
         }
         break;

       case DT_LIQUIFY_LAYER_CTRLPOINT1:
         switch (d->header.type)
         {
            case DT_LIQUIFY_PATH_CURVE_TO_V1:
              d->node.ctrl1 = pt;
              if(p && p->header.type == DT_LIQUIFY_PATH_CURVE_TO_V1)
              {
                switch (p->header.node_type)
                {
                   case DT_LIQUIFY_NODE_TYPE_SMOOTH:
                     p->node.ctrl2 = p->warp.point +
                       cabs(p->warp.point - p->node.ctrl2) *
                       cexp(carg(p->warp.point - pt) * I);
                     break;
                case DT_LIQUIFY_NODE_TYPE_SYMMETRICAL:
                  p->node.ctrl2 = 2 * p->warp.point - pt;
                  break;
                default:
                  break;
                }
              }
              break;
            default:
              break;
         }
         break;

       case DT_LIQUIFY_LAYER_CTRLPOINT2:
         switch (d->header.type)
         {
            case DT_LIQUIFY_PATH_CURVE_TO_V1:
              d->node.ctrl2 = pt;
              if(n && n->header.type == DT_LIQUIFY_PATH_CURVE_TO_V1)
              {
                switch (d->header.node_type)
                {
                   case DT_LIQUIFY_NODE_TYPE_SMOOTH:
                     n->node.ctrl1 = d->warp.point +
                       cabs(d->warp.point - n->node.ctrl1) *
                       cexp(carg(d->warp.point - pt) * I);
                     break;
                   case DT_LIQUIFY_NODE_TYPE_SYMMETRICAL:
                     n->node.ctrl1 = 2 * d->warp.point - pt;
                     break;
                   default:
                     break;
                }
              }
              break;
            default:
              break;
         }
         break;

       case DT_LIQUIFY_LAYER_RADIUSPOINT:
         d->warp.radius = pt;
         dt_conf_set_float(CONF_RADIUS, cabs(d->warp.radius - d->warp.point));
         break;

       case DT_LIQUIFY_LAYER_STRENGTHPOINT:
         d->warp.strength = pt;
         dt_conf_set_float(CONF_STRENGTH, cabs(d->warp.strength - d->warp.point));
         dt_conf_set_float(CONF_ANGLE, carg(d->warp.strength - d->warp.point));
         break;

       case DT_LIQUIFY_LAYER_HARDNESSPOINT1:
         d->warp.control1 = MIN(1.0, cabs(pt - *start_pt) / cabs(d->warp.radius - *start_pt));
         break;

       case DT_LIQUIFY_LAYER_HARDNESSPOINT2:
         d->warp.control2 = MIN(1.0, cabs(pt - *start_pt) / cabs(d->warp.radius - *start_pt));
         break;

       default:
         break;
    }
    handled = 1;
  }

done:
  dt_pthread_mutex_unlock(&g->lock);
  if(handled)
  {
    sync_pipe(module, handled == 2);
  }
  return handled;
}

static float dt_conf_get_sanitize_float(const char *name, float min, float max, float default_value)
{
  const float value = dt_conf_get_float(name);
  float new_value = CLAMP(value, min, max);
<<<<<<< HEAD

  if (new_value != value) new_value = 0.25f * default_value + 0.75f * value;
=======
  if (default_value != 0.0f && new_value != value) new_value = 0.25f * default_value + 0.75f * value;
>>>>>>> 0ecc907e

  dt_conf_set_float(name, new_value);
  return new_value;
}

static void get_stamp_params(dt_iop_module_t *module, float *radius, float *r_strength, float *phi)
{
  GtkWidget *widget = dt_ui_main_window(darktable.gui->ui);
  GtkAllocation allocation;
  gtk_widget_get_allocation(widget, &allocation);
  const int last_win_min = MIN(allocation.width, allocation.height);

  const dt_dev_pixelpipe_t *devpipe = darktable.develop->preview_pipe;
  const float iwd_min = MIN(devpipe->iwidth, devpipe->iheight);
  const float proc_wdht_min = MIN(devpipe->processed_width, devpipe->processed_height);
  const float pr_d = darktable.develop->preview_downsampling;
  const float scale = devpipe->iscale / (pr_d * get_zoom_scale(module->dev));
  const float im_scale = 0.09f * iwd_min * last_win_min * scale / proc_wdht_min;

  *radius = dt_conf_get_sanitize_float(CONF_RADIUS, 0.33f*im_scale, 3.0f*im_scale, im_scale);
  *r_strength = dt_conf_get_sanitize_float(CONF_STRENGTH, 0.5f * *radius, 2.0f * *radius, 1.5f * *radius);
  *phi = dt_conf_get_sanitize_float(CONF_ANGLE, 0.0f, 2.0f * M_PI, 0.0f);
}
/*
  add support for changing the radius and the strength vector for the temp node
 */
int scrolled(struct dt_iop_module_t *module, double x, double y, int up, uint32_t state)
{
  const dt_iop_liquify_gui_data_t *g = (dt_iop_liquify_gui_data_t *) module->gui_data;

  // add an option to allow skip mouse events while editing masks
  if(darktable.develop->darkroom_skip_mouse_events) return 0;

  if(g->temp)
  {
    dt_liquify_warp_t *warp = &g->temp->warp;
    const float complex strength_v = warp->strength - warp->point;
    if(state == 0)
    {
      //  change size
      float radius = 0.0f, r = 0.0f, phi = 0.0f;
      get_stamp_params(module, &radius, &r, &phi);

      float factor = 1.0f;
      if(up && cabs(warp->radius - warp->point) > 10.0f)
        factor *= 0.97f;
      else if(!up)
        factor *= 1.0f / 0.97f;

      r *= factor;
      radius *= factor;

      warp->radius = warp->point + (radius * factor);
      warp->strength = warp->point + r * cexp(phi * I);

      dt_conf_set_float(CONF_RADIUS, radius);
      dt_conf_set_float(CONF_STRENGTH, r);
      return 1;
    }
    else if(state & GDK_CONTROL_MASK)
    {
      //  change the strength direction
      float phi = carg(strength_v);
      const float r = cabs(strength_v);

      if(up)
        phi += DT_M_PI_F / 16.0f;
      else
        phi -= DT_M_PI_F / 16.0f;

      warp->strength = warp->point + r * cexp(phi * I);
      dt_conf_set_float(CONF_STRENGTH, r);
      dt_conf_set_float(CONF_ANGLE, phi);
      return 1;
    }
    else if(state & GDK_SHIFT_MASK)
    {
      //  change the strength
      const float phi = carg(strength_v);
      float r = cabs(strength_v);

      if(up)
        r *= 0.97f;
      else
        r *= 1.0f / 0.97f;

      warp->strength = warp->point + r * cexp(phi * I);
      dt_conf_set_float(CONF_STRENGTH, r);
      dt_conf_set_float(CONF_ANGLE, phi);
      return 1;
    }
  }

  return 0;
}

int button_pressed(struct dt_iop_module_t *module,
                    double x,
                    double y,
                    double pressure,
                    int which,
                    int type,
                    uint32_t state)
{
  dt_iop_liquify_gui_data_t *g = (dt_iop_liquify_gui_data_t *) module->gui_data;
  int handled = 0;
  float complex pt = 0.0f;
  float scale = 0.0f;

  get_point_scale(module, x, y, &pt, &scale);

  dt_pthread_mutex_lock(&g->lock);

  g->last_mouse_pos = pt;
  g->last_mouse_mods = state & gtk_accelerator_get_default_mod_mask();
  if(which == 1)
    g->last_button1_pressed_pos = pt;

  if(!is_dragging(g))
    // while dragging you would always hit the dragged thing
    g->last_hit = hit_test_paths(module, scale, g->fake_cr, &g->params, pt);

  if(which == 2) goto done;

  // Point tool

  if(which == 1 && gtk_toggle_button_get_active(g->btn_point_tool))
  {
    // always end dragging before manipulating the path list to avoid
    // dangling pointers
    end_drag(g);

    if(!g->temp) goto done;
    g->status |= DT_LIQUIFY_STATUS_NEW;
    g->status &= ~DT_LIQUIFY_STATUS_PREVIEW;

    start_drag(g, DT_LIQUIFY_LAYER_STRENGTHPOINT, g->temp);
    g->last_hit = NOWHERE;
    handled = 1;
    goto done;
  }

  // Line tool or curve tool

  if(which == 1 && (gtk_toggle_button_get_active(g->btn_line_tool)
                     || gtk_toggle_button_get_active(g->btn_curve_tool)))
  {
    // always end dragging before manipulating the path list to avoid
    // dangling pointers
    end_drag(g);
    if(!g->temp)
    {
      if(g->last_hit.layer == DT_LIQUIFY_LAYER_CENTERPOINT)
      {
        // continue path
        g->temp = g->last_hit.elem;
      }
      else
      {
        if(!g->temp) goto done;
      }
    }
    g->last_hit = NOWHERE;
    if(gtk_toggle_button_get_active(g->btn_curve_tool))
    {
      start_drag(g, DT_LIQUIFY_LAYER_CTRLPOINT1, g->temp);
    }
    g->status |= DT_LIQUIFY_STATUS_NEW;
    g->status &= ~DT_LIQUIFY_STATUS_PREVIEW;
    handled = 1;
    goto done;
  }

  // Node tool

  if(gtk_toggle_button_get_active(g->btn_node_tool))
  {
    if(which == 1 && (g->last_mouse_mods == GDK_CONTROL_MASK) &&
        (g->last_hit.layer == DT_LIQUIFY_LAYER_CENTERPOINT))
    {
      // cycle node type: smooth -> cusp etc.
      dt_liquify_path_data_t *node = g->last_hit.elem;
      node->header.node_type = (node->header.node_type + 1) % DT_LIQUIFY_NODE_TYPE_LAST;
      handled = 1;
      goto done;
    }
    if(which == 1 && (g->last_mouse_mods == GDK_CONTROL_MASK) &&
        (g->last_hit.layer == DT_LIQUIFY_LAYER_STRENGTHPOINT))
    {
      // cycle warp type: linear -> radial etc.
      if(g->last_hit.elem->header.type == DT_LIQUIFY_PATH_MOVE_TO_V1)
      {
        dt_liquify_warp_t *warp = &g->last_hit.elem->warp;
        warp->type = (warp->type + 1) % DT_LIQUIFY_WARP_TYPE_LAST;
      }
      handled = 1;
      goto done;
    }
  }

done:
  dt_pthread_mutex_unlock(&g->lock);
  if(handled)
    sync_pipe(module, TRUE);
  return handled;
}

int button_released(struct dt_iop_module_t *module,
                     double x,
                     double y,
                     int which,
                     uint32_t state)
{
  dt_iop_liquify_gui_data_t *g = (dt_iop_liquify_gui_data_t *) module->gui_data;
  int handled = 0;
  float complex pt = 0.0f;
  float scale = 0.0f;

  get_point_scale(module, x, y, &pt, &scale);

  dt_pthread_mutex_lock(&g->lock);

  g->last_mouse_pos = pt;

  const gboolean dragged = detect_drag(g, scale, pt);

  if(which == 1 && g->temp && (g->status & DT_LIQUIFY_STATUS_NEW))
  {
    end_drag(g);
    if(gtk_toggle_button_get_active(g->btn_point_tool))
    {
      g->temp = NULL; // a point is done
      gtk_toggle_button_set_active(g->btn_node_tool, 1);
      handled = dragged ? 2 : 1;
    }
    else if(gtk_toggle_button_get_active(g->btn_line_tool))
    {
      const int prev_index = g->node_index;
      const float complex strength = (g->temp->warp.strength - g->temp->warp.point);
      const float radius = cabs(g->temp->warp.radius - g->temp->warp.point);
      g->temp = alloc_line_to(module, pt);
      if(!g->temp) goto done;
      g->temp->warp.radius = pt + radius;
      g->temp->warp.strength = pt + strength;
      // links
      g->temp->header.prev = prev_index;
      node_get(&g->params, prev_index)->header.next = g->node_index;
      start_drag(g, DT_LIQUIFY_LAYER_CENTERPOINT, g->temp);
      handled = 1;
    }
    else if(gtk_toggle_button_get_active(g->btn_curve_tool))
    {
      const int prev_index = g->node_index;
      const float complex strength = (g->temp->warp.strength - g->temp->warp.point);
      const float radius = cabs(g->temp->warp.radius - g->temp->warp.point);
      g->temp = alloc_curve_to(module, pt);
      if(!g->temp) goto done;
      // user dragged, make it a symmetrical node
      if(dragged)
      {
        g->temp->header.node_type = DT_LIQUIFY_NODE_TYPE_SYMMETRICAL;
      }
      g->temp->warp.radius = pt + radius;
      g->temp->warp.strength = pt + strength;
      // links
      g->temp->header.prev = prev_index;
      node_get(&g->params, prev_index)->header.next = g->node_index;
      start_drag(g, DT_LIQUIFY_LAYER_CENTERPOINT, g->temp);
      handled = 1;
    }
    g->status &= ~DT_LIQUIFY_STATUS_NEW;
    goto done;
  }

  if(which == 1 && is_dragging(g))
  {
    end_drag(g);
    handled = 2;
    goto done;
  }

  // right click == cancel or delete
  if(which == 3)
  {
    dt_control_hinter_message(darktable.control, "");
    end_drag(g);

    // cancel line or curve creation
    if(g->temp)
    {
      node_delete(&g->params, g->temp);
      g->temp = NULL;
      g->status &= ~DT_LIQUIFY_STATUS_PREVIEW;
      gtk_toggle_button_set_active(g->btn_node_tool, 1);
      handled = 2;
      goto done;
    }

    // right click on background toggles node tool
    if(g->last_hit.layer == DT_LIQUIFY_LAYER_BACKGROUND)
    {
      gtk_toggle_button_set_active(g->btn_node_tool,
                    !gtk_toggle_button_get_active(g->btn_node_tool));
      handled = 1;
      goto done;
    }

    // delete node
    if(g->last_hit.layer == DT_LIQUIFY_LAYER_CENTERPOINT)
    {
      node_delete(&g->params, g->last_hit.elem);
      g->last_hit = NOWHERE;
      handled = 2;
      goto done;
    }
    // delete shape
    if(g->last_hit.layer == DT_LIQUIFY_LAYER_PATH)
    {
      path_delete(&g->params, g->last_hit.elem);
      g->last_hit = NOWHERE;
      handled = 2;
      goto done;
    }
    goto done;
  }

  // Node tool

  if(gtk_toggle_button_get_active(g->btn_node_tool))
  {
    if(which == 1 && g->last_mouse_mods == 0 && !dragged)
    {
      // select/unselect start/endpoint and clear previous selections
      if(g->last_hit.layer == DT_LIQUIFY_LAYER_CENTERPOINT)
      {
        const int oldsel = !!g->last_hit.elem->header.selected;
  unselect_all(&g->params);
        g->last_hit.elem->header.selected = oldsel ? 0 : g->last_hit.layer;
        handled = 1;
        goto done;
      }
      // unselect all
      if(g->last_hit.layer == DT_LIQUIFY_LAYER_BACKGROUND)
      {
        unselect_all(&g->params);
        handled = 1;
        goto done;
      }
    }
    if(which == 1 && g->last_mouse_mods == GDK_SHIFT_MASK && !dragged)
    {
      // select/unselect start/endpoint and keep previous selections
      if(g->last_hit.layer == DT_LIQUIFY_LAYER_CENTERPOINT)
      {
        const int oldsel = !!g->last_hit.elem->header.selected;
        g->last_hit.elem->header.selected = oldsel ? 0 : g->last_hit.layer;
        handled = 1;
        goto done;
      }
    }
    if(which == 1 && (g->last_mouse_mods == GDK_CONTROL_MASK) && !dragged)
    {
      // add node
      if(g->last_hit.layer == DT_LIQUIFY_LAYER_PATH)
      {
        dt_liquify_path_data_t *e = g->last_hit.elem;
        dt_liquify_path_data_t *prev = node_prev(&g->params, e);
        if(prev && e->header.type == DT_LIQUIFY_PATH_CURVE_TO_V1)
        {
    // add node to curve
          dt_liquify_path_data_t *curve1 = (dt_liquify_path_data_t *) e;

          dt_liquify_path_data_t *curve2 = (dt_liquify_path_data_t *)alloc_curve_to(module, 0);
          if(!curve2) goto done;

          curve2->node.ctrl1 = curve1->node.ctrl1;
          curve2->node.ctrl2 = curve1->node.ctrl2;

          dt_liquify_warp_t *warp1 = &prev->warp;
          dt_liquify_warp_t *warp2 = &curve2->warp;
          dt_liquify_warp_t *warp3 = &e->warp;

          const float t = find_nearest_on_curve_t(warp1->point, curve1->node.ctrl1, curve1->node.ctrl2,
                                                   warp3->point, pt, INTERPOLATION_POINTS);

          float complex midpoint = warp3->point;
          casteljau(&warp1->point, &curve1->node.ctrl1, &curve1->node.ctrl2, &midpoint, t);
          midpoint = warp1->point;
          casteljau(&warp3->point, &curve2->node.ctrl2, &curve2->node.ctrl1, &midpoint, 1.0 - t);

          mix_warps(warp2, warp1, warp3, midpoint, t);

          node_insert_before(&g->params, e, (dt_liquify_path_data_t *)curve2);

          handled = 2;
          goto done;
        }
        if(prev && e->header.type == DT_LIQUIFY_PATH_LINE_TO_V1)
        {
    // add node to line
          dt_liquify_warp_t *warp1 = &prev->warp;
          dt_liquify_warp_t *warp3 = &e->warp;
          const float t = find_nearest_on_line_t(warp1->point, warp3->point, pt);

          dt_liquify_path_data_t *tmp = alloc_line_to(module, e->warp.point);
          if(!tmp) goto done;

          dt_liquify_warp_t *warp2 = &tmp->warp;
          double complex midpoint = cmix(warp1->point, warp3->point, t);

          mix_warps(warp2, warp1, warp3, midpoint, t);
          node_insert_before(&g->params, e, tmp);

          handled = 2;
          goto done;
        }
      }
    }
    if(which == 1
        && (g->last_mouse_mods == (GDK_MOD1_MASK | GDK_CONTROL_MASK))
        && !dragged)
    {
      if(g->last_hit.layer == DT_LIQUIFY_LAYER_PATH)
      {
        // change segment
        dt_liquify_path_data_t *e = g->last_hit.elem;
        dt_liquify_path_data_t *prev = node_prev(&g->params, e);
        if(prev && e->header.type == DT_LIQUIFY_PATH_CURVE_TO_V1)
        {
          // curve -> line
          e->header.type = DT_LIQUIFY_PATH_LINE_TO_V1;
          e->header.node_type = DT_LIQUIFY_NODE_TYPE_AUTOSMOOTH;
          e->header.selected = e->header.hovered = 0;
          handled = 2;
          goto done;
        }
        if(prev && e->header.type == DT_LIQUIFY_PATH_LINE_TO_V1)
        {
          // line -> curve
          const float complex p0 = prev->warp.point;
          const float complex p1 = e->warp.point;
          dt_liquify_path_data_t *c = (dt_liquify_path_data_t *)e;
          e->header.type = DT_LIQUIFY_PATH_CURVE_TO_V1;
          e->header.node_type = DT_LIQUIFY_NODE_TYPE_AUTOSMOOTH;
          c->node.ctrl1 = (2 * p0 +     p1) / 3.0;
          c->node.ctrl2 = (    p0 + 2 * p1) / 3.0;

          handled = 2;
          goto done;
        }
      }
    }
  }

done:
  if(which == 1)
    g->last_button1_pressed_pos = -1;
  g->last_hit = NOWHERE;
  dt_pthread_mutex_unlock(&g->lock);
  if(handled)
  {
    update_warp_count(g);
    sync_pipe(module, handled == 2);
  }
  return handled;
}

static void _liquify_cairo_paint_point_tool(cairo_t *cr, const gint x, const gint y, const gint w, const gint h,
                                            const gint flags, void *data);

static void _liquify_cairo_paint_line_tool(cairo_t *cr, const gint x, const gint y, const gint w, const gint h,
                                           const gint flags, void *data);

static void _liquify_cairo_paint_curve_tool(cairo_t *cr, const gint x, const gint y, const gint w, const gint h,
                                            const gint flags, void *data);

static void _liquify_cairo_paint_node_tool(cairo_t *cr, const gint x, const gint y, const gint w, const gint h,
                                           const gint flags, void *data);

// we need this only because darktable has no radiobutton support
static void btn_make_radio_callback(GtkToggleButton *btn, dt_iop_module_t *module)
{
  dt_iop_liquify_gui_data_t *g = (dt_iop_liquify_gui_data_t *) module->gui_data;

  // if currently dragging and a form (line or node) has been started, does nothing (expect resetting the toggle button status).
  if(is_dragging(g) && g->temp && node_prev(&g->params, g->temp))
  {
    g_signal_handlers_block_matched(g->btn_point_tool, G_SIGNAL_MATCH_FUNC, 0, 0, NULL, btn_make_radio_callback, NULL);
    g_signal_handlers_block_matched(g->btn_line_tool, G_SIGNAL_MATCH_FUNC, 0, 0, NULL, btn_make_radio_callback, NULL);
    g_signal_handlers_block_matched(g->btn_curve_tool, G_SIGNAL_MATCH_FUNC, 0, 0, NULL, btn_make_radio_callback, NULL);
    g_signal_handlers_block_matched(g->btn_node_tool, G_SIGNAL_MATCH_FUNC, 0, 0, NULL, btn_make_radio_callback, NULL);

    gtk_toggle_button_set_active(btn, !gtk_toggle_button_get_active(btn));

    g_signal_handlers_unblock_matched(g->btn_point_tool, G_SIGNAL_MATCH_FUNC, 0, 0, NULL, btn_make_radio_callback, NULL);
    g_signal_handlers_unblock_matched(g->btn_line_tool, G_SIGNAL_MATCH_FUNC, 0, 0, NULL, btn_make_radio_callback, NULL);
    g_signal_handlers_unblock_matched(g->btn_curve_tool, G_SIGNAL_MATCH_FUNC, 0, 0, NULL, btn_make_radio_callback, NULL);
    g_signal_handlers_unblock_matched(g->btn_node_tool, G_SIGNAL_MATCH_FUNC, 0, 0, NULL, btn_make_radio_callback, NULL);
    return;
  }

  dt_control_hinter_message(darktable.control, "");

  // if we are on a preview, it means that a form (point, line, curve) has been started, but no node has yet been placed.
  // in this case we abort the current preview and let the new tool activated.
  if(g->status & DT_LIQUIFY_STATUS_PREVIEW)
  {
    node_delete(&g->params, g->temp);
    g->temp = NULL;
    g->status &= ~DT_LIQUIFY_STATUS_PREVIEW;
  }

  // now, let's enable and start a new form safely
  if(gtk_toggle_button_get_active(btn))
  {
    gtk_toggle_button_set_active(g->btn_point_tool, btn == g->btn_point_tool);
    gtk_toggle_button_set_active(g->btn_line_tool,  btn == g->btn_line_tool);
    gtk_toggle_button_set_active(g->btn_curve_tool, btn == g->btn_curve_tool);
    gtk_toggle_button_set_active(g->btn_node_tool,  btn == g->btn_node_tool);

    if(btn == g->btn_point_tool)
      dt_control_hinter_message
        (darktable.control, _("click and drag to add point\nscroll to change size\n"
                              "shift+scroll to change strength - ctrl+scroll to change direction"));
    else if(btn == g->btn_line_tool)
      dt_control_hinter_message
        (darktable.control, _("click to add line\nscroll to change size\n"
                              "shift+scroll to change strength - ctrl+scroll to change direction"));
    else if(btn == g->btn_curve_tool)
      dt_control_hinter_message
        (darktable.control, _("click to add curve\nscroll to change size\n"
                              "shift+scroll to change strength - ctrl+scroll to change direction"));
    else if(btn == g->btn_node_tool)
      dt_control_hinter_message(darktable.control, _("click to edit nodes"));

    //  start the preview mode to show the shape that will be created

    if(btn == g->btn_point_tool || btn == g->btn_line_tool || btn == g->btn_curve_tool)
    {
      //  create initial shape at the center
      float complex pt = 0.0f;
      float scale = 1.0f;
      get_point_scale(module, 0.5f * darktable.develop->width, 0.5f * darktable.develop->height, &pt, &scale);
      float radius = 0.0f, r = 1.0f, phi = 0.0f;
      get_stamp_params(module, &radius, &r, &phi);
      //  start a new path
      g->temp = alloc_move_to(module, pt);
      g->temp->warp.radius = pt + radius;
      g->temp->warp.strength = pt + r * cexp(phi * I);
      g->status |= DT_LIQUIFY_STATUS_PREVIEW;
      g->status |= DT_LIQUIFY_STATUS_NEW;

      start_drag(g, DT_LIQUIFY_LAYER_CENTERPOINT, g->temp);
      g->last_hit = NOWHERE;
    }
  }

  sync_pipe(module, FALSE);
  dt_iop_request_focus(module);
}

void gui_update(dt_iop_module_t *module)
{
  dt_iop_liquify_gui_data_t *g = (dt_iop_liquify_gui_data_t *) module->gui_data;
  memcpy(&g->params, module->params, sizeof(dt_iop_liquify_params_t));
  update_warp_count(g);
}

void gui_init(dt_iop_module_t *module)
{
  module->gui_data = malloc(sizeof(dt_iop_liquify_gui_data_t));
  dt_iop_liquify_gui_data_t *g = (dt_iop_liquify_gui_data_t *) module->gui_data;

  // A dummy surface for calculations only, no drawing.
  cairo_surface_t *cs = cairo_image_surface_create(CAIRO_FORMAT_ARGB32, 1, 1);
  g->fake_cr = cairo_create(cs);
  cairo_surface_destroy(cs);

  g->dragging = NOWHERE;
  g->temp = NULL;
  g->status = 0;
  g->last_mouse_pos =
  g->last_button1_pressed_pos = -1;
  g->last_hit = NOWHERE;
  dt_pthread_mutex_init(&g->lock, NULL);
  g->node_index = 0;

  module->widget = gtk_box_new(GTK_ORIENTATION_VERTICAL, 0);
  dt_gui_add_help_link(module->widget, dt_get_help_url(module->op));

  GtkWidget *hbox = gtk_box_new(GTK_ORIENTATION_HORIZONTAL, 0);
  gtk_widget_set_tooltip_text(hbox, _("use a tool to add warps.\nright-click to remove a warp."));
  gtk_box_pack_start(GTK_BOX(module->widget), hbox, TRUE, TRUE, 0);

  gtk_box_pack_start(GTK_BOX(hbox), gtk_label_new(_("warps|nodes count:")), FALSE, TRUE, 0);
  g->label = GTK_LABEL(gtk_label_new("-"));
  gtk_box_pack_start(GTK_BOX(hbox), GTK_WIDGET(g->label), FALSE, TRUE, 0);

  hbox = gtk_box_new(GTK_ORIENTATION_HORIZONTAL, 0);
  gtk_box_pack_start(GTK_BOX(module->widget), hbox, TRUE, TRUE, 0);

  g->btn_point_tool = GTK_TOGGLE_BUTTON(dtgtk_togglebutton_new(_liquify_cairo_paint_point_tool,
                                                               CPF_STYLE_FLAT|CPF_DO_NOT_USE_BORDER, NULL));
  g_signal_connect(G_OBJECT(g->btn_point_tool), "toggled", G_CALLBACK(btn_make_radio_callback), module);
  gtk_widget_set_tooltip_text(GTK_WIDGET(g->btn_point_tool), _("point tool: draw points"));
  gtk_toggle_button_set_active(g->btn_point_tool, 0);
  gtk_box_pack_start(GTK_BOX(hbox), GTK_WIDGET(g->btn_point_tool), FALSE, FALSE, 0);

  g->btn_line_tool = GTK_TOGGLE_BUTTON(dtgtk_togglebutton_new(_liquify_cairo_paint_line_tool,
                                                              CPF_STYLE_FLAT|CPF_DO_NOT_USE_BORDER, NULL));
  g_signal_connect(G_OBJECT(g->btn_line_tool), "toggled", G_CALLBACK(btn_make_radio_callback), module);
  gtk_widget_set_tooltip_text(GTK_WIDGET(g->btn_line_tool), _("line tool: draw lines"));
  gtk_toggle_button_set_active(g->btn_line_tool, 0);
  gtk_box_pack_start(GTK_BOX(hbox), GTK_WIDGET(g->btn_line_tool), FALSE, FALSE, 0);

  g->btn_curve_tool = GTK_TOGGLE_BUTTON(dtgtk_togglebutton_new(_liquify_cairo_paint_curve_tool,
                                                               CPF_STYLE_FLAT|CPF_DO_NOT_USE_BORDER, NULL));
  g_signal_connect(G_OBJECT(g->btn_curve_tool), "toggled", G_CALLBACK(btn_make_radio_callback), module);
  gtk_widget_set_tooltip_text(GTK_WIDGET(g->btn_curve_tool), _("curve tool: draw curves"));
  gtk_toggle_button_set_active(g->btn_curve_tool, 0);
  gtk_box_pack_start(GTK_BOX(hbox), GTK_WIDGET(g->btn_curve_tool), FALSE, FALSE, 0);

  g->btn_node_tool = GTK_TOGGLE_BUTTON(dtgtk_togglebutton_new(_liquify_cairo_paint_node_tool,
                                                              CPF_STYLE_FLAT|CPF_DO_NOT_USE_BORDER, NULL));
  g_signal_connect(G_OBJECT(g->btn_node_tool), "toggled", G_CALLBACK(btn_make_radio_callback), module);
  gtk_widget_set_tooltip_text(GTK_WIDGET(g->btn_node_tool), _("node tool: edit, add and delete nodes"));
  gtk_toggle_button_set_active(g->btn_node_tool, 0);
  gtk_box_pack_start(GTK_BOX(hbox), GTK_WIDGET(g->btn_node_tool), FALSE, FALSE, 0);

  dt_liquify_layers[DT_LIQUIFY_LAYER_PATH].hint           = _("ctrl+click: add node - right click: remove path\n"
                                                              "ctrl+alt+click: toggle line/curve");
  dt_liquify_layers[DT_LIQUIFY_LAYER_CENTERPOINT].hint    = _("click and drag to move - click: show/hide feathering controls\n"
                                                              "ctrl+click: autosmooth, cusp, smooth, symmetrical"
                                                              " - right click to remove");
  dt_liquify_layers[DT_LIQUIFY_LAYER_CTRLPOINT1].hint     = _("drag to change shape of path");
  dt_liquify_layers[DT_LIQUIFY_LAYER_CTRLPOINT2].hint     = _("drag to change shape of path");
  dt_liquify_layers[DT_LIQUIFY_LAYER_RADIUSPOINT].hint    = _("drag to adjust warp radius");
  dt_liquify_layers[DT_LIQUIFY_LAYER_HARDNESSPOINT1].hint = _("drag to adjust hardness (center)");
  dt_liquify_layers[DT_LIQUIFY_LAYER_HARDNESSPOINT2].hint = _("drag to adjust hardness (feather)");
  dt_liquify_layers[DT_LIQUIFY_LAYER_STRENGTHPOINT].hint  = _("drag to adjust warp strength\n"
                                                              "ctrl+click: linear, grow, and shrink");
}

void gui_cleanup(dt_iop_module_t *module)
{
  dt_iop_liquify_gui_data_t *g = (dt_iop_liquify_gui_data_t *) module->gui_data;
  if(g)
  {
    cairo_destroy(g->fake_cr);
    dt_pthread_mutex_destroy(&g->lock);
    free(g);
  }
  module->gui_data = NULL;
}

void init_key_accels(dt_iop_module_so_t *module)
{
  dt_accel_register_iop(module, FALSE, NC_("accel", "point tool"),     0, 0);
  dt_accel_register_iop(module, FALSE, NC_("accel", "line tool"),      0, 0);
  dt_accel_register_iop(module, FALSE, NC_("accel", "curve tool"),     0, 0);
  dt_accel_register_iop(module, FALSE, NC_("accel", "node tool"),      0, 0);
}

void connect_key_accels(dt_iop_module_t *module)
{
  const dt_iop_liquify_gui_data_t *g = (dt_iop_liquify_gui_data_t *) module->gui_data;

  dt_accel_connect_button_iop(module, "point tool",    GTK_WIDGET(g->btn_point_tool));
  dt_accel_connect_button_iop(module, "line tool",     GTK_WIDGET(g->btn_line_tool));
  dt_accel_connect_button_iop(module, "curve tool",    GTK_WIDGET(g->btn_curve_tool));
  dt_accel_connect_button_iop(module, "node tool",     GTK_WIDGET(g->btn_node_tool));
}

// defgroup Button paint functions

#define PREAMBLE                                        \
  cairo_save(cr);                                      \
  const gint s = MIN(w, h);                            \
  cairo_translate(cr, x + (w / 2.0) - (s / 2.0),       \
                   y + (h / 2.0) - (s / 2.0));          \
  cairo_scale(cr, s, s);                               \
  cairo_push_group(cr);                                \
  cairo_set_source_rgba(cr, 1.0, 1.0, 1.0, 1.0);       \
  cairo_set_line_cap(cr, CAIRO_LINE_CAP_ROUND);        \
  cairo_set_line_width(cr, 0.2);

#define POSTAMBLE                                               \
  cairo_pop_group_to_source(cr);                               \
  cairo_paint_with_alpha(cr, flags & CPF_ACTIVE ? 1.0 : 0.5);  \
  cairo_restore(cr);

static void _liquify_cairo_paint_point_tool(cairo_t *cr, const gint x, const gint y, const gint w, const gint h,
                                             const gint flags, void *data)
{
  PREAMBLE;
  cairo_new_sub_path(cr);
  cairo_arc(cr, 0.5, 0.5, 0.2, 0.0, 2 * DT_M_PI);
  cairo_fill(cr);
  POSTAMBLE;
}

static void _liquify_cairo_paint_line_tool(cairo_t *cr, const gint x, const gint y, const gint w, const gint h,
                                            const gint flags, void *data)
{
  PREAMBLE;
  cairo_move_to(cr, 0.1, 0.9);
  cairo_line_to(cr, 0.9, 0.1);
  cairo_stroke(cr);
  POSTAMBLE;
}

static void _liquify_cairo_paint_curve_tool(cairo_t *cr, const gint x, const gint y, const gint w, const gint h,
                                             const gint flags, void *data)
{
  PREAMBLE;
  cairo_move_to(cr, 0.1, 0.9);
  cairo_curve_to(cr, 0.1, 0.5, 0.5, 0.1, 0.9, 0.1);
  cairo_stroke(cr);
  POSTAMBLE;
}

static void _liquify_cairo_paint_node_tool(cairo_t *cr, const gint x, const gint y, const gint w, const gint h,
                                            const gint flags, void *data)
{
  PREAMBLE;
  const double dashed[] = {0.2, 0.2};
  cairo_set_dash(cr, dashed, 2, 0);
  cairo_set_line_width(cr, 0.1);

  cairo_arc(cr, 0.75, 0.75, 0.75, 2.8, 4.7124);
  cairo_stroke(cr);
  cairo_rectangle(cr, 0.2, 0.0, 0.4, 0.4);
  cairo_fill(cr);
  cairo_move_to(cr, 0.4,  0.2);
  cairo_line_to(cr, 0.5,  1.0);
  cairo_line_to(cr, 0.9,  0.7);
  cairo_close_path(cr);
  cairo_fill(cr);
  POSTAMBLE;
}

// modelines: These editor modelines have been set for all relevant files by tools/update_modelines.sh
// vim: shiftwidth=2 expandtab tabstop=2 cindent
// kate: tab-indents: off; indent-width 2; replace-tabs on; indent-mode cstyle; remove-trailing-spaces modified;<|MERGE_RESOLUTION|>--- conflicted
+++ resolved
@@ -2949,12 +2949,8 @@
 {
   const float value = dt_conf_get_float(name);
   float new_value = CLAMP(value, min, max);
-<<<<<<< HEAD
-
-  if (new_value != value) new_value = 0.25f * default_value + 0.75f * value;
-=======
+
   if (default_value != 0.0f && new_value != value) new_value = 0.25f * default_value + 0.75f * value;
->>>>>>> 0ecc907e
 
   dt_conf_set_float(name, new_value);
   return new_value;
