--- conflicted
+++ resolved
@@ -1430,11 +1430,7 @@
   module->params = calloc(1, sizeof(dt_iop_colorbalance_params_t));
   module->default_params = calloc(1, sizeof(dt_iop_colorbalance_params_t));
   module->default_enabled = 0;
-<<<<<<< HEAD
-  module->priority = 442; // module order created by iop_dependencies.py, do not edit!
-=======
-  module->priority = 463; // module order created by iop_dependencies.py, do not edit!
->>>>>>> 2830c8b4
+  module->priority = 457; // module order created by iop_dependencies.py, do not edit!
   module->params_size = sizeof(dt_iop_colorbalance_params_t);
   module->gui_data = NULL;
   dt_iop_colorbalance_params_t tmp = (dt_iop_colorbalance_params_t){ SLOPE_OFFSET_POWER,
