/*
    This file is part of darktable,
    copyright (c) 2009--2010 johannes hanika.

    darktable is free software: you can redistribute it and/or modify
    it under the terms of the GNU General Public License as published by
    the Free Software Foundation, either version 3 of the License, or
    (at your option) any later version.

    darktable is distributed in the hope that it will be useful,
    but WITHOUT ANY WARRANTY; without even the implied warranty of
    MERCHANTABILITY or FITNESS FOR A PARTICULAR PURPOSE.  See the
    GNU General Public License for more details.

    You should have received a copy of the GNU General Public License
    along with darktable.  If not, see <http://www.gnu.org/licenses/>.
*/
#ifdef HAVE_CONFIG_H
#include "config.h"
#endif
#include <stdlib.h>
#include <math.h>
#include <string.h>
#include <inttypes.h>
#include "common/colorspaces.h"
#include "common/darktable.h"
#include "common/debug.h"
#include "develop/develop.h"
#include "control/control.h"
#include "control/conf.h"
#include "gui/gtk.h"
#include "gui/draw.h"
#include "gui/presets.h"

DT_MODULE(1)

#define DT_IOP_COLORZONES_INSET 5
#define DT_IOP_COLORZONES_CURVE_INFL .3f
#define DT_IOP_COLORZONES_RES 64
#define DT_IOP_COLORZONES_BANDS 6
#define DT_IOP_COLORZONES_LUT_RES 0x10000

typedef enum dt_iop_colorzones_channel_t
{
  DT_IOP_COLORZONES_L = 0,
  DT_IOP_COLORZONES_C = 1,
  DT_IOP_COLORZONES_h = 2
}
dt_iop_colorzones_channel_t;

typedef struct dt_iop_colorzones_params_t
{
  int32_t channel;
  float equalizer_x[3][DT_IOP_COLORZONES_BANDS], equalizer_y[3][DT_IOP_COLORZONES_BANDS];
}
dt_iop_colorzones_params_t;

typedef struct dt_iop_colorzones_gui_data_t
{
  dt_draw_curve_t *minmax_curve;        // curve for gui to draw
  GtkHBox *hbox;
  GtkDrawingArea *area;
  GtkNotebook *channel_tabs;
  GtkWidget *select_by;
  double mouse_x, mouse_y, mouse_pick;
  float mouse_radius;
  dt_iop_colorzones_params_t drag_params;
  int dragging;
  int x_move;
  dt_iop_colorzones_channel_t channel;
  float draw_xs[DT_IOP_COLORZONES_RES], draw_ys[DT_IOP_COLORZONES_RES];
  float draw_min_xs[DT_IOP_COLORZONES_RES], draw_min_ys[DT_IOP_COLORZONES_RES];
  float draw_max_xs[DT_IOP_COLORZONES_RES], draw_max_ys[DT_IOP_COLORZONES_RES];
  float band_hist[DT_IOP_COLORZONES_BANDS];
  float band_max;
  cmsHPROFILE hsRGB;
  cmsHPROFILE hLab;
  cmsHTRANSFORM xform;
}
dt_iop_colorzones_gui_data_t;

typedef struct dt_iop_colorzones_data_t
{
  dt_draw_curve_t *curve[3];
  dt_iop_colorzones_channel_t channel;
  float lut[4][DT_IOP_COLORZONES_LUT_RES];
}
dt_iop_colorzones_data_t;

const char
*name()
{
  return _("color zones");
}

int flags()
{
  return IOP_FLAGS_INCLUDE_IN_STYLES | IOP_FLAGS_SUPPORTS_BLENDING;
}

int
groups ()
{
  return IOP_GROUP_COLOR;
}


static float
lookup(const float *lut, const float i)
{
  const int bin0 = MIN(0xffff, MAX(0, DT_IOP_COLORZONES_LUT_RES *  i));
  const int bin1 = MIN(0xffff, MAX(0, DT_IOP_COLORZONES_LUT_RES *  i + 1));
  const float f = DT_IOP_COLORZONES_LUT_RES * i - bin0;
  return lut[bin1]*f + lut[bin0]*(1.-f);
}

void
process (struct dt_iop_module_t *self, dt_dev_pixelpipe_iop_t *piece, void *i, void *o, const dt_iop_roi_t *roi_in, const dt_iop_roi_t *roi_out)
{
  dt_iop_colorzones_data_t *d = (dt_iop_colorzones_data_t *)(piece->data);
  const int ch = piece->colors;
#ifdef _OPENMP
  #pragma omp parallel for default(none) schedule(static) shared(roi_in, roi_out, d, i, o)
#endif
  for(int k=0; k<roi_out->width*roi_out->height; k++)
  {
    float *in = (float *)i + ch*k;
    float *out = (float *)o + ch*k;
    const float a = in[1], b = in[2];
    const float h = fmodf(atan2f(b, a) + 2.0*M_PI, 2.0*M_PI)/(2.0*M_PI);
    const float C = sqrtf(b*b + a*a);
    float select = 0.0f;
    float blend = 0.0f;
    switch(d->channel)
    {
      case DT_IOP_COLORZONES_L:
        select = fminf(1.0, in[0]/100.0);
        break;
      case DT_IOP_COLORZONES_C:
        select = fminf(1.0, C/128.0);
        break;
      default:
      case DT_IOP_COLORZONES_h:
        select = h;
        blend = powf(1.0f - C/128.0f, 2.0f);
        break;
    }
    const float Lm =       (blend*.5f + (1.0f-blend)*lookup(d->lut[0], select)) - .5f;
    const float hm =       (blend*.5f + (1.0f-blend)*lookup(d->lut[2], select)) - .5f;
    blend *= blend; // saturation isn't as prone to artifacts:
    // const float Cm = 2.0 * (blend*.5f + (1.0f-blend)*lookup(d->lut[1], select));
    const float Cm = 2.0 * lookup(d->lut[1], select);
    const float L = in[0] * powf(2.0f, 4.0f*Lm);
    out[0] = L;
    out[1] = cosf(2.0*M_PI*(h + hm)) * Cm * C;
    out[2] = sinf(2.0*M_PI*(h + hm)) * Cm * C;
  }
}

void commit_params (struct dt_iop_module_t *self, dt_iop_params_t *p1, dt_dev_pixelpipe_t *pipe, dt_dev_pixelpipe_iop_t *piece)
{
  // pull in new params to gegl
  dt_iop_colorzones_data_t *d = (dt_iop_colorzones_data_t *)(piece->data);
  dt_iop_colorzones_params_t *p = (dt_iop_colorzones_params_t *)p1;
#ifdef HAVE_GEGL
  // TODO
#else
#if 0 // print new preset
  printf("p.channel = %d;\n", p->channel);
  for(int k=0; k<3; k++) for(int i=0; i<DT_IOP_COLORZONES_BANDS; i++)
    {
      printf("p.equalizer_x[%d][%i] = %f;\n", k, i, p->equalizer_x[k][i]);
      printf("p.equalizer_y[%d][%i] = %f;\n", k, i, p->equalizer_y[k][i]);
    }
#endif
  d->channel = (dt_iop_colorzones_channel_t)p->channel;
  for(int ch=0; ch<3; ch++)
  {
    if(d->channel == DT_IOP_COLORZONES_h)
      dt_draw_curve_set_point(d->curve[ch], 0, p->equalizer_x[ch][DT_IOP_COLORZONES_BANDS-2]-1.0, p->equalizer_y[ch][DT_IOP_COLORZONES_BANDS-2]);
    else
      dt_draw_curve_set_point(d->curve[ch], 0, p->equalizer_x[ch][DT_IOP_COLORZONES_BANDS-2]-1.0, p->equalizer_y[ch][0]);
    for(int k=0; k<DT_IOP_COLORZONES_BANDS; k++)
      dt_draw_curve_set_point(d->curve[ch], k+1, p->equalizer_x[ch][k], p->equalizer_y[ch][k]);
    if(d->channel == DT_IOP_COLORZONES_h)
      dt_draw_curve_set_point(d->curve[ch], DT_IOP_COLORZONES_BANDS+1, p->equalizer_x[ch][1]+1.0, p->equalizer_y[ch][1]);
    else
      dt_draw_curve_set_point(d->curve[ch], DT_IOP_COLORZONES_BANDS+1, p->equalizer_x[ch][1]+1.0, p->equalizer_y[ch][DT_IOP_COLORZONES_BANDS-1]);
    dt_draw_curve_calc_values(d->curve[ch], 0.0, 1.0, DT_IOP_COLORZONES_LUT_RES, d->lut[3], d->lut[ch]);
  }
#endif
}

void init_pipe (struct dt_iop_module_t *self, dt_dev_pixelpipe_t *pipe, dt_dev_pixelpipe_iop_t *piece)
{
  dt_iop_colorzones_data_t *d = (dt_iop_colorzones_data_t *)malloc(sizeof(dt_iop_colorzones_data_t));
  dt_iop_colorzones_params_t *default_params = (dt_iop_colorzones_params_t *)self->default_params;
  piece->data = (void *)d;
  for(int ch=0; ch<3; ch++)
  {
    d->curve[ch] = dt_draw_curve_new(0.0, 1.0, CATMULL_ROM);
    (void)dt_draw_curve_add_point(d->curve[ch], default_params->equalizer_x[ch][DT_IOP_COLORZONES_BANDS-2]-1.0, default_params->equalizer_y[ch][DT_IOP_COLORZONES_BANDS-2]);
    for(int k=0; k<DT_IOP_COLORZONES_BANDS; k++)
      (void)dt_draw_curve_add_point(d->curve[ch], default_params->equalizer_x[ch][k], default_params->equalizer_y[ch][k]);
    (void)dt_draw_curve_add_point(d->curve[ch], default_params->equalizer_x[ch][1]+1.0, default_params->equalizer_y[ch][1]);
  }
  d->channel = (dt_iop_colorzones_channel_t)default_params->channel;
#ifdef HAVE_GEGL
#error "gegl version not implemeted!"
#endif
}

void cleanup_pipe (struct dt_iop_module_t *self, dt_dev_pixelpipe_t *pipe, dt_dev_pixelpipe_iop_t *piece)
{
  // clean up everything again.
#ifdef HAVE_GEGL
#error "gegl version not implemented!"
#endif
  dt_iop_colorzones_data_t *d = (dt_iop_colorzones_data_t *)(piece->data);
  for(int ch=0; ch<3; ch++) dt_draw_curve_destroy(d->curve[ch]);
  free(piece->data);
}

void gui_update(struct dt_iop_module_t *self)
{
  dt_iop_colorzones_gui_data_t *g = (dt_iop_colorzones_gui_data_t *)self->gui_data;
  dt_iop_colorzones_params_t *p = (dt_iop_colorzones_params_t *)self->params;
  gtk_combo_box_set_active(GTK_COMBO_BOX(g->select_by), 2-p->channel);
  gtk_widget_queue_draw(self->widget);
}

void init(dt_iop_module_t *module)
{
  module->params = malloc(sizeof(dt_iop_colorzones_params_t));
  module->default_params = malloc(sizeof(dt_iop_colorzones_params_t));
  module->default_enabled = 0; // we're a rather slow and rare op.
<<<<<<< HEAD
  module->priority = 478; // module order created by iop_dependencies.py, do not edit!
=======
  module->priority = 499; // module order created by iop_dependencies.py, do not edit!
>>>>>>> dd9ed769
  module->params_size = sizeof(dt_iop_colorzones_params_t);
  module->gui_data = NULL;
  dt_iop_colorzones_params_t tmp;
  for(int ch=0; ch<3; ch++)
  {
    for(int k=0; k<DT_IOP_COLORZONES_BANDS; k++) tmp.equalizer_x[ch][k] = k/(DT_IOP_COLORZONES_BANDS-1.0);
    for(int k=0; k<DT_IOP_COLORZONES_BANDS; k++) tmp.equalizer_y[ch][k] = 0.5f;
  }
  tmp.channel = DT_IOP_COLORZONES_h;
  memcpy(module->params, &tmp, sizeof(dt_iop_colorzones_params_t));
  memcpy(module->default_params, &tmp, sizeof(dt_iop_colorzones_params_t));
}

void cleanup(dt_iop_module_t *module)
{
  free(module->gui_data);
  module->gui_data = NULL;
  free(module->params);
  module->params = NULL;
}

void init_presets (dt_iop_module_t *self)
{
  dt_iop_colorzones_params_t p;

  DT_DEBUG_SQLITE3_EXEC(dt_database_get(darktable.db), "begin", NULL, NULL, NULL);
  p.channel = DT_IOP_COLORZONES_h;
  for(int k=0; k<DT_IOP_COLORZONES_BANDS; k++)
  {
    p.equalizer_y[DT_IOP_COLORZONES_L][k] = .5f;
    p.equalizer_y[DT_IOP_COLORZONES_C][k] = .0f;
    p.equalizer_y[DT_IOP_COLORZONES_h][k] = .5f;
    p.equalizer_x[DT_IOP_COLORZONES_L][k] = k/(DT_IOP_COLORZONES_BANDS-1.);
    p.equalizer_x[DT_IOP_COLORZONES_C][k] = k/(DT_IOP_COLORZONES_BANDS-1.);
    p.equalizer_x[DT_IOP_COLORZONES_h][k] = k/(DT_IOP_COLORZONES_BANDS-1.);
  }
  p.equalizer_y[DT_IOP_COLORZONES_C][0] = p.equalizer_y[DT_IOP_COLORZONES_C][DT_IOP_COLORZONES_BANDS-1] = 0.65;
  p.equalizer_x[DT_IOP_COLORZONES_C][1] = 3./16.;
  p.equalizer_x[DT_IOP_COLORZONES_C][2] = 0.50;
  p.equalizer_x[DT_IOP_COLORZONES_C][3] = 0.51;
  p.equalizer_x[DT_IOP_COLORZONES_C][4] = 15./16.;
  dt_gui_presets_add_generic(_("red black white"), self->op, &p, sizeof(p), 1);

  p.channel = DT_IOP_COLORZONES_h;
  for(int k=0; k<DT_IOP_COLORZONES_BANDS; k++)
  {
    p.equalizer_y[DT_IOP_COLORZONES_L][k] = .5f;
    p.equalizer_y[DT_IOP_COLORZONES_C][k] = .0f;
    p.equalizer_y[DT_IOP_COLORZONES_h][k] = .5f;
    p.equalizer_x[DT_IOP_COLORZONES_L][k] = k/(DT_IOP_COLORZONES_BANDS-1.);
    p.equalizer_x[DT_IOP_COLORZONES_C][k] = k/(DT_IOP_COLORZONES_BANDS-1.);
    p.equalizer_x[DT_IOP_COLORZONES_h][k] = k/(DT_IOP_COLORZONES_BANDS-1.);
  }
  p.equalizer_y[DT_IOP_COLORZONES_C][0] = p.equalizer_y[DT_IOP_COLORZONES_C][DT_IOP_COLORZONES_BANDS-1] = 0.5;
  p.equalizer_x[DT_IOP_COLORZONES_C][2] = 0.25f;
  p.equalizer_y[DT_IOP_COLORZONES_C][1] = 0.3f;
  dt_gui_presets_add_generic(_("black white and skin tones"), self->op, &p, sizeof(p), 1);

  p.channel = DT_IOP_COLORZONES_C;
  for(int k=0; k<DT_IOP_COLORZONES_BANDS; k++)
  {
    p.equalizer_y[DT_IOP_COLORZONES_L][k] = .5f;
    p.equalizer_y[DT_IOP_COLORZONES_C][k] = .5f;
    p.equalizer_y[DT_IOP_COLORZONES_h][k] = .5f;
    p.equalizer_x[DT_IOP_COLORZONES_L][k] = k/(DT_IOP_COLORZONES_BANDS-1.);
    p.equalizer_x[DT_IOP_COLORZONES_C][k] = k/(DT_IOP_COLORZONES_BANDS-1.);
    p.equalizer_x[DT_IOP_COLORZONES_h][k] = k/(DT_IOP_COLORZONES_BANDS-1.);
  }
  for(int k=2; k<DT_IOP_COLORZONES_BANDS; k++)
    p.equalizer_y[DT_IOP_COLORZONES_C][k] += (k-1.5)/(DT_IOP_COLORZONES_BANDS-2.0) * 0.25;
  for(int k=3; k<DT_IOP_COLORZONES_BANDS; k++)
    p.equalizer_y[DT_IOP_COLORZONES_L][k] -= (k-2.5)/(DT_IOP_COLORZONES_BANDS-3.0) * 0.35;
  dt_gui_presets_add_generic(_("polarizing filter"), self->op, &p, sizeof(p), 1);

  p.channel = 2;
  p.equalizer_x[0][0] = 0.000000;
  p.equalizer_y[0][0] = 0.500000;
  p.equalizer_x[0][1] = 0.200000;
  p.equalizer_y[0][1] = 0.500000;
  p.equalizer_x[0][2] = 0.400000;
  p.equalizer_y[0][2] = 0.500000;
  p.equalizer_x[0][3] = 0.600000;
  p.equalizer_y[0][3] = 0.500000;
  p.equalizer_x[0][4] = 0.800000;
  p.equalizer_y[0][4] = 0.500000;
  p.equalizer_x[0][5] = 1.000000;
  p.equalizer_y[0][5] = 0.500000;
  p.equalizer_x[1][0] = 0.000000;
  p.equalizer_y[1][0] = 0.468932;
  p.equalizer_x[1][1] = 0.120155;
  p.equalizer_y[1][1] = 0.445975;
  p.equalizer_x[1][2] = 0.248062;
  p.equalizer_y[1][2] = 0.468932;
  p.equalizer_x[1][3] = 0.500000;
  p.equalizer_y[1][3] = 0.499667;
  p.equalizer_x[1][4] = 0.748062;
  p.equalizer_y[1][4] = 0.500000;
  p.equalizer_x[1][5] = 1.000000;
  p.equalizer_y[1][5] = 0.468932;
  p.equalizer_x[2][0] = 0.000000;
  p.equalizer_y[2][0] = 0.500000;
  p.equalizer_x[2][1] = 0.200000;
  p.equalizer_y[2][1] = 0.500000;
  p.equalizer_x[2][2] = 0.400000;
  p.equalizer_y[2][2] = 0.500000;
  p.equalizer_x[2][3] = 0.600000;
  p.equalizer_y[2][3] = 0.500000;
  p.equalizer_x[2][4] = 0.800000;
  p.equalizer_y[2][4] = 0.500000;
  p.equalizer_x[2][5] = 1.000000;
  p.equalizer_y[2][5] = 0.500000;
  dt_gui_presets_add_generic(_("natural skin tones"), self->op, &p, sizeof(p), 1);

  DT_DEBUG_SQLITE3_EXEC(dt_database_get(darktable.db), "commit", NULL, NULL, NULL);
}

// fills in new parameters based on mouse position (in 0,1)
static void
dt_iop_colorzones_get_params(dt_iop_colorzones_params_t *p, const int ch, const double mouse_x, const double mouse_y, const float rad)
{
  if(p->channel == DT_IOP_COLORZONES_h)
  {
    // periodic boundary
    for(int k=1; k<DT_IOP_COLORZONES_BANDS-1; k++)
    {
      const float f = expf(-(mouse_x - p->equalizer_x[ch][k])*(mouse_x - p->equalizer_x[ch][k])/(rad*rad));
      p->equalizer_y[ch][k] = (1-f)*p->equalizer_y[ch][k] + f*mouse_y;
    }
    const int m = DT_IOP_COLORZONES_BANDS-1;
    const float mind = fminf((mouse_x - p->equalizer_x[ch][0])*(mouse_x - p->equalizer_x[ch][0]),
                             (mouse_x - p->equalizer_x[ch][m])*(mouse_x - p->equalizer_x[ch][m]));
    const float f = expf(-mind/(rad*rad));
    p->equalizer_y[ch][0] = (1-f)*p->equalizer_y[ch][0] + f*mouse_y;
    p->equalizer_y[ch][m] = (1-f)*p->equalizer_y[ch][m] + f*mouse_y;
  }
  else
  {
    for(int k=0; k<DT_IOP_COLORZONES_BANDS; k++)
    {
      const float f = expf(-(mouse_x - p->equalizer_x[ch][k])*(mouse_x - p->equalizer_x[ch][k])/(rad*rad));
      p->equalizer_y[ch][k] = (1-f)*p->equalizer_y[ch][k] + f*mouse_y;
    }
  }
}

static gboolean
colorzones_expose(GtkWidget *widget, GdkEventExpose *event, gpointer user_data)
{
  dt_iop_module_t *self = (dt_iop_module_t *)user_data;
  dt_iop_colorzones_gui_data_t *c = (dt_iop_colorzones_gui_data_t *)self->gui_data;
  dt_iop_colorzones_params_t p = *(dt_iop_colorzones_params_t *)self->params;
  int ch = (int)c->channel;
  if(p.channel == DT_IOP_COLORZONES_h)
    dt_draw_curve_set_point(c->minmax_curve, 0, p.equalizer_x[ch][DT_IOP_COLORZONES_BANDS-2]-1.0, p.equalizer_y[ch][DT_IOP_COLORZONES_BANDS-2]);
  else
    dt_draw_curve_set_point(c->minmax_curve, 0, p.equalizer_x[ch][DT_IOP_COLORZONES_BANDS-2]-1.0, p.equalizer_y[ch][0]);
  for(int k=0; k<DT_IOP_COLORZONES_BANDS; k++) dt_draw_curve_set_point(c->minmax_curve, k+1, p.equalizer_x[ch][k], p.equalizer_y[ch][k]);
  if(p.channel == DT_IOP_COLORZONES_h)
    dt_draw_curve_set_point(c->minmax_curve, DT_IOP_COLORZONES_BANDS+1, p.equalizer_x[ch][1]+1.0, p.equalizer_y[ch][1]);
  else
    dt_draw_curve_set_point(c->minmax_curve, DT_IOP_COLORZONES_BANDS+1, p.equalizer_x[ch][1]+1.0, p.equalizer_y[ch][DT_IOP_COLORZONES_BANDS-1]);
  const int inset = DT_IOP_COLORZONES_INSET;
  int width = widget->allocation.width, height = widget->allocation.height;
  cairo_surface_t *cst = cairo_image_surface_create(CAIRO_FORMAT_ARGB32, width, height);
  cairo_t *cr = cairo_create(cst);
  // clear bg, match color of the notebook tabs:
  GtkStyle *style = gtk_widget_get_style(GTK_WIDGET(c->channel_tabs));
  cairo_set_source_rgb (cr, style->bg[GTK_STATE_NORMAL].red/65535.0f,
                        style->bg[GTK_STATE_NORMAL].green/65535.0f,
                        style->bg[GTK_STATE_NORMAL].blue/65535.0f);
  cairo_paint(cr);

  cairo_translate(cr, inset, inset);
  width -= 2*inset;
  height -= 2*inset;

  cairo_set_line_width(cr, 1.0);
  cairo_set_source_rgb (cr, .1, .1, .1);
  cairo_rectangle(cr, 0, 0, width, height);
  cairo_stroke(cr);

  cairo_set_source_rgb (cr, .3, .3, .3);
  cairo_rectangle(cr, 0, 0, width, height);
  cairo_fill(cr);

  if(c->mouse_y > 0 || c->dragging)
  {
    // draw min/max curves:
    dt_iop_colorzones_get_params(&p, c->channel, c->mouse_x, 1., c->mouse_radius);
    if(p.channel == DT_IOP_COLORZONES_h)
      dt_draw_curve_set_point(c->minmax_curve, 0, p.equalizer_x[ch][DT_IOP_COLORZONES_BANDS-2]-1.0, p.equalizer_y[ch][DT_IOP_COLORZONES_BANDS-2]);
    else
      dt_draw_curve_set_point(c->minmax_curve, 0, p.equalizer_x[ch][DT_IOP_COLORZONES_BANDS-2]-1.0, p.equalizer_y[ch][0]);
    for(int k=0; k<DT_IOP_COLORZONES_BANDS; k++)
      dt_draw_curve_set_point(c->minmax_curve, k+1, p.equalizer_x[ch][k], p.equalizer_y[ch][k]);
    if(p.channel == DT_IOP_COLORZONES_h)
      dt_draw_curve_set_point(c->minmax_curve, DT_IOP_COLORZONES_BANDS+1, p.equalizer_x[ch][1]+1.0, p.equalizer_y[ch][1]);
    else
      dt_draw_curve_set_point(c->minmax_curve, DT_IOP_COLORZONES_BANDS+1, p.equalizer_x[ch][1]+1.0, p.equalizer_y[ch][DT_IOP_COLORZONES_BANDS-1]);
    dt_draw_curve_calc_values(c->minmax_curve, 0.0, 1.0, DT_IOP_COLORZONES_RES, c->draw_min_xs, c->draw_min_ys);

    p = *(dt_iop_colorzones_params_t *)self->params;
    dt_iop_colorzones_get_params(&p, c->channel, c->mouse_x, .0, c->mouse_radius);
    if(p.channel == DT_IOP_COLORZONES_h)
      dt_draw_curve_set_point(c->minmax_curve, 0, p.equalizer_x[ch][DT_IOP_COLORZONES_BANDS-2]-1.0, p.equalizer_y[ch][DT_IOP_COLORZONES_BANDS-2]);
    else
      dt_draw_curve_set_point(c->minmax_curve, 0, p.equalizer_x[ch][DT_IOP_COLORZONES_BANDS-2]-1.0, p.equalizer_y[ch][0]);
    for(int k=0; k<DT_IOP_COLORZONES_BANDS; k++)
      dt_draw_curve_set_point(c->minmax_curve, k+1, p.equalizer_x[ch][k], p.equalizer_y[ch][k]);
    if(p.channel == DT_IOP_COLORZONES_h)
      dt_draw_curve_set_point(c->minmax_curve, DT_IOP_COLORZONES_BANDS+1, p.equalizer_x[ch][1]+1.0, p.equalizer_y[ch][1]);
    else
      dt_draw_curve_set_point(c->minmax_curve, DT_IOP_COLORZONES_BANDS+1, p.equalizer_x[ch][1]+1.0, p.equalizer_y[ch][DT_IOP_COLORZONES_BANDS-1]);
    dt_draw_curve_calc_values(c->minmax_curve, 0.0, 1.0, DT_IOP_COLORZONES_RES, c->draw_max_xs, c->draw_max_ys);
  }

  if(self->picked_color[0] == 0.0)
  {
    self->picked_color[0] = 50.0f;
    self->picked_color[1] =  0.0f;
    self->picked_color[2] = -5.0f;
  }
  const float pickC = sqrtf(self->picked_color[1]*self->picked_color[1] + self->picked_color[2]*self->picked_color[2]);
  const int cellsi = 16, cellsj = 9;
  for(int j=0; j<cellsj; j++) for(int i=0; i<cellsi; i++)
    {
      double rgb[3] = {0.5, 0.5, 0.5};
      float jj = 1.0 - (j-.5)/(cellsj-1.), ii = (i+.5)/(cellsi-1.);
      cmsCIELab Lab;
      switch(p.channel)
      {
          // select by channel, abscissa:
        case DT_IOP_COLORZONES_L:
          Lab.L = ii * 100.0;
          Lab.a = self->picked_color[1];
          Lab.b = self->picked_color[2];
          break;
        case DT_IOP_COLORZONES_C:
          Lab.L = 50.0;
          Lab.a = 64.0*ii*self->picked_color[1]/pickC;
          Lab.b = 64.0*ii*self->picked_color[2]/pickC;
          break;
        default: // case DT_IOP_COLORZONES_h:
          Lab.L = 50.0;
          Lab.a = cosf(2.0*M_PI*ii) * 64.0f;
          Lab.b = sinf(2.0*M_PI*ii) * 64.0f;
          break;
      }
      const float L0 = Lab.L;
      const float angle = atan2f(Lab.b, Lab.a);
      switch(c->channel)
      {
          // channel to be altered:
        case DT_IOP_COLORZONES_L:
          Lab.L += - 50.0 + 100.0*jj;
          break;
        case DT_IOP_COLORZONES_C:
          Lab.a *= 2.0f*jj;
          Lab.b *= 2.0f*jj;
          break;
        default: // DT_IOP_COLORZONES_h
          Lab.a = cosf(angle + 2.0*M_PI*(jj-.5f)) * 64.0;
          Lab.b = sinf(angle + 2.0*M_PI*(jj-.5f)) * 64.0;
          if(p.channel == DT_IOP_COLORZONES_C)
          {
            Lab.a *= ii;
            Lab.b *= ii;
          }
          break;
      }
      // gammut mapping magic from iop/exposure.c:
      const float Lwhite = 100.0f, Lclip = 20.0f;
      const float Lcap  = fminf(100.0, Lab.L);
      const float clip  = 1.0 - (Lcap - L0)*(1.0/100.0)*fminf(Lwhite-Lclip, fmaxf(0.0, Lab.L - Lclip))/(Lwhite-Lclip);
      const float clip2 = clip*clip*clip;
      Lab.a *= Lab.L/L0 * clip2;
      Lab.b *= Lab.L/L0 * clip2;
      cmsDoTransform(c->xform, &Lab, rgb, 1);
      cairo_set_source_rgb (cr, rgb[0], rgb[1], rgb[2]);
      cairo_rectangle(cr, width*i/(float)cellsi, height*j/(float)cellsj, width/(float)cellsi-1, height/(float)cellsj-1);
      cairo_fill(cr);
    }

  // draw marker for currently selected color:
  float picked_i = -1.0;
  switch(p.channel)
  {
      // select by channel, abscissa:
    case DT_IOP_COLORZONES_L:
      picked_i = self->picked_color[0]/100.0;
      break;
    case DT_IOP_COLORZONES_C:
      picked_i = pickC / 128.0;
      break;
    default: // case DT_IOP_COLORZONES_h:
      picked_i = fmodf(atan2f(self->picked_color[2], self->picked_color[1]) + 2.0*M_PI, 2.0*M_PI)/(2.0*M_PI);
      break;
  }
  cairo_save(cr);
  cairo_set_source_rgb(cr, 1.0, 1.0, 1.0);
  cairo_set_operator(cr, CAIRO_OPERATOR_XOR);
  cairo_set_line_width(cr, 2.);
  cairo_move_to(cr, width*picked_i, 0.0);
  cairo_line_to(cr, width*picked_i, height);
  cairo_stroke(cr);
  cairo_restore(cr);

  // draw x positions
  cairo_set_source_rgb(cr, 0.6, 0.6, 0.6);
  cairo_set_line_width(cr, 1.);
  const float arrw = 7.0f;
  for(int k=0; k<DT_IOP_COLORZONES_BANDS; k++)
  {
    cairo_move_to(cr, width*p.equalizer_x[c->channel][k], height+inset-1);
    cairo_rel_line_to(cr, -arrw*.5f, 0);
    cairo_rel_line_to(cr, arrw*.5f, -arrw);
    cairo_rel_line_to(cr, arrw*.5f, arrw);
    cairo_close_path(cr);
    if(c->x_move == k) cairo_fill(cr);
    else               cairo_stroke(cr);
  }

  // draw selected cursor
  cairo_translate(cr, 0, height);

  // cairo_set_operator(cr, CAIRO_OPERATOR_ADD);
  cairo_set_operator(cr, CAIRO_OPERATOR_OVER);
  cairo_set_line_width(cr, 2.);
  for(int i=0; i<3; i++)
  {
    // draw curves, selected last.
    int ch = ((int)c->channel+i+1)%3;
    if(i == 2) cairo_set_source_rgba(cr, .7, .7, .7, 1.0);
    else       cairo_set_source_rgba(cr, .7, .7, .7, 0.3);
    p = *(dt_iop_colorzones_params_t *)self->params;
    if(p.channel == DT_IOP_COLORZONES_h)
      dt_draw_curve_set_point(c->minmax_curve, 0, p.equalizer_x[ch][DT_IOP_COLORZONES_BANDS-2]-1.0, p.equalizer_y[ch][DT_IOP_COLORZONES_BANDS-2]);
    else
      dt_draw_curve_set_point(c->minmax_curve, 0, p.equalizer_x[ch][DT_IOP_COLORZONES_BANDS-2]-1.0, p.equalizer_y[ch][0]);
    for(int k=0; k<DT_IOP_COLORZONES_BANDS; k++)
      dt_draw_curve_set_point(c->minmax_curve, k+1, p.equalizer_x[ch][k], p.equalizer_y[ch][k]);
    if(p.channel == DT_IOP_COLORZONES_h)
      dt_draw_curve_set_point(c->minmax_curve, DT_IOP_COLORZONES_BANDS+1, p.equalizer_x[ch][1]+1.0, p.equalizer_y[ch][1]);
    else
      dt_draw_curve_set_point(c->minmax_curve, DT_IOP_COLORZONES_BANDS+1, p.equalizer_x[ch][1]+1.0, p.equalizer_y[ch][DT_IOP_COLORZONES_BANDS-1]);
    dt_draw_curve_calc_values(c->minmax_curve, 0.0, 1.0, DT_IOP_COLORZONES_RES, c->draw_xs, c->draw_ys);
    cairo_move_to(cr, 0*width/(float)(DT_IOP_COLORZONES_RES-1), - height*c->draw_ys[0]);
    for(int k=1; k<DT_IOP_COLORZONES_RES; k++) cairo_line_to(cr, k*width/(float)(DT_IOP_COLORZONES_RES-1), - height*c->draw_ys[k]);
    cairo_stroke(cr);
  }

  // draw dots on knots
  cairo_set_source_rgb(cr, 0.7, 0.7, 0.7);
  cairo_set_line_width(cr, 1.);
  for(int k=0; k<DT_IOP_COLORZONES_BANDS; k++)
  {
    cairo_arc(cr, width*p.equalizer_x[c->channel][k], - height*p.equalizer_y[c->channel][k], 3.0, 0.0, 2.0*M_PI);
    if(c->x_move == k) cairo_fill(cr);
    else               cairo_stroke(cr);
  }

  if(c->mouse_y > 0 || c->dragging)
  {
    // draw min/max, if selected
    cairo_set_source_rgba(cr, .7, .7, .7, .6);
    cairo_move_to(cr, 0, - height*c->draw_min_ys[0]);
    for(int k=1; k<DT_IOP_COLORZONES_RES; k++)    cairo_line_to(cr, k*width/(float)(DT_IOP_COLORZONES_RES-1), - height*c->draw_min_ys[k]);
    for(int k=DT_IOP_COLORZONES_RES-1; k>=0; k--) cairo_line_to(cr, k*width/(float)(DT_IOP_COLORZONES_RES-1), - height*c->draw_max_ys[k]);
    cairo_close_path(cr);
    cairo_fill(cr);
    // draw mouse focus circle
    cairo_set_source_rgba(cr, .9, .9, .9, .5);
    const float pos = DT_IOP_COLORZONES_RES * c->mouse_x;
    int k = (int)pos;
    const float f = k - pos;
    if(k >= DT_IOP_COLORZONES_RES-1) k = DT_IOP_COLORZONES_RES - 2;
    float ht = -height*(f*c->draw_ys[k] + (1-f)*c->draw_ys[k+1]);
    cairo_arc(cr, c->mouse_x*width, ht, c->mouse_radius*width, 0, 2.*M_PI);
    cairo_stroke(cr);
  }

  cairo_set_operator(cr, CAIRO_OPERATOR_SOURCE);

  cairo_destroy(cr);
  cairo_t *cr_pixmap = gdk_cairo_create(gtk_widget_get_window(widget));
  cairo_set_source_surface (cr_pixmap, cst, 0, 0);
  cairo_paint(cr_pixmap);
  cairo_destroy(cr_pixmap);
  cairo_surface_destroy(cst);
  return TRUE;
}

static gboolean
colorzones_motion_notify(GtkWidget *widget, GdkEventMotion *event, gpointer user_data)
{
  dt_iop_module_t *self = (dt_iop_module_t *)user_data;
  dt_iop_colorzones_gui_data_t *c = (dt_iop_colorzones_gui_data_t *)self->gui_data;
  dt_iop_colorzones_params_t *p = (dt_iop_colorzones_params_t *)self->params;
  const int inset = DT_IOP_COLORZONES_INSET;
  int height = widget->allocation.height - 2*inset, width = widget->allocation.width - 2*inset;
  if(!c->dragging) c->mouse_x = CLAMP(event->x - inset, 0, width)/(float)width;
  c->mouse_y = 1.0 - CLAMP(event->y - inset, 0, height)/(float)height;
  if(c->dragging)
  {
    *p = c->drag_params;
    if(c->x_move >= 0)
    {
      const float mx = CLAMP(event->x - inset, 0, width)/(float)width;
      if(c->x_move > 0 && c->x_move < DT_IOP_COLORZONES_BANDS-1)
      {
        const float minx = p->equalizer_x[c->channel][c->x_move-1]+0.001f;
        const float maxx = p->equalizer_x[c->channel][c->x_move+1]-0.001f;
        p->equalizer_x[c->channel][c->x_move] = fminf(maxx, fmaxf(minx, mx));
      }
    }
    else
    {
      dt_iop_colorzones_get_params(p, c->channel, c->mouse_x, c->mouse_y + c->mouse_pick, c->mouse_radius);
    }
    dt_dev_add_history_item(darktable.develop, self, TRUE);
  }
  else if(event->y > height)
  {
    c->x_move = 0;
    float dist = fabsf(p->equalizer_x[c->channel][0] - c->mouse_x);
    for(int k=1; k<DT_IOP_COLORZONES_BANDS; k++)
    {
      float d2 = fabsf(p->equalizer_x[c->channel][k] - c->mouse_x);
      if(d2 < dist)
      {
        c->x_move = k;
        dist = d2;
      }
    }
  }
  else
  {
    c->x_move = -1;
  }
  gtk_widget_queue_draw(widget);
  gint x, y;
  gdk_window_get_pointer(event->window, &x, &y, NULL);
  return TRUE;
}

static gboolean
colorzones_button_press(GtkWidget *widget, GdkEventButton *event, gpointer user_data)
{
  if(event->button == 1)
  {
    dt_iop_module_t *self = (dt_iop_module_t *)user_data;
    dt_iop_colorzones_gui_data_t *c = (dt_iop_colorzones_gui_data_t *)self->gui_data;
    c->drag_params = *(dt_iop_colorzones_params_t *)self->params;
    const int inset = DT_IOP_COLORZONES_INSET;
    int height = widget->allocation.height - 2*inset, width = widget->allocation.width - 2*inset;
    c->mouse_pick = dt_draw_curve_calc_value(c->minmax_curve, CLAMP(event->x - inset, 0, width)/(float)width);
    c->mouse_pick -= 1.0 - CLAMP(event->y - inset, 0, height)/(float)height;
    c->dragging = 1;
    return TRUE;
  }
  return FALSE;
}

static gboolean
colorzones_button_release(GtkWidget *widget, GdkEventButton *event, gpointer user_data)
{
  if(event->button == 1)
  {
    dt_iop_module_t *self = (dt_iop_module_t *)user_data;
    dt_iop_colorzones_gui_data_t *c = (dt_iop_colorzones_gui_data_t *)self->gui_data;
    c->dragging = 0;
    return TRUE;
  }
  return FALSE;
}

static gboolean
colorzones_leave_notify(GtkWidget *widget, GdkEventCrossing *event, gpointer user_data)
{
  dt_iop_module_t *self = (dt_iop_module_t *)user_data;
  dt_iop_colorzones_gui_data_t *c = (dt_iop_colorzones_gui_data_t *)self->gui_data;
  if(!c->dragging) c->mouse_x = c->mouse_y = -1.0;
  gtk_widget_queue_draw(widget);
  return TRUE;
}

static gboolean
colorzones_scrolled(GtkWidget *widget, GdkEventScroll *event, gpointer user_data)
{
  dt_iop_module_t *self = (dt_iop_module_t *)user_data;
  dt_iop_colorzones_gui_data_t *c = (dt_iop_colorzones_gui_data_t *)self->gui_data;
  if(event->direction == GDK_SCROLL_UP   && c->mouse_radius > 0.2/DT_IOP_COLORZONES_BANDS) c->mouse_radius *= 0.9; //0.7;
  if(event->direction == GDK_SCROLL_DOWN && c->mouse_radius < 1.0) c->mouse_radius *= (1.0/0.9); //1.42;
  gtk_widget_queue_draw(widget);
  return TRUE;
}

static void
colorzones_tab_switch(GtkNotebook *notebook, GtkNotebookPage *page, guint page_num, gpointer user_data)
{
  dt_iop_module_t *self = (dt_iop_module_t *)user_data;
  if(self->dt->gui->reset) return;
  dt_iop_colorzones_gui_data_t *c = (dt_iop_colorzones_gui_data_t *)self->gui_data;
  c->channel = (dt_iop_colorzones_channel_t)page_num;
  gtk_widget_queue_draw(self->widget);
}

static void
select_by_changed(GtkComboBox *widget, gpointer user_data)
{
  dt_iop_module_t *self = (dt_iop_module_t *)user_data;
  if(self->dt->gui->reset) return;
  dt_iop_colorzones_params_t *p = (dt_iop_colorzones_params_t *)self->params;
  memcpy(p, self->default_params, sizeof(dt_iop_colorzones_params_t));
  p->channel = 2 - (dt_iop_colorzones_channel_t)gtk_combo_box_get_active(widget);
  dt_dev_add_history_item(darktable.develop, self, TRUE);
  gtk_widget_queue_draw(self->widget);
}

static void
request_pick_toggled(GtkToggleButton *togglebutton, dt_iop_module_t *self)
{
  self->request_color_pick = gtk_toggle_button_get_active(togglebutton);
  if(darktable.gui->reset) return;
  if(self->off) gtk_toggle_button_set_active(GTK_TOGGLE_BUTTON(self->off), 1);
  dt_iop_request_focus(self);
}

void gui_init(struct dt_iop_module_t *self)
{
  self->gui_data = malloc(sizeof(dt_iop_colorzones_gui_data_t));
  dt_iop_colorzones_gui_data_t *c = (dt_iop_colorzones_gui_data_t *)self->gui_data;
  dt_iop_colorzones_params_t *p = (dt_iop_colorzones_params_t *)self->params;

//   c->channel = DT_IOP_COLORZONES_C;
  c->channel = dt_conf_get_int("plugins/darkroom/colorzones/gui_channel");
  int ch = (int)c->channel;
  c->minmax_curve = dt_draw_curve_new(0.0, 1.0, CATMULL_ROM);
  (void)dt_draw_curve_add_point(c->minmax_curve, p->equalizer_x[ch][DT_IOP_COLORZONES_BANDS-2]-1.0, p->equalizer_y[ch][DT_IOP_COLORZONES_BANDS-2]);
  for(int k=0; k<DT_IOP_COLORZONES_BANDS; k++) (void)dt_draw_curve_add_point(c->minmax_curve, p->equalizer_x[ch][k], p->equalizer_y[ch][k]);
  (void)dt_draw_curve_add_point(c->minmax_curve, p->equalizer_x[ch][1]+1.0, p->equalizer_y[ch][1]);
  c->mouse_x = c->mouse_y = c->mouse_pick = -1.0;
  c->dragging = 0;
  c->x_move = -1;
  c->mouse_radius = 1.0/DT_IOP_COLORZONES_BANDS;
  self->widget = GTK_WIDGET(gtk_vbox_new(FALSE, DT_GUI_IOP_MODULE_CONTROL_SPACING));

  // select by which dimension
  GtkHBox *hbox = GTK_HBOX(gtk_hbox_new(FALSE, 5));
  GtkWidget *label = gtk_label_new(_("select by"));
  gtk_misc_set_alignment(GTK_MISC(label), 0.0f, 0.5f);
  c->select_by = gtk_combo_box_new_text();
  gtk_box_pack_start(GTK_BOX(hbox), label, FALSE, FALSE, 0);
  gtk_combo_box_append_text(GTK_COMBO_BOX(c->select_by), _("hue"));
  gtk_combo_box_append_text(GTK_COMBO_BOX(c->select_by), _("saturation"));
  gtk_combo_box_append_text(GTK_COMBO_BOX(c->select_by), _("lightness"));
  gtk_box_pack_start(GTK_BOX(hbox), c->select_by, TRUE, TRUE, 0);
  g_signal_connect (G_OBJECT (c->select_by), "changed", G_CALLBACK (select_by_changed), (gpointer)self);

  GtkWidget *tb = dtgtk_togglebutton_new(dtgtk_cairo_paint_colorpicker, CPF_STYLE_FLAT);
  g_object_set(G_OBJECT(tb), "tooltip-text", _("pick gui color from image"), (char *)NULL);
  g_signal_connect(G_OBJECT(tb), "toggled", G_CALLBACK(request_pick_toggled), self);
  gtk_box_pack_start(GTK_BOX(hbox), tb, FALSE, FALSE, 0);

  gtk_box_pack_start(GTK_BOX(self->widget), GTK_WIDGET(hbox), FALSE, FALSE, 0);

  // tabs
  GtkVBox *vbox = GTK_VBOX(gtk_vbox_new(FALSE, 0));//DT_GUI_IOP_MODULE_CONTROL_SPACING));

  c->channel_tabs = GTK_NOTEBOOK(gtk_notebook_new());

  gtk_notebook_append_page(GTK_NOTEBOOK(c->channel_tabs), GTK_WIDGET(gtk_hbox_new(FALSE,0)), gtk_label_new(_("lightness")));
  gtk_notebook_append_page(GTK_NOTEBOOK(c->channel_tabs), GTK_WIDGET(gtk_hbox_new(FALSE,0)), gtk_label_new(_("saturation")));
  gtk_notebook_append_page(GTK_NOTEBOOK(c->channel_tabs), GTK_WIDGET(gtk_hbox_new(FALSE,0)), gtk_label_new(_("hue")));

  gtk_widget_show_all(GTK_WIDGET(gtk_notebook_get_nth_page(c->channel_tabs, c->channel)));
  gtk_notebook_set_current_page(GTK_NOTEBOOK(c->channel_tabs), c->channel);

  g_object_set(G_OBJECT(c->channel_tabs), "homogeneous", TRUE, (char *)NULL);

  gtk_box_pack_start(GTK_BOX(vbox), GTK_WIDGET(c->channel_tabs), FALSE, FALSE, 0);

  g_signal_connect(G_OBJECT(c->channel_tabs), "switch_page",
                   G_CALLBACK (colorzones_tab_switch), self);

  // the nice graph
  c->area = GTK_DRAWING_AREA(gtk_drawing_area_new());
  gtk_box_pack_start(GTK_BOX(vbox), GTK_WIDGET(c->area), TRUE, TRUE, 0);
  gtk_box_pack_start(GTK_BOX(self->widget), GTK_WIDGET(vbox), TRUE, TRUE, 5);
  gtk_drawing_area_size(c->area, 195, 195);

  gtk_widget_add_events(GTK_WIDGET(c->area), GDK_POINTER_MOTION_MASK | GDK_POINTER_MOTION_HINT_MASK | GDK_BUTTON_PRESS_MASK | GDK_BUTTON_RELEASE_MASK | GDK_LEAVE_NOTIFY_MASK);
  g_signal_connect (G_OBJECT (c->area), "expose-event",
                    G_CALLBACK (colorzones_expose), self);
  g_signal_connect (G_OBJECT (c->area), "button-press-event",
                    G_CALLBACK (colorzones_button_press), self);
  g_signal_connect (G_OBJECT (c->area), "button-release-event",
                    G_CALLBACK (colorzones_button_release), self);
  g_signal_connect (G_OBJECT (c->area), "motion-notify-event",
                    G_CALLBACK (colorzones_motion_notify), self);
  g_signal_connect (G_OBJECT (c->area), "leave-notify-event",
                    G_CALLBACK (colorzones_leave_notify), self);
  g_signal_connect (G_OBJECT (c->area), "scroll-event",
                    G_CALLBACK (colorzones_scrolled), self);


  c->hsRGB = dt_colorspaces_create_srgb_profile();
  c->hLab  = dt_colorspaces_create_lab_profile();
  c->xform = cmsCreateTransform(c->hLab, TYPE_Lab_DBL, c->hsRGB, TYPE_RGB_DBL,
                                INTENT_PERCEPTUAL, 0);
}

void gui_cleanup(struct dt_iop_module_t *self)
{
  dt_iop_colorzones_gui_data_t *c = (dt_iop_colorzones_gui_data_t *)self->gui_data;
  dt_conf_set_int("plugins/darkroom/colorzones/gui_channel", c->channel);
  dt_colorspaces_cleanup_profile(c->hsRGB);
  dt_colorspaces_cleanup_profile(c->hLab);
  cmsDeleteTransform(c->xform);
  dt_draw_curve_destroy(c->minmax_curve);
  free(self->gui_data);
  self->gui_data = NULL;
}
<|MERGE_RESOLUTION|>--- conflicted
+++ resolved
@@ -234,11 +234,7 @@
   module->params = malloc(sizeof(dt_iop_colorzones_params_t));
   module->default_params = malloc(sizeof(dt_iop_colorzones_params_t));
   module->default_enabled = 0; // we're a rather slow and rare op.
-<<<<<<< HEAD
-  module->priority = 478; // module order created by iop_dependencies.py, do not edit!
-=======
-  module->priority = 499; // module order created by iop_dependencies.py, do not edit!
->>>>>>> dd9ed769
+  module->priority = 489; // module order created by iop_dependencies.py, do not edit!
   module->params_size = sizeof(dt_iop_colorzones_params_t);
   module->gui_data = NULL;
   dt_iop_colorzones_params_t tmp;
