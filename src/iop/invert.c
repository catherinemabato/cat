/*
    This file is part of darktable,
    copyright (c) 2011 Tobias Ellinghaus, johannes hanika.

    and the initial plugin `stuck pixels' was
    copyright (c) 2011 bruce guenter

    darktable is free software: you can redistribute it and/or modify
    it under the terms of the GNU General Public License as published by
    the Free Software Foundation, either version 3 of the License, or
    (at your option) any later version.

    darktable is distributed in the hope that it will be useful,
    but WITHOUT ANY WARRANTY; without even the implied warranty of
    MERCHANTABILITY or FITNESS FOR A PARTICULAR PURPOSE.  See the
    GNU General Public License for more details.

    You should have received a copy of the GNU General Public License
    along with darktable.  If not, see <http://www.gnu.org/licenses/>.
*/

#ifdef HAVE_CONFIG_H
#include "config.h"
#endif
#include "control/control.h"
#include "develop/imageop.h"
#include "dtgtk/resetlabel.h"
#include "dtgtk/button.h"
#include "gui/gtk.h"
#include <gtk/gtk.h>
#include <stdlib.h>

DT_MODULE(1)

typedef struct dt_iop_invert_params_t
{
  float color[3]; // color of film material
}
dt_iop_invert_params_t;

typedef struct dt_iop_invert_gui_data_t
{
  GtkDarktableButton     *colorpicker;
  GtkDarktableResetLabel *label;
  GtkHBox                *pickerbuttons;
}
dt_iop_invert_gui_data_t;

typedef struct dt_iop_invert_params_t dt_iop_invert_data_t;

const char *name()
{
  return _("invert");
}

int
groups ()
{
  return IOP_GROUP_BASIC;
}

void init_key_accels()
{
  dtgtk_button_init_accel(darktable.control->accels_darkroom,"<Darktable>/darkroom/plugins/invert/pick color of film material from image");
}

int
output_bpp(dt_iop_module_t *module, dt_dev_pixelpipe_t *pipe, dt_dev_pixelpipe_iop_t *piece)
{
  return sizeof(float);
}

static void
request_pick_toggled(GtkToggleButton *togglebutton, dt_iop_module_t *self)
{
  self->request_color_pick = gtk_toggle_button_get_active(togglebutton);
  if(darktable.gui->reset || self->dev->image->filters) return;
  if(self->off) gtk_toggle_button_set_active(GTK_TOGGLE_BUTTON(self->off), 1);
  dt_iop_request_focus(self);
}

static gboolean
expose (GtkWidget *widget, GdkEventExpose *event, dt_iop_module_t *self)
{
  if(darktable.gui->reset) return FALSE;
  if(self->picked_color_max[0] < 0) return FALSE;
  if(!self->request_color_pick) return FALSE;
  if(self->dev->image->filters) return FALSE;
  dt_iop_invert_gui_data_t *g = (dt_iop_invert_gui_data_t *)self->gui_data;
  dt_iop_invert_params_t *p = (dt_iop_invert_params_t *)self->params;

  if(fabsf(p->color[0] - self->picked_color[0]) < 0.0001f &&
     fabsf(p->color[1] - self->picked_color[1]) < 0.0001f &&
     fabsf(p->color[2] - self->picked_color[2]) < 0.0001f)
  {
    // interrupt infinite loops
    return FALSE;
  }

  p->color[0] = self->picked_color[0];
  p->color[1] = self->picked_color[1];
  p->color[2] = self->picked_color[2];
  GdkColor c;
  c.red   = p->color[0]*65535.0;
  c.green = p->color[1]*65535.0;
  c.blue  = p->color[2]*65535.0;
  gtk_widget_modify_fg(GTK_WIDGET(g->colorpicker), GTK_STATE_NORMAL, &c);

  dt_dev_add_history_item(darktable.develop, self, TRUE);
  return FALSE;
}

static void
colorpick_button_callback(GtkButton *button, GtkColorSelectionDialog *csd)
{
  gtk_dialog_response(GTK_DIALOG(csd), (GTK_WIDGET(button)==csd->ok_button)?GTK_RESPONSE_ACCEPT:0);
}

static void
colorpicker_callback (GtkDarktableButton *button, dt_iop_module_t *self)
{
  if(self->dt->gui->reset || self->dev->image->filters) return;
  dt_iop_invert_gui_data_t *g = (dt_iop_invert_gui_data_t *)self->gui_data;
  dt_iop_invert_params_t *p = (dt_iop_invert_params_t *)self->params;

  GtkColorSelectionDialog  *csd = GTK_COLOR_SELECTION_DIALOG(gtk_color_selection_dialog_new(_("select color of film material")));
  gtk_window_set_transient_for(GTK_WINDOW(csd), GTK_WINDOW(darktable.gui->widgets.main_window));
  g_signal_connect (G_OBJECT (csd->ok_button), "clicked",
                    G_CALLBACK (colorpick_button_callback), csd);
  g_signal_connect (G_OBJECT (csd->cancel_button), "clicked",
                    G_CALLBACK (colorpick_button_callback), csd);

  GtkColorSelection *cs = GTK_COLOR_SELECTION(gtk_color_selection_dialog_get_color_selection(csd));
  GdkColor c;
  c.red   = 65535 * p->color[0];
  c.green = 65535 * p->color[1];
  c.blue  = 65535 * p->color[2];
  gtk_color_selection_set_current_color(cs, &c);
  if(gtk_dialog_run(GTK_DIALOG(csd)) == GTK_RESPONSE_ACCEPT)
  {
    gtk_color_selection_get_current_color(cs, &c);
    p->color[0] = c.red  /65535.0;
    p->color[1] = c.green/65535.0;
    p->color[2] = c.blue /65535.0;
    gtk_widget_modify_fg(GTK_WIDGET(g->colorpicker), GTK_STATE_NORMAL, &c);
  }
  gtk_widget_destroy(GTK_WIDGET(csd));
  dt_dev_add_history_item(darktable.develop, self, TRUE);
}

// static int
// FC(const int row, const int col, const unsigned int filters)
// {
//   return filters >> (((row << 1 & 14) + (col & 1)) << 1) & 3;
// }

void process (struct dt_iop_module_t *self, dt_dev_pixelpipe_iop_t *piece, void *ivoid, void *ovoid, const dt_iop_roi_t *roi_in, const dt_iop_roi_t *roi_out)
{
  dt_iop_invert_data_t *d = (dt_iop_invert_data_t *)piece->data;
  const float film_rgb[3] = {d->color[0], d->color[1], d->color[2]};

  //FIXME: it could be wise to make this a NOP when picking colors. not sure about that though.
//   if(self->request_color_pick){
    // do nothing
//   }

  const int filters = dt_image_flipped_filter(self->dev->image);

  if(piece->pipe->type != DT_DEV_PIXELPIPE_PREVIEW && filters && self->dev->image->bpp != 4)
  {
    // doesn't work and isn't used.
//     uint16_t min = -1, max = 0, res[3] = {0,0,0};
//     uint16_t film_rgb_i[3] = {film_rgb[0]*65535, film_rgb[1]*65535*2, film_rgb[2]*65535};
#ifdef _OPENMP
    #pragma omp parallel for default(none) shared(roi_out, ivoid, ovoid, /*film_rgb_i, min, max, res*/) schedule(static)
#endif
    for(int j=0; j<roi_out->height; j++)
    {
      const uint16_t *in = ((uint16_t*)ivoid) + j*roi_out->width;
      uint16_t *out = ((uint16_t*)ovoid) + j*roi_out->width;
      for(int i=0; i<roi_out->width; i++,out++,in++)
      {
        *out = *in;
//         *out = film_rgb_i[FC(j+roi_out->x, i+roi_out->y, filters)] - *in;
//         *out = 65535 - *in;
//         res[FC(j+roi_out->x, i+roi_out->y, filters)] = MAX(res[FC(j+roi_out->x, i+roi_out->y, filters)], *out);
//         min = MIN(min, *out);
//         max = MAX(max, *out);
      }
    }

//     for(int k=0; k<3; k++)
//       piece->pipe->processed_maximum[k] = res[k];
  }
  else if(piece->pipe->type != DT_DEV_PIXELPIPE_PREVIEW && filters && self->dev->image->bpp == 4)
  {
    // doesn't work and isn't used.
//     float min, max;
//     min = 650000;
//     max = -650000;
#ifdef _OPENMP
    #pragma omp parallel for default(none) shared(roi_out, ivoid, ovoid/*, min, max*/) schedule(static)
#endif
    for(int j=0; j<roi_out->height; j++)
    {
      const float *in = ((float *)ivoid) + j*roi_out->width;
      float *out = ((float*)ovoid) + j*roi_out->width;
      for(int i=0; i<roi_out->width; i++,out++,in++)
      {
//         min = MIN(min, *in);
//         max = MAX(max, *in);
//         *out = 1.0 - *in;
        *out = *in;
      }
    }
  }
  else
  {
    const int ch = piece->colors;
#ifdef _OPENMP
    #pragma omp parallel for default(none) shared(roi_out, ivoid, ovoid) schedule(static)
#endif
    for(int k=0; k<roi_out->height; k++)
    {
      const float *in = ((float*)ivoid) + ch*k*roi_out->width;
      float *out = ((float*)ovoid) + ch*k*roi_out->width;
      for (int j=0; j<roi_out->width; j++,in+=ch,out+=ch)
        for(int c=0; c<3; c++) out[c] = film_rgb[c] - in[c];
    }
  }
}

void reload_defaults(dt_iop_module_t *self)
{
  dt_iop_invert_params_t tmp = (dt_iop_invert_params_t)
  {
    {1.0f, 1.0f, 1.0f}
  };
  memcpy(self->params, &tmp, sizeof(dt_iop_invert_params_t));
  memcpy(self->default_params, &tmp, sizeof(dt_iop_invert_params_t));

  // can't be switched on for raw and hdr images:
  if(self->dev->image->flags & DT_IMAGE_RAW) self->hide_enable_button = 1;
  else                                       self->hide_enable_button = 0;
}

void init(dt_iop_module_t *module)
{
  // module->data = g_malloc(sizeof(dt_iop_invert_data_t));
  module->params = g_malloc(sizeof(dt_iop_invert_params_t));
  module->default_params = g_malloc(sizeof(dt_iop_invert_params_t));
  module->default_enabled = 0;
<<<<<<< HEAD
  module->priority = 20; // module order created by iop_dependencies.py, do not edit!
  module->params_size = 0;
=======
  module->params_size = sizeof(dt_iop_invert_params_t);
>>>>>>> 236076db
  module->gui_data = NULL;
  module->priority = 21; // module order created by iop_dependencies.py, do not edit!
}

void cleanup(dt_iop_module_t *module)
{
  g_free(module->gui_data);
  module->gui_data = NULL;
  g_free(module->params);
  module->params = NULL;
}

void commit_params(struct dt_iop_module_t *self, dt_iop_params_t *params, dt_dev_pixelpipe_t *pipe, dt_dev_pixelpipe_iop_t *piece)
{
  dt_iop_invert_params_t *p = (dt_iop_invert_params_t *)params;
  dt_iop_invert_data_t *d = (dt_iop_invert_data_t *)piece->data;
  memcpy(d, p, sizeof(dt_iop_invert_params_t));
}

void init_pipe(struct dt_iop_module_t *self, dt_dev_pixelpipe_t *pipe, dt_dev_pixelpipe_iop_t *piece)
{
  piece->data = g_malloc(sizeof(dt_iop_invert_data_t));
  self->commit_params(self, self->default_params, pipe, piece);
}

void cleanup_pipe  (struct dt_iop_module_t *self, dt_dev_pixelpipe_t *pipe, dt_dev_pixelpipe_iop_t *piece)
{
  g_free(piece->data);
}

void gui_update(dt_iop_module_t *self)
{

  dt_iop_invert_gui_data_t *g = (dt_iop_invert_gui_data_t *)self->gui_data;
  dt_iop_invert_params_t *p = (dt_iop_invert_params_t *)self->params;

  // FIXME: double clicking the reset label twice allows this to be enabled for raw files ...
  if(self->dev->image->filters)
  {
    gtk_widget_set_visible(GTK_WIDGET(g->pickerbuttons), FALSE);
    dtgtk_reset_label_set_text(g->label, _("this doesn't work for raw/hdr images."));
  }
  else
  {
    gtk_widget_set_visible(GTK_WIDGET(g->pickerbuttons), TRUE);
    dtgtk_reset_label_set_text(g->label, _("color of film material"));
  }

  GdkColor c;
  c.red   = p->color[0]*65535.0;
  c.green = p->color[1]*65535.0;
  c.blue  = p->color[2]*65535.0;
  gtk_widget_modify_fg(GTK_WIDGET(g->colorpicker), GTK_STATE_NORMAL, &c);
}

void gui_init(dt_iop_module_t *self)
{
  self->gui_data = g_malloc(sizeof(dt_iop_invert_gui_data_t));
  dt_iop_invert_gui_data_t *g = (dt_iop_invert_gui_data_t *)self->gui_data;
  dt_iop_invert_params_t *p = (dt_iop_invert_params_t *)self->params;

  self->widget = gtk_hbox_new(FALSE, 5);

  GtkWidget *tb;

  g->label = DTGTK_RESET_LABEL(dtgtk_reset_label_new ("", self, &p->color, 3*sizeof(float)));
  gtk_box_pack_start(GTK_BOX(self->widget), GTK_WIDGET(g->label), TRUE, TRUE, 0);

  g->pickerbuttons = GTK_HBOX(gtk_hbox_new(FALSE, 5));
  gtk_box_pack_start(GTK_BOX(self->widget), GTK_WIDGET(g->pickerbuttons), TRUE, TRUE, 0);

  g->colorpicker = DTGTK_BUTTON(dtgtk_button_new(dtgtk_cairo_paint_color, CPF_IGNORE_FG_STATE));
  dtgtk_button_set_accel(g->colorpicker,darktable.control->accels_darkroom,"<Darktable>/darkroom/plugins/invert/pick color of film material from image");
  gtk_widget_set_size_request(GTK_WIDGET(g->colorpicker), 75, 24);
  g_signal_connect (G_OBJECT (g->colorpicker), "clicked", G_CALLBACK (colorpicker_callback), self);
  gtk_box_pack_start(GTK_BOX(g->pickerbuttons), GTK_WIDGET(g->colorpicker), TRUE, TRUE, 0);

  tb = dtgtk_togglebutton_new(dtgtk_cairo_paint_colorpicker, CPF_STYLE_FLAT);
  g_object_set(G_OBJECT(tb), "tooltip-text", _("pick color of film material from image"), (char *)NULL);
  gtk_widget_set_size_request(tb, 24, 24);
  g_signal_connect(G_OBJECT(tb), "toggled", G_CALLBACK(request_pick_toggled), self);
  gtk_box_pack_start(GTK_BOX(g->pickerbuttons), tb, TRUE, TRUE, 5);

  g_signal_connect (G_OBJECT(self->widget), "expose-event", G_CALLBACK(expose), self);
}

void gui_cleanup  (dt_iop_module_t *self)
{
  g_free(self->gui_data);
  self->gui_data = NULL;
}

// kate: tab-indents: off; indent-width 2; replace-tabs on; indent-mode cstyle; remove-trailing-space on;<|MERGE_RESOLUTION|>--- conflicted
+++ resolved
@@ -250,14 +250,9 @@
   module->params = g_malloc(sizeof(dt_iop_invert_params_t));
   module->default_params = g_malloc(sizeof(dt_iop_invert_params_t));
   module->default_enabled = 0;
-<<<<<<< HEAD
+  module->params_size = sizeof(dt_iop_invert_params_t);
+  module->gui_data = NULL;
   module->priority = 20; // module order created by iop_dependencies.py, do not edit!
-  module->params_size = 0;
-=======
-  module->params_size = sizeof(dt_iop_invert_params_t);
->>>>>>> 236076db
-  module->gui_data = NULL;
-  module->priority = 21; // module order created by iop_dependencies.py, do not edit!
 }
 
 void cleanup(dt_iop_module_t *module)
