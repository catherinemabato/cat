/*
    This file is part of darktable,
    Copyright (C) 2019-2021 darktable developers.

    darktable is free software: you can redistribute it and/or modify
    it under the terms of the GNU General Public License as published by
    the Free Software Foundation, either version 3 of the License, or
    (at your option) any later version.

    darktable is distributed in the hope that it will be useful,
    but WITHOUT ANY WARRANTY; without even the implied warranty of
    MERCHANTABILITY or FITNESS FOR A PARTICULAR PURPOSE.  See the
    GNU General Public License for more details.

    You should have received a copy of the GNU General Public License
    along with darktable.  If not, see <http://www.gnu.org/licenses/>.
*/
/** a class to manage a table of thumbnail for lighttable and filmstrip.  */

#include "dtgtk/thumbtable.h"
#include "common/collection.h"
#include "common/colorlabels.h"
#include "common/debug.h"
#include "common/history.h"
#include "common/image_cache.h"
#include "common/ratings.h"
#include "common/selection.h"
#include "common/undo.h"
#include "control/control.h"
#include "gui/accelerators.h"
#include "gui/drag_and_drop.h"
#include "views/view.h"
#include "bauhaus/bauhaus.h"

#ifdef GDK_WINDOWING_QUARTZ
#include "osx/osx.h"
#endif

// specials functions for GList globals actions
static gint _list_compare_by_imgid(gconstpointer a, gconstpointer b)
{
  dt_thumbnail_t *th = (dt_thumbnail_t *)a;
  const int imgid = GPOINTER_TO_INT(b);
  if(th->imgid < 0 || b < 0) return 1;
  return (th->imgid != imgid);
}
static void _list_remove_thumb(gpointer user_data)
{
  dt_thumbnail_t *thumb = (dt_thumbnail_t *)user_data;
  gtk_container_remove(GTK_CONTAINER(gtk_widget_get_parent(thumb->w_main)), thumb->w_main);
  dt_thumbnail_destroy(thumb);
}

// get the class name associated with the overlays mode
static gchar *_thumbs_get_overlays_class(dt_thumbnail_overlay_t over)
{
  switch(over)
  {
    case DT_THUMBNAIL_OVERLAYS_NONE:
      return g_strdup("dt_overlays_none");
    case DT_THUMBNAIL_OVERLAYS_HOVER_EXTENDED:
      return g_strdup("dt_overlays_hover_extended");
    case DT_THUMBNAIL_OVERLAYS_ALWAYS_NORMAL:
      return g_strdup("dt_overlays_always");
    case DT_THUMBNAIL_OVERLAYS_ALWAYS_EXTENDED:
      return g_strdup("dt_overlays_always_extended");
    case DT_THUMBNAIL_OVERLAYS_MIXED:
      return g_strdup("dt_overlays_mixed");
    case DT_THUMBNAIL_OVERLAYS_HOVER_BLOCK:
      return g_strdup("dt_overlays_hover_block");
    default:
      return g_strdup("dt_overlays_hover");
  }
}

// get the size category, depending on the thumb size
static int _thumbs_get_prefs_size(dt_thumbtable_t *table)
{
  // we get the size delimitations to differentiate sizes categories
  // one we set as many categories as we want (this can be useful if
  // we want to finetune css very precisely)
  const char *txt = dt_conf_get_string_const("plugins/lighttable/thumbnail_sizes");
  gchar **ts = g_strsplit(txt, "|", -1);
  int i = 0;
  while(ts[i])
  {
    const int s = g_ascii_strtoll(ts[i], NULL, 10);
    if(table->thumb_size < s) break;
    i++;
  }
  g_strfreev(ts);
  return i;
}

// update thumbtable class and overlays mode, depending on size category
static void _thumbs_update_overlays_mode(dt_thumbtable_t *table)
{
  int ns = _thumbs_get_prefs_size(table);

  // we change the class that indicate the thumb size
  gchar *c0 = g_strdup_printf("dt_thumbnails_%d", table->prefs_size);
  gchar *c1 = g_strdup_printf("dt_thumbnails_%d", ns);
  GtkStyleContext *context = gtk_widget_get_style_context(table->widget);
  gtk_style_context_remove_class(context, c0);
  gtk_style_context_add_class(context, c1);
  g_free(c0);
  g_free(c1);
  table->prefs_size = ns;

  // we change the overlay mode
  gchar *txt = g_strdup_printf("plugins/lighttable/overlays/%d/%d", table->mode, ns);
  dt_thumbnail_overlay_t over = dt_conf_get_int(txt);
  g_free(txt);
  txt = g_strdup_printf("plugins/lighttable/tooltips/%d/%d", table->mode, ns);
  table->show_tooltips = dt_conf_get_bool(txt);
  g_free(txt);

  dt_thumbtable_set_overlays_mode(table, over);
}

// change the type of overlays that should be shown
void dt_thumbtable_set_overlays_mode(dt_thumbtable_t *table, dt_thumbnail_overlay_t over)
{
  if(!table) return;
  // we ensure the tooltips change in any cases
  gchar *txt = g_strdup_printf("plugins/lighttable/tooltips/%d/%d", table->mode, table->prefs_size);
  dt_conf_set_bool(txt, table->show_tooltips);
  g_free(txt);
  for(const GList *l = table->list; l; l = g_list_next(l))
  {
    dt_thumbnail_t *th = (dt_thumbnail_t *)l->data;
    th->tooltip = table->show_tooltips;
    dt_thumbnail_update_infos(th);
  }

  if(over == table->overlays) return;
  txt = g_strdup_printf("plugins/lighttable/overlays/%d/%d", table->mode, table->prefs_size);
  dt_conf_set_int(txt, over);
  g_free(txt);
  gchar *cl0 = _thumbs_get_overlays_class(table->overlays);
  gchar *cl1 = _thumbs_get_overlays_class(over);

  GtkStyleContext *context = gtk_widget_get_style_context(table->widget);
  gtk_style_context_remove_class(context, cl0);
  gtk_style_context_add_class(context, cl1);

  txt = g_strdup_printf("plugins/lighttable/overlays_block_timeout/%d/%d", table->mode, table->prefs_size);
  int timeout = 2;
  if(!dt_conf_key_exists(txt))
    timeout = dt_conf_get_int("plugins/lighttable/overlay_timeout");
  else
    timeout = dt_conf_get_int(txt);
  g_free(txt);

  // we need to change the overlay content if we pass from normal to extended overlays
  // this is not done on the fly with css to avoid computing extended msg for nothing and to reserve space if needed
  for(const GList *l = table->list; l; l = g_list_next(l))
  {
    dt_thumbnail_t *th = (dt_thumbnail_t *)l->data;
    dt_thumbnail_set_overlay(th, over, timeout);
    // and we resize the bottom area
    dt_thumbnail_resize(th, th->width, th->height, TRUE, IMG_TO_FIT);
  }

  table->overlays = over;
  table->overlays_block_timeout = timeout;
  g_free(cl0);
  g_free(cl1);
}

// change the type of overlays that should be shown
void dt_thumbtable_set_overlays_block_timeout(dt_thumbtable_t *table, const int timeout)
{
  if(!table) return;
  gchar *txt = g_strdup_printf("plugins/lighttable/overlays_block_timeout/%d/%d", table->mode, table->prefs_size);
  dt_conf_set_int(txt, timeout);
  g_free(txt);

  table->overlays_block_timeout = timeout;

  // we need to change the overlay timeout for each thumbnails
  for(const GList *l = table->list; l; l = g_list_next(l))
  {
    dt_thumbnail_t *th = (dt_thumbnail_t *)l->data;
    th->overlay_timeout_duration = timeout;
  }
}

// get the thumb at specific position
static dt_thumbnail_t *_thumb_get_at_pos(dt_thumbtable_t *table, int x, int y)
{
  for(const GList *l = table->list; l; l = g_list_next(l))
  {
    dt_thumbnail_t *th = (dt_thumbnail_t *)l->data;
    if(th->x <= x && th->x + th->width > x && th->y <= y && th->y + th->height > y) return th;
  }

  return NULL;
}

// get the thumb which is currently under mouse cursor
static dt_thumbnail_t *_thumb_get_under_mouse(dt_thumbtable_t *table)
{
  if(!table->mouse_inside) return NULL;

  int x = -1;
  int y = -1;
  gdk_window_get_origin(gtk_widget_get_window(table->widget), &x, &y);
  x = table->last_x - x;
  y = table->last_y - y;

  return _thumb_get_at_pos(table, x, y);
}

// get imgid from rowid
static int _thumb_get_imgid(int rowid)
{
  int id = -1;
  sqlite3_stmt *stmt;
  gchar *query = g_strdup_printf("SELECT imgid FROM memory.collected_images WHERE rowid=%d", rowid);
  DT_DEBUG_SQLITE3_PREPARE_V2(dt_database_get(darktable.db), query, -1, &stmt, NULL);
  if(sqlite3_step(stmt) == SQLITE_ROW)
  {
    id = sqlite3_column_int(stmt, 0);
  }
  g_free(query);
  sqlite3_finalize(stmt);
  return id;
}
// get rowid from imgid
static int _thumb_get_rowid(int imgid)
{
  int id = -1;
  sqlite3_stmt *stmt;
  gchar *query = g_strdup_printf("SELECT rowid FROM memory.collected_images WHERE imgid=%d", imgid);
  DT_DEBUG_SQLITE3_PREPARE_V2(dt_database_get(darktable.db), query, -1, &stmt, NULL);
  if(sqlite3_step(stmt) == SQLITE_ROW)
  {
    id = sqlite3_column_int(stmt, 0);
  }
  g_free(query);
  sqlite3_finalize(stmt);
  return id;
}

// get the coordinate of the rectangular area used by all the loaded thumbs
static void _pos_compute_area(dt_thumbtable_t *table)
{
  int x1 = INT_MAX;
  int y1 = INT_MAX;
  int x2 = INT_MIN;
  int y2 = INT_MIN;
  for(const GList *l = table->list; l; l = g_list_next(l))
  {
    const dt_thumbnail_t *th = (const dt_thumbnail_t *)l->data;
    x1 = MIN(x1, th->x);
    y1 = MIN(y1, th->y);
    x2 = MAX(x2, th->x);
    y2 = MAX(y2, th->y);
  }
  table->thumbs_area.x = x1;
  table->thumbs_area.y = y1;
  table->thumbs_area.width = x2 + table->thumb_size - x1;
  table->thumbs_area.height = y2 + table->thumb_size - y1;
}

// get the position of the next image after the one at (x,y)
static void _pos_get_next(dt_thumbtable_t *table, int *x, int *y)
{
  if(table->mode == DT_THUMBTABLE_MODE_FILEMANAGER)
  {
    *x += table->thumb_size;
    if(*x + table->thumb_size > table->view_width)
    {
      *x = table->center_offset;
      *y += table->thumb_size;
    }
  }
  else if(table->mode == DT_THUMBTABLE_MODE_FILMSTRIP)
  {
    *x += table->thumb_size;
  }
  else if(table->mode == DT_THUMBTABLE_MODE_ZOOM)
  {
    *x += table->thumb_size;
    if(*x + table->thumb_size > table->thumbs_area.x + table->thumbs_per_row * table->thumb_size)
    {
      *x = table->thumbs_area.x;
      *y += table->thumb_size;
    }
  }
}
// get the position of the previous image after the one at (x,y)
static void _pos_get_previous(dt_thumbtable_t *table, int *x, int *y)
{
  if(table->mode == DT_THUMBTABLE_MODE_FILEMANAGER)
  {
    *x -= table->thumb_size;
    if(*x < 0)
    {
      *x = (table->thumbs_per_row - 1) * table->thumb_size + table->center_offset;
      *y -= table->thumb_size;
    }
  }
  else if(table->mode == DT_THUMBTABLE_MODE_FILMSTRIP)
  {
    *x -= table->thumb_size;
  }
  else if(table->mode == DT_THUMBTABLE_MODE_ZOOM)
  {
    *x -= table->thumb_size;
    if(*x < table->thumbs_area.x)
    {
      *x = table->thumbs_area.x + (table->thumbs_per_row - 1) * table->thumb_size;
      *y -= table->thumb_size;
    }
  }
}

// compute thumb_size, thumbs_per_row and rows for the current widget size
// return TRUE if something as changed (or forced) FALSE otherwise
static gboolean _compute_sizes(dt_thumbtable_t *table, gboolean force)
{
  gboolean ret = FALSE; // return value to show if something as changed
  GtkAllocation allocation;
  gtk_widget_get_allocation(table->widget, &allocation);

  if(allocation.width <= 20 || allocation.height <= 20)
  {
    table->view_width = allocation.width;
    table->view_height = allocation.height;
    return FALSE;
  }

  int old_size = table->thumb_size;
  if(table->mode == DT_THUMBTABLE_MODE_FILEMANAGER)
  {
    const int npr = dt_view_lighttable_get_zoom(darktable.view_manager);

    if(force
       || allocation.width != table->view_width
       || allocation.height != table->view_height
       || npr != table->thumbs_per_row)
    {
      table->thumbs_per_row = npr;
      table->view_width = allocation.width;
      table->view_height = allocation.height;
      table->thumb_size = MIN(table->view_width / table->thumbs_per_row, table->view_height);
      table->rows = table->view_height / table->thumb_size + 1;
      table->center_offset = (table->view_width - table->thumbs_per_row * table->thumb_size) / 2;
      ret = TRUE;
    }
  }
  else if(table->mode == DT_THUMBTABLE_MODE_FILMSTRIP)
  {
    if(force
       || allocation.width != table->view_width
       || allocation.height != table->view_height)
    {
      table->thumbs_per_row = 1;
      table->view_width = allocation.width;
      table->view_height = allocation.height;
      table->thumb_size = table->view_height;
      table->rows = table->view_width / table->thumb_size;
      table->center_offset = 0;
      if(table->rows % 2)
        table->rows += 2;
      else
        table->rows += 1;
      ret = TRUE;
    }
  }
  else if(table->mode == DT_THUMBTABLE_MODE_ZOOM)
  {
    const int npr = dt_view_lighttable_get_zoom(darktable.view_manager);

    if(force
       || allocation.width != table->view_width
       || allocation.height != table->view_height)
    {
      table->thumbs_per_row = DT_ZOOMABLE_NB_PER_ROW;
      table->view_width = allocation.width;
      table->view_height = allocation.height;
      table->thumb_size = table->view_width / npr;
      table->rows = (table->view_height - table->thumbs_area.y) / table->thumb_size + 1;
      table->center_offset = 0;
      ret = TRUE;
    }
  }

  // if the thumb size has changed, we need to set overlays, etc... correctly
  if(table->thumb_size != old_size)
  {
    _thumbs_update_overlays_mode(table);
  }
  return ret;
}

// update scrollbars positions and visibility
// return their visibility state
static gboolean _thumbtable_update_scrollbars(dt_thumbtable_t *table)
{
  if(table->mode != DT_THUMBTABLE_MODE_FILEMANAGER
     && table->mode != DT_THUMBTABLE_MODE_ZOOM)
    return FALSE;
  if(!table->scrollbars) return FALSE;

  table->code_scrolling = TRUE;

  // get the total number of images
  int nbid = 1;
  sqlite3_stmt *stmt;
  DT_DEBUG_SQLITE3_PREPARE_V2(dt_database_get(darktable.db),
                              "SELECT COUNT(*) FROM memory.collected_images", -1,
                              &stmt, NULL);
  if(sqlite3_step(stmt) == SQLITE_ROW) nbid = sqlite3_column_int(stmt, 0);
  sqlite3_finalize(stmt);

  // the number of line before
  int lbefore = (table->offset - 1) / table->thumbs_per_row;
  if((table->offset - 1) % table->thumbs_per_row) lbefore++;

  // the number of line after (including the current one)
  int lafter = (nbid - table->offset) / table->thumbs_per_row;
  if((nbid - table->offset) % table->thumbs_per_row) lafter++;


  if(table->mode == DT_THUMBTABLE_MODE_FILEMANAGER)
  {
    // if the scrollbar is currently visible and we want to hide it
    // we first ensure that with the width without the scrollbar, we won't need a scrollbar
    if(gtk_widget_get_visible(darktable.gui->scrollbars.vscrollbar)
       && lbefore + lafter <= table->rows - 1)
    {
      const int nw = table->view_width + gtk_widget_get_allocated_width(darktable.gui->scrollbars.vscrollbar);
      if((lbefore + lafter) * nw / table->thumbs_per_row >= table->view_height)
      {
        dt_view_set_scrollbar(darktable.view_manager->current_view, 0, 0, 0, 0, lbefore, 0, lbefore + lafter + 1,
                              table->rows - 1);
        return TRUE;
      }
    }
    // in filemanager, no horizontal bar, and vertical bar reference is 1 thumb.
    dt_view_set_scrollbar(darktable.view_manager->current_view, 0, 0, 0, 0, lbefore, 0, lbefore + lafter,
                          table->rows - 1);
    table->code_scrolling = FALSE;
    return (lbefore + lafter > table->rows - 1);
  }
  else if(table->mode == DT_THUMBTABLE_MODE_ZOOM)
  {
    const int total_height
        = (lbefore + lafter) * table->thumb_size + 2 * (table->view_height - table->thumb_size * 0.5);
    const int pos_h
        = lbefore * table->thumb_size + table->view_height - table->thumb_size * 0.5 - table->thumbs_area.y;

    const int total_width
        = DT_ZOOMABLE_NB_PER_ROW * table->thumb_size + 2 * (table->view_width - table->thumb_size * 0.5);
    const int pos_w = table->view_width - table->thumb_size * 0.5 - table->thumbs_area.x;

    dt_view_set_scrollbar(darktable.view_manager->current_view, pos_w, 0, total_width, table->view_width, pos_h, 0,
                          total_height, table->view_height);

    table->code_scrolling = FALSE;
    return TRUE;
  }
  table->code_scrolling = FALSE;
  return FALSE;
}

// remove all unneeded thumbnails from the list and the widget
// unneeded == completely hidden
static int _thumbs_remove_unneeded(dt_thumbtable_t *table)
{
  int changed = 0;
  GList *l = table->list;
  while(l)
  {
    dt_thumbnail_t *th = (dt_thumbnail_t *)l->data;
    if(th->y + table->thumb_size <= 0 || th->y > table->view_height
       || (table->mode == DT_THUMBTABLE_MODE_FILMSTRIP
           && (th->x + table->thumb_size <= 0 || th->x > table->view_width)))
    {
      table->list = g_list_remove_link(table->list, l);
      gtk_container_remove(GTK_CONTAINER(gtk_widget_get_parent(th->w_main)), th->w_main);
      dt_thumbnail_destroy(th);
      g_list_free(l);
      l = table->list;
      changed++;
    }
    else
    {
      l = g_list_next(l);
    }
  }
  return changed;
}

// load all needed thumbnails in the list and the widget
// needed == that should appear in the current view (possibly not entirely)
static int _thumbs_load_needed(dt_thumbtable_t *table)
{
  if(!table->list) return 0;
  sqlite3_stmt *stmt;
  int changed = 0;

  // we remember image margins for new thumbs (this limit flickering)
  dt_thumbnail_t *first = (dt_thumbnail_t *)table->list->data;
  const int old_margin_start = gtk_widget_get_margin_start(first->w_image_box);
  const int old_margin_top = gtk_widget_get_margin_top(first->w_image_box);

  // we load image at the beginning
  if(first->rowid > 1
     && (((table->mode == DT_THUMBTABLE_MODE_FILEMANAGER
           || table->mode == DT_THUMBTABLE_MODE_ZOOM)
          && first->y > 0)
         || (table->mode == DT_THUMBTABLE_MODE_FILMSTRIP
             && first->x > 0)))
  {
    int space = first->y;
    if(table->mode == DT_THUMBTABLE_MODE_FILMSTRIP) space = first->x;
    const int nb_to_load = space / table->thumb_size + (space % table->thumb_size != 0);
    gchar *query = g_strdup_printf(
       "SELECT rowid, imgid"
       " FROM memory.collected_images"
       " WHERE rowid<%d"
       " ORDER BY rowid DESC LIMIT %d",
        first->rowid, nb_to_load * table->thumbs_per_row);
    DT_DEBUG_SQLITE3_PREPARE_V2(dt_database_get(darktable.db), query, -1, &stmt, NULL);
    int posx = first->x;
    int posy = first->y;
    _pos_get_previous(table, &posx, &posy);
    while(sqlite3_step(stmt) == SQLITE_ROW)
    {
      if(posy < table->view_height) // we don't load invisible thumbs
      {
        dt_thumbnail_t *thumb = dt_thumbnail_new(
            table->thumb_size, table->thumb_size, IMG_TO_FIT, sqlite3_column_int(stmt, 1),
            sqlite3_column_int(stmt, 0), table->overlays,
            DT_THUMBNAIL_CONTAINER_LIGHTTABLE, table->show_tooltips);

        if(table->mode == DT_THUMBTABLE_MODE_FILMSTRIP)
        {
          thumb->single_click = TRUE;
          thumb->sel_mode = DT_THUMBNAIL_SEL_MODE_MOD_ONLY;
        }
        thumb->x = posx;
        thumb->y = posy;
        table->list = g_list_prepend(table->list, thumb);
        gtk_widget_set_margin_start(thumb->w_image_box, old_margin_start);
        gtk_widget_set_margin_top(thumb->w_image_box, old_margin_top);
        gtk_layout_put(GTK_LAYOUT(table->widget), thumb->w_main, posx, posy);
        changed++;
      }
      _pos_get_previous(table, &posx, &posy);
    }
    g_free(query);
    sqlite3_finalize(stmt);
  }

  // we load images at the end
  dt_thumbnail_t *last = (dt_thumbnail_t *)g_list_last(table->list)->data;
  // if there's space under the last image, we have rows to load
  // if the last line is not full, we have already reached the end of the collection
  if((table->mode == DT_THUMBTABLE_MODE_FILEMANAGER
      && last->y + table->thumb_size < table->view_height
      && last->x >= table->thumb_size * (table->thumbs_per_row - 1))
     || (table->mode == DT_THUMBTABLE_MODE_FILMSTRIP
         && last->x + table->thumb_size < table->view_width)
     || (table->mode == DT_THUMBTABLE_MODE_ZOOM
         && last->y + table->thumb_size < table->view_height))
  {
    int space = table->view_height - (last->y + table->thumb_size);
    if(table->mode == DT_THUMBTABLE_MODE_FILMSTRIP)
      space = table->view_width - (last->x + table->thumb_size);
    const int nb_to_load = space / table->thumb_size + (space % table->thumb_size != 0);
    gchar *query = g_strdup_printf(
       "SELECT rowid, imgid"
       " FROM memory.collected_images"
       " WHERE rowid>%d"
       " ORDER BY rowid LIMIT %d",
        last->rowid, nb_to_load * table->thumbs_per_row);
    DT_DEBUG_SQLITE3_PREPARE_V2(dt_database_get(darktable.db), query, -1, &stmt, NULL);

    int posx = last->x;
    int posy = last->y;
    _pos_get_next(table, &posx, &posy);

    while(sqlite3_step(stmt) == SQLITE_ROW)
    {
      if(posy + table->thumb_size >= 0) // we don't load invisible thumbs
      {
        dt_thumbnail_t *thumb = dt_thumbnail_new
          (table->thumb_size, table->thumb_size, IMG_TO_FIT, sqlite3_column_int(stmt, 1),
           sqlite3_column_int(stmt, 0), table->overlays,
           DT_THUMBNAIL_CONTAINER_LIGHTTABLE, table->show_tooltips);
        if(table->mode == DT_THUMBTABLE_MODE_FILMSTRIP)
        {
          thumb->single_click = TRUE;
          thumb->sel_mode = DT_THUMBNAIL_SEL_MODE_MOD_ONLY;
        }
        thumb->x = posx;
        thumb->y = posy;
        table->list = g_list_append(table->list, thumb);
        gtk_widget_set_margin_start(thumb->w_image_box, old_margin_start);
        gtk_widget_set_margin_top(thumb->w_image_box, old_margin_top);
        gtk_layout_put(GTK_LAYOUT(table->widget), thumb->w_main, posx, posy);
        changed++;
      }
      _pos_get_next(table, &posx, &posy);
    }
    g_free(query);
    sqlite3_finalize(stmt);
  }

  return changed;
}

// move all thumbs from the table.
// if clamp, we verify that the move is allowed (collection bounds, etc...)
static gboolean _move(dt_thumbtable_t *table, const int x, const int y, gboolean clamp)
{
  if(!table->list) return FALSE;
  int posx = x;
  int posy = y;
  if(clamp)
  {
    // we check bounds to allow or not the move
    if(table->mode == DT_THUMBTABLE_MODE_FILEMANAGER)
    {
      posx = 0; // to be sure, we don't want horizontal move
      if(posy == 0) return FALSE;

      // we stop when first rowid image is fully shown
      dt_thumbnail_t *first = (dt_thumbnail_t *)table->list->data;
      if(first->rowid == 1 && posy > 0 && first->y >= 0)
      {
        // for some reasons, in filemanager, first image can not be at x=0
        // in that case, we count the number of "scroll-top" try and reallign after 2 try
        if(first->x != 0)
        {
          table->realign_top_try++;
          if(table->realign_top_try > 2)
          {
            table->realign_top_try = 0;
            dt_thumbtable_full_redraw(table, TRUE);
            return TRUE;
          }
        }
        return FALSE;
      }
      table->realign_top_try = 0;

      dt_thumbnail_t *last = (dt_thumbnail_t *)g_list_last(table->list)->data;
      if(table->thumbs_per_row == 1 && posy < 0 && g_list_is_singleton(table->list))
      {
        // special case for zoom == 1 as we don't want any space under last image (the image would have disappear)
        int nbid = 1;
        sqlite3_stmt *stmt;
        DT_DEBUG_SQLITE3_PREPARE_V2(dt_database_get(darktable.db), "SELECT COUNT(*) FROM memory.collected_images",
                                    -1, &stmt, NULL);
        if(sqlite3_step(stmt) == SQLITE_ROW) nbid = sqlite3_column_int(stmt, 0);
        sqlite3_finalize(stmt);
        if(nbid <= last->rowid) return FALSE;
      }
      else
      {
        // we stop when last image is fully shown (that means empty space at the bottom)
        if(last->y + table->thumb_size < table->view_height && posy < 0) return FALSE;
      }
    }
    else if(table->mode == DT_THUMBTABLE_MODE_FILMSTRIP)
    {
      posy = 0; // to be sure, we don't want vertical move
      if(posx == 0) return FALSE;

      // we stop when first rowid image is fully shown
      dt_thumbnail_t *first = (dt_thumbnail_t *)table->list->data;
      if(first->rowid == 1
         && posx > 0
         && first->x >= (table->view_width / 2) - table->thumb_size)
        return FALSE;

      // we stop when last image is fully shown (that means empty space at the bottom)
      dt_thumbnail_t *last = (dt_thumbnail_t *)g_list_last(table->list)->data;
      if(last->x < table->view_width / 2 && posx < 0) return FALSE;
    }
    else if(table->mode == DT_THUMBTABLE_MODE_ZOOM)
    {
      // we stop before thumb area completely disappear from screen
      const int space = table->thumb_size * 0.5; // we want at least 1/2 thumb to stay visible
      posy = MIN(table->view_height - space - table->thumbs_area.y, posy);
      posy = MAX(space - table->thumbs_area.y - table->thumbs_area.height, posy);
      posx = MIN(table->view_width - space - table->thumbs_area.x, posx);
      posx = MAX(space - table->thumbs_area.x - table->thumbs_area.width, posx);
    }
  }

  if(posy == 0 && posx == 0) return FALSE;

  // we move all current thumbs
  for(const GList *l = table->list; l; l = g_list_next(l))
  {
    dt_thumbnail_t *th = (dt_thumbnail_t *)l->data;
    th->y += posy;
    th->x += posx;
    gtk_layout_move(GTK_LAYOUT(table->widget), th->w_main, th->x, th->y);
  }

  // we update the thumbs_area
  table->thumbs_area.x += posx;
  table->thumbs_area.y += posy;

  // we load all needed thumbs
  int changed = _thumbs_load_needed(table);

  // we remove the images not visible on screen
  changed += _thumbs_remove_unneeded(table);

  // if there has been changed, we recompute thumbs area
  if(changed > 0) _pos_compute_area(table);

  // we update the offset
  if(table->mode == DT_THUMBTABLE_MODE_FILEMANAGER)
  {
    table->offset = MAX(1, table->offset - (posy / table->thumb_size) * table->thumbs_per_row);
    table->offset_imgid = _thumb_get_imgid(table->offset);
  }
  else if(table->mode == DT_THUMBTABLE_MODE_FILMSTRIP)
  {
    table->offset = MAX(1, table->offset - posx / table->thumb_size);
    table->offset_imgid = _thumb_get_imgid(table->offset);
  }
  else if(table->mode == DT_THUMBTABLE_MODE_ZOOM)
  {
    dt_thumbnail_t *first = (dt_thumbnail_t *)table->list->data;
    table->offset = first->rowid;
    table->offset_imgid = first->imgid;
  }

  // and we store it
  dt_conf_set_int("plugins/lighttable/recentcollect/pos0", table->offset);
  if(table->mode == DT_THUMBTABLE_MODE_ZOOM)
  {
    dt_conf_set_int("lighttable/zoomable/last_offset", table->offset);
  }

  // update scrollbars
  _thumbtable_update_scrollbars(table);

  return TRUE;
}

static dt_thumbnail_t *_thumbtable_get_thumb(dt_thumbtable_t *table, int imgid)
{
  if(imgid <= 0) return NULL;
  for(const GList *l = table->list; l; l = g_list_next(l))
  {
    dt_thumbnail_t *th = (dt_thumbnail_t *)l->data;
    if(th->imgid == imgid) return th;
  }
  return NULL;
}

// change zoom value for the zoomable tumbtable
static void _zoomable_zoom(dt_thumbtable_t *table, int oldzoom, int newzoom)
{
  // determine the center of the zoom
  int x = 0;
  int y = 0;
  if(table->mouse_inside)
  {
    // if the mouse is inside the table, let's use his position
    gdk_window_get_origin(gtk_widget_get_window(table->widget), &x, &y);
    x = table->last_x - x;
    y = table->last_y - y;
  }
  else
  {
    // otherwise we use the center of the view
    x = table->view_width / 2;
    y = table->view_height / 2;
  }

  const int new_size = table->view_width / newzoom;
  const double ratio = (double)new_size / (double)table->thumb_size;

  // we get row/column numbers of the image under cursor
  const int anchor_x = (x - table->thumbs_area.x) / table->thumb_size;
  const int anchor_y = (y - table->thumbs_area.y) / table->thumb_size;
  // we compute the new position of this image. This will be our reference to compute sizes of other thumbs
  const int anchor_posx = x - (x - anchor_x * table->thumb_size - table->thumbs_area.x) * ratio;
  const int anchor_posy = y - (y - anchor_y * table->thumb_size - table->thumbs_area.y) * ratio;

  // we move and resize each thumbs
  for(const GList *l = table->list; l; l = g_list_next(l))
  {
    dt_thumbnail_t *th = (dt_thumbnail_t *)l->data;
    // we get row/column numbers
    const int posx = (th->x - table->thumbs_area.x) / table->thumb_size;
    const int posy = (th->y - table->thumbs_area.y) / table->thumb_size;
    // we compute new position taking anchor image as reference
    th->x = anchor_posx - (anchor_x - posx) * new_size;
    th->y = anchor_posy - (anchor_y - posy) * new_size;
    gtk_layout_move(GTK_LAYOUT(table->widget), th->w_main, th->x, th->y);
    dt_thumbnail_resize(th, new_size, new_size, FALSE, IMG_TO_FIT);
  }

  // we update table values
  table->thumb_size = new_size;
  _pos_compute_area(table);

  // we ensure there's still some visible thumbnails
  const int space = new_size * 0.5; // we want at least 1/2 thumb to stay visible
  int posy = MIN(table->view_height - space - table->thumbs_area.y, 0);
  posy = MAX(space - table->thumbs_area.y - table->thumbs_area.height, posy);
  int posx = MIN(table->view_width - space - table->thumbs_area.x, 0);
  posx = MAX(space - table->thumbs_area.x - table->thumbs_area.width, posx);
  if(posx != 0 || posy != 0) _move(table, posx, posy, FALSE);

  // and we load/unload thumbs if needed
  int changed = _thumbs_load_needed(table);
  changed += _thumbs_remove_unneeded(table);
  if(changed > 0) _pos_compute_area(table);

  // we update all the values
  dt_thumbnail_t *first = (dt_thumbnail_t *)table->list->data;
  table->offset = first->rowid;
  table->offset_imgid = first->imgid;
  dt_conf_set_int("plugins/lighttable/recentcollect/pos0", table->offset);
  dt_conf_set_int("lighttable/zoomable/last_offset", table->offset);
  dt_conf_set_int("lighttable/zoomable/last_pos_x", table->thumbs_area.x);
  dt_conf_set_int("lighttable/zoomable/last_pos_y", table->thumbs_area.y);

  dt_view_lighttable_set_zoom(darktable.view_manager, newzoom);
  gtk_widget_queue_draw(table->widget);
}

// change zoom value for the classic thumbtable
static void _filemanager_zoom(dt_thumbtable_t *table, int oldzoom, int newzoom)
{
  // we find the image to zoom around
  int x = 0;
  int y = 0;
  dt_thumbnail_t *thumb = NULL;
  if(table->mouse_inside)
  {
    // if the mouse is inside the table, let's use his position
    gdk_window_get_origin(gtk_widget_get_window(table->widget), &x, &y);
    x = table->last_x - x;
    y = table->last_y - y;
    thumb = _thumb_get_at_pos(table, x, y);
  }

  if(!thumb)
  {
    // otherwise we use the classic retrieving method
<<<<<<< HEAD
    const int id = dt_view_get_image_to_act_on(FALSE);
=======
    const int id = dt_act_on_get_main_image();
>>>>>>> c4e00c2c
    thumb = _thumbtable_get_thumb(table, id);
    if(thumb)
    {
      // and we take the center of the thumb
      x = thumb->x + thumb->width / 2;
      y = thumb->y + thumb->height / 2;
    }
    else
    {
      // still no thumb, try to use the one at screen center
      x = table->view_width / 2;
      y = table->view_height / 2;
      thumb = _thumb_get_at_pos(table, x, y);
      if(!thumb)
      {
        // and last, take the first at screen
        thumb = (dt_thumbnail_t *)table->list->data;
        x = thumb->x + thumb->width / 2;
        y = thumb->y + thumb->height / 2;
      }
    }
  }

  // how many images will be displayed before the current position ?
  const int new_size = table->view_width / newzoom;
  const int new_pos = y / new_size * newzoom + x / new_size;

  dt_thumbtable_set_offset(table, thumb->rowid - new_pos, FALSE);

  dt_view_lighttable_set_zoom(darktable.view_manager, newzoom);
  gtk_widget_queue_draw(table->widget);
}

void dt_thumbtable_zoom_changed(dt_thumbtable_t *table, const int oldzoom, const int newzoom)
{
  if(oldzoom == newzoom) return;
  if(!table->list) return;

  if(table->mode == DT_THUMBTABLE_MODE_FILEMANAGER)
  {
    _filemanager_zoom(table, oldzoom, newzoom);
  }
  else if(table->mode == DT_THUMBTABLE_MODE_ZOOM)
  {
    _zoomable_zoom(table, oldzoom, newzoom);
  }
}

static gboolean _event_scroll(GtkWidget *widget, GdkEvent *event, gpointer user_data)
{
  GdkEventScroll *e = (GdkEventScroll *)event;
  dt_thumbtable_t *table = (dt_thumbtable_t *)user_data;
  int delta;

  if(dt_gui_get_scroll_unit_delta(e, &delta))
  {
    if(table->mode == DT_THUMBTABLE_MODE_FILEMANAGER
       && dt_modifier_is(e->state, GDK_CONTROL_MASK))
    {
      const int old = dt_view_lighttable_get_zoom(darktable.view_manager);
      int new = old;
      if(delta > 0)
        new = MIN(DT_LIGHTTABLE_MAX_ZOOM, new + 1);
      else
        new = MAX(1, new - 1);

      if(old != new) _filemanager_zoom(table, old, new);
    }
    else if(table->mode == DT_THUMBTABLE_MODE_FILEMANAGER
            || table->mode == DT_THUMBTABLE_MODE_FILMSTRIP)
    {
      // for filemanger and filmstrip, scrolled = move
      if(delta < 0 && table->mode == DT_THUMBTABLE_MODE_FILEMANAGER)
        _move(table, 0, table->thumb_size, TRUE);
      else if(delta < 0 && table->mode == DT_THUMBTABLE_MODE_FILMSTRIP)
        _move(table, table->thumb_size, 0, TRUE);
      if(delta >= 0 && table->mode == DT_THUMBTABLE_MODE_FILEMANAGER)
        _move(table, 0, -table->thumb_size, TRUE);
      else if(delta >= 0 && table->mode == DT_THUMBTABLE_MODE_FILMSTRIP)
        _move(table, -table->thumb_size, 0, TRUE);

      // ensure the hovered image is the right one
      dt_thumbnail_t *th = _thumb_get_under_mouse(table);
      if(th) dt_control_set_mouse_over_id(th->imgid);
    }
    else if(table->mode == DT_THUMBTABLE_MODE_ZOOM)
    {
      // for zoomable, scroll = zoom
      const int old = dt_view_lighttable_get_zoom(darktable.view_manager);
      int new = old;
      if(delta > 0)
        new = MIN(DT_LIGHTTABLE_MAX_ZOOM, new + 1);
      else
        new = MAX(1, new - 1);

      if(old != new) _zoomable_zoom(table, old, new);
    }
  }
  // we stop here to avoid scrolledwindow to move
  return TRUE;
}

static gboolean _event_draw(GtkWidget *widget, cairo_t *cr, gpointer user_data)
{
  if(!GTK_IS_CONTAINER(gtk_widget_get_parent(widget))) return TRUE;

  // we render the background (can be visible if before first image / after last image)
  GtkStyleContext *context = gtk_widget_get_style_context(widget);
  gtk_render_background(context, cr, 0, 0, gtk_widget_get_allocated_width(widget),
                        gtk_widget_get_allocated_height(widget));

  // but we don't really want to draw something, this is just to know when the widget is really ready
  dt_thumbtable_t *table = (dt_thumbtable_t *)user_data;
  dt_thumbtable_full_redraw(table, FALSE);
  return FALSE; // let's propagate this event
}

static gboolean _event_leave_notify(GtkWidget *widget, GdkEventCrossing *event, gpointer user_data)
{
  dt_thumbtable_t *table = (dt_thumbtable_t *)user_data;
  // if the leaving cause is the hide of the widget, no mouseover change
  if(!gtk_widget_is_visible(widget))
  {
    table->mouse_inside = FALSE;
    return FALSE;
  }

  // if we leave thumbtable in favour of an inferior (a thumbnail) it's not a real leave !
  // same if this is not a mouse move action (shortcut that activate a buuton for example)
  if(event->detail == GDK_NOTIFY_INFERIOR || event->mode == GDK_CROSSING_GTK_GRAB) return FALSE;

  table->mouse_inside = FALSE;
  dt_control_set_mouse_over_id(-1);
  return TRUE;
}

static gboolean _event_enter_notify(GtkWidget *widget, GdkEventCrossing *event, gpointer user_data)
{
  // we only handle the case where we enter thumbtable from an inferior (a thumbnail)
  // this is when the mouse enter an "empty" area of thumbtable
  if(event->detail != GDK_NOTIFY_INFERIOR) return FALSE;

  dt_control_set_mouse_over_id(-1);
  return TRUE;
}

static gboolean _event_button_press(GtkWidget *widget, GdkEventButton *event, gpointer user_data)
{
  dt_thumbtable_t *table = (dt_thumbtable_t *)user_data;
  const dt_view_manager_t *vm = darktable.view_manager;
  dt_view_t *view = vm->current_view;
  const int id = dt_control_get_mouse_over_id();

  if(id > 0 && event->button == 1
     && (table->mode == DT_THUMBTABLE_MODE_FILEMANAGER
         || table->mode == DT_THUMBTABLE_MODE_ZOOM)
     && event->type == GDK_2BUTTON_PRESS)
  {
    dt_view_manager_switch(darktable.view_manager, "darkroom");
  }
  else if(id > 0
          && event->button == 1 &&
          table->mode == DT_THUMBTABLE_MODE_FILMSTRIP
          && event->type == GDK_BUTTON_PRESS
          && strcmp(view->module_name, "map")
          && dt_modifier_is(event->state, 0))
  {
    DT_DEBUG_CONTROL_SIGNAL_RAISE(darktable.signals, DT_SIGNAL_VIEWMANAGER_THUMBTABLE_ACTIVATE, id);
  }

  if(event->button == 1 && event->type == GDK_BUTTON_PRESS)
  {
    // make sure any edition field loses the focus
    gtk_widget_grab_focus(dt_ui_center(darktable.gui->ui));
  }

  if(table->mode != DT_THUMBTABLE_MODE_ZOOM
     && id < 1
     && event->button == 1
     && event->type == GDK_BUTTON_PRESS)
  {
    // we click in an empty area, let's deselect all images
    dt_selection_clear(darktable.selection);
    return TRUE;
  }

  if(table->mode != DT_THUMBTABLE_MODE_ZOOM) return FALSE;

  if(event->button == 1 && event->type == GDK_BUTTON_PRESS)
  {
    table->dragging = TRUE;
    table->drag_dx = table->drag_dy = 0;
    GList *tl = g_list_find_custom(table->list, GINT_TO_POINTER(id), _list_compare_by_imgid);
    if(tl)
      table->drag_thumb = (dt_thumbnail_t *)tl->data;
    else
      table->drag_thumb = NULL;
  }
  return TRUE;
}

static gboolean _event_motion_notify(GtkWidget *widget, GdkEventMotion *event, gpointer user_data)
{
  dt_thumbtable_t *table = (dt_thumbtable_t *)user_data;
  table->mouse_inside = TRUE;

  gboolean ret = FALSE;
  if(table->dragging && table->mode == DT_THUMBTABLE_MODE_ZOOM)
  {
    const int dx = ceil(event->x_root) - table->last_x;
    const int dy = ceil(event->y_root) - table->last_y;
    _move(table, dx, dy, TRUE);
    table->drag_dx += dx;
    table->drag_dy += dy;
    if(table->drag_thumb)
    {
      // we only considers that this is a real move if the total distance is not too low
      table->drag_thumb->moved = ((abs(table->drag_dx) + abs(table->drag_dy)) > DT_PIXEL_APPLY_DPI(8));
    }
    ret = TRUE;
  }

  table->last_x = ceil(event->x_root);
  table->last_y = ceil(event->y_root);
  return ret;
}

static gboolean _event_button_release(GtkWidget *widget, GdkEventButton *event, gpointer user_data)
{
  dt_thumbtable_t *table = (dt_thumbtable_t *)user_data;

  if(table->dragging == FALSE)
  {
    // on map view consider click release instead of press
    dt_view_manager_t *vm = darktable.view_manager;
    dt_view_t *view = vm->current_view;
    const int id = dt_control_get_mouse_over_id();
    if(id > 0
       && event->button == 1
       && table->mode == DT_THUMBTABLE_MODE_FILMSTRIP
       && event->type == GDK_BUTTON_RELEASE
       && !strcmp(view->module_name, "map")
       && dt_modifier_is(event->state, 0))
    {
      DT_DEBUG_CONTROL_SIGNAL_RAISE(darktable.signals, DT_SIGNAL_VIEWMANAGER_THUMBTABLE_ACTIVATE, id);
      return TRUE;
    }
  }

  if(table->mode != DT_THUMBTABLE_MODE_ZOOM) return FALSE;

  table->dragging = FALSE;

  if((abs(table->drag_dx) + abs(table->drag_dy)) <= DT_PIXEL_APPLY_DPI(8)
     && dt_control_get_mouse_over_id() < 1)
  {
    // if we are on empty area and have detect no real movement, we deselect
    dt_selection_clear(darktable.selection);
  }

  // we ensure that all thumbnails moved property is reset
  for(const GList *l = table->list; l; l = g_list_next(l))
  {
    dt_thumbnail_t *th = (dt_thumbnail_t *)l->data;
    th->moved = FALSE;
  }

  // we register the position
  dt_conf_set_int("lighttable/zoomable/last_pos_x", table->thumbs_area.x);
  dt_conf_set_int("lighttable/zoomable/last_pos_y", table->thumbs_area.y);
  return TRUE;
}

// set scrollbars visibility
static void _thumbtable_restore_scrollbars(dt_thumbtable_t *table)
{
  table->scrollbars = FALSE;

  if(table->mode == DT_THUMBTABLE_MODE_FILMSTRIP)
  {
    table->scrollbars = dt_conf_get_bool("darkroom/ui/scrollbars");
  }

  if(table->mode == DT_THUMBTABLE_MODE_FILEMANAGER)
  {
    table->scrollbars = dt_conf_get_bool("lighttable/ui/scrollbars");
  }

  dt_ui_scrollbars_show(darktable.gui->ui, table->scrollbars);
}

// propose to discard cache in case of thumb generation setting change
static void _thumbs_ask_for_discard(dt_thumbtable_t *table)
{
  // we get "new values"
  const char *hq = dt_conf_get_string_const("plugins/lighttable/thumbnail_hq_min_level");
  dt_mipmap_size_t hql = dt_mipmap_cache_get_min_mip_from_pref(hq);
  const char *embedded = dt_conf_get_string_const("plugins/lighttable/thumbnail_raw_min_level");
  dt_mipmap_size_t embeddedl = dt_mipmap_cache_get_min_mip_from_pref(embedded);

  int min_level = 8;
  int max_level = 0;
  if(hql != table->pref_hq)
  {
    min_level = MIN(table->pref_hq, hql);
    max_level = MAX(table->pref_hq, hql);
  }
  if(embeddedl != table->pref_embedded)
  {
    min_level = MIN(min_level, MIN(table->pref_embedded, embeddedl));
    max_level = MAX(max_level, MAX(table->pref_embedded, embeddedl));
  }

  if(min_level < max_level)
  {
    GtkWidget *dialog;
    GtkWidget *win = dt_ui_main_window(darktable.gui->ui);

    gchar *txt = g_strdup(_("you have changed the settings related to how thumbnails are generated.\n"));
    if(max_level >= DT_MIPMAP_8 && min_level == DT_MIPMAP_0)
      txt = dt_util_dstrcat(txt, _("all cached thumbnails need to be invalidated.\n\n"));
    else if(max_level >= DT_MIPMAP_8)
      txt = dt_util_dstrcat(txt, _("cached thumbnails starting from level %d need to be invalidated.\n\n"),
                            min_level);
    else if(min_level == DT_MIPMAP_0)
      txt = dt_util_dstrcat(txt, _("cached thumbnails below level %d need to be invalidated.\n\n"), max_level);
    else
      txt = dt_util_dstrcat(txt, _("cached thumbnails between level %d and %d need to be invalidated.\n\n"),
                            min_level, max_level);

    txt = dt_util_dstrcat(txt, _("do you want to do that now?"));

    dialog = gtk_message_dialog_new(GTK_WINDOW(win), GTK_DIALOG_DESTROY_WITH_PARENT, GTK_MESSAGE_QUESTION,
                                    GTK_BUTTONS_YES_NO, "%s", txt);
#ifdef GDK_WINDOWING_QUARTZ
    dt_osx_disallow_fullscreen(dialog);
#endif

    gtk_window_set_title(GTK_WINDOW(dialog), _("cached thumbnails invalidation"));
    const gint res = gtk_dialog_run(GTK_DIALOG(dialog));
    gtk_widget_destroy(dialog);
    g_free(txt);
    if(res == GTK_RESPONSE_YES)
    {
      sqlite3_stmt *stmt = NULL;
      DT_DEBUG_SQLITE3_PREPARE_V2(dt_database_get(darktable.db), "SELECT id FROM main.images", -1, &stmt, NULL);
      while(sqlite3_step(stmt) == SQLITE_ROW)
      {
        const int imgid = sqlite3_column_int(stmt, 0);
        for(int i = max_level - 1; i >= min_level; i--)
        {
          dt_mipmap_cache_remove_at_size(darktable.mipmap_cache, imgid, i);
        }
      }
      sqlite3_finalize(stmt);
    }
  }
  // in any case, we update thumbtable prefs values to new ones
  table->pref_hq = hql;
  table->pref_embedded = embeddedl;
}

// called each time the preference change, to update specific parts
static void _dt_pref_change_callback(gpointer instance, gpointer user_data)
{
  if(!user_data) return;
  dt_thumbtable_t *table = (dt_thumbtable_t *)user_data;

  _thumbs_ask_for_discard(table);

  dt_thumbtable_full_redraw(table, TRUE);

  for(const GList *l = table->list; l; l = g_list_next(l))
  {
    dt_thumbnail_t *th = (dt_thumbnail_t *)l->data;
    dt_thumbnail_reload_infos(th);
    dt_thumbnail_resize(th, th->width, th->height, TRUE, IMG_TO_FIT);
  }
}

static void _dt_profile_change_callback(gpointer instance, int type, gpointer user_data)
{
  if(!user_data) return;
  dt_thumbtable_t *table = (dt_thumbtable_t *)user_data;

  for(const GList *l = table->list; l; l = g_list_next(l))
  {
    dt_thumbnail_t *th = (dt_thumbnail_t *)l->data;
    dt_thumbnail_image_refresh(th);
  }
}

// this is called each time the list of active images change
static void _dt_active_images_callback(gpointer instance, gpointer user_data)
{
  // we only ensure here that the active image is the offset one
  // everything else (css, etc...) is handled in dt_thumbnail_t
  if(!user_data) return;
  dt_thumbtable_t *table = (dt_thumbtable_t *)user_data;

  if(!darktable.view_manager->active_images) return;
  const int activeid = GPOINTER_TO_INT(darktable.view_manager->active_images->data);
  dt_thumbtable_set_offset_image(table, activeid, TRUE);
}

// this is called each time mouse_over id change
static void _dt_mouse_over_image_callback(gpointer instance, gpointer user_data)
{
  if(!user_data) return;
  dt_thumbtable_t *table = (dt_thumbtable_t *)user_data;

  const int imgid = dt_control_get_mouse_over_id();

  int groupid = -1;
  // we crawl over all images to find the right one
  for(const GList *l = table->list; l; l = g_list_next(l))
  {
    dt_thumbnail_t *th = (dt_thumbnail_t *)l->data;
    // if needed, the change mouseover value of the thumb
    if(th->mouse_over != (th->imgid == imgid)) dt_thumbnail_set_mouseover(th, (th->imgid == imgid));
    // now the grouping stuff
    if(th->imgid == imgid && th->is_grouped) groupid = th->groupid;
    if(th->group_borders)
    {
      // to be sure we don't have any borders remaining
      dt_thumbnail_set_group_border(th, DT_THUMBNAIL_BORDER_NONE);
    }
  }

  // we recrawl over all image for groups borders
  // this is somewhat complex as we want to draw borders around the group and not around each image of the group
  if(groupid > 0)
  {
    int pos = 0;
    for(const GList *l = table->list; l; l = g_list_next(l))
    {
      dt_thumbnail_t *th = (dt_thumbnail_t *)l->data;
      dt_thumbnail_border_t old_borders = th->group_borders;
      if(th->groupid == groupid)
      {
        gboolean b = TRUE;
        if(table->mode != DT_THUMBTABLE_MODE_FILMSTRIP)
        {
          // left border
          if(pos != 0 && th->x != table->thumbs_area.x)
          {
            dt_thumbnail_t *th1 = (dt_thumbnail_t *)g_list_nth_data(table->list, pos - 1);
            if(th1->groupid == groupid) b = FALSE;
          }
          if(b)
          {
            dt_thumbnail_set_group_border(th, DT_THUMBNAIL_BORDER_LEFT);
          }
          // right border
          b = TRUE;
          if(table->mode != DT_THUMBTABLE_MODE_FILMSTRIP
             && pos < g_list_length(table->list) - 1
             && (th->x + th->width * 1.5) < table->thumbs_area.width)
          {
            dt_thumbnail_t *th1 = (dt_thumbnail_t *)g_list_nth_data(table->list, pos + 1);
            if(th1->groupid == groupid) b = FALSE;
          }
          if(b)
          {
            dt_thumbnail_set_group_border(th, DT_THUMBNAIL_BORDER_RIGHT);
          }
        }
        else
        {
          // in filmstrip, top and left borders are always here (no images above or below)
          dt_thumbnail_set_group_border(th, DT_THUMBNAIL_BORDER_TOP);
          dt_thumbnail_set_group_border(th, DT_THUMBNAIL_BORDER_BOTTOM);
        }

        // top border
        b = TRUE;
        if(pos - table->thumbs_per_row >= 0)
        {
          dt_thumbnail_t *th1 = (dt_thumbnail_t *)g_list_nth_data(table->list, pos - table->thumbs_per_row);
          if(th1->groupid == groupid) b = FALSE;
        }
        if(b)
        {
          if(table->mode == DT_THUMBTABLE_MODE_FILMSTRIP)
            dt_thumbnail_set_group_border(th, DT_THUMBNAIL_BORDER_LEFT);
          else
            dt_thumbnail_set_group_border(th, DT_THUMBNAIL_BORDER_TOP);
        }
        // bottom border
        b = TRUE;
        if(pos + table->thumbs_per_row < g_list_length(table->list))
        {
          dt_thumbnail_t *th1 = (dt_thumbnail_t *)g_list_nth_data(table->list, pos + table->thumbs_per_row);
          if(th1->groupid == groupid) b = FALSE;
        }
        if(b)
        {
          if(table->mode == DT_THUMBTABLE_MODE_FILMSTRIP)
            dt_thumbnail_set_group_border(th, DT_THUMBNAIL_BORDER_RIGHT);
          else
            dt_thumbnail_set_group_border(th, DT_THUMBNAIL_BORDER_BOTTOM);
        }
      }
      if(th->group_borders != old_borders) gtk_widget_queue_draw(th->w_back);
      pos++;
    }
  }
}

// this is called each time collected images change
static void _dt_collection_changed_callback(gpointer instance, dt_collection_change_t query_change,
                                            dt_collection_properties_t changed_property, gpointer imgs,
                                            const int next, gpointer user_data)
{
  if(!user_data) return;
  dt_thumbtable_t *table = (dt_thumbtable_t *)user_data;
  if(query_change == DT_COLLECTION_CHANGE_RELOAD)
  {
    int old_hover = dt_control_get_mouse_over_id();
    /** Here's how it works
     *
     *          list of change|   | x | x | x | x |
     *  offset inside the list| ? |   | x | x | x |
     * offset rowid as changed| ? | ? |   | x | x |
     *     next imgid is valid| ? | ? | ? |   | x |
     *                        |   |   |   |   |   |
     *                        | S | S | S | S | N |
     * S = same imgid as offset ; N = next imgid as offset
     **/

    // in filmstrip mode, let's first ensure the offset is the right one. Otherwise we move to it
    int old_offset = -1;
    if(table->mode == DT_THUMBTABLE_MODE_FILMSTRIP
       && darktable.view_manager->active_images)
    {
      const int tmpoff = GPOINTER_TO_INT(darktable.view_manager->active_images->data);
      if(tmpoff != table->offset_imgid)
      {
        old_offset = table->offset_imgid;
        table->offset = _thumb_get_rowid(tmpoff);
        table->offset_imgid = tmpoff;
        dt_thumbtable_full_redraw(table, TRUE);
      }
    }
    int newid = table->offset_imgid;
    if(newid <= 0 && table->offset > 0) newid = _thumb_get_imgid(table->offset);

    // is the current offset imgid in the changed list
    gboolean in_list = FALSE;
    for(const GList *l = imgs; l; l = g_list_next(l))
    {
      if(table->offset_imgid == GPOINTER_TO_INT(l->data))
      {
        in_list = TRUE;
        break;
      }
    }

    if(in_list)
    {
      if(next > 0 && _thumb_get_rowid(table->offset_imgid) != table->offset)
      {
        // if offset has changed, that means the offset img has moved. So we use the next untouched image as offset
        // but we have to ensure next is in the selection if we navigate inside sel.
        newid = next;
        if(table->navigate_inside_selection)
        {
          sqlite3_stmt *stmt;
          gchar *query = g_strdup_printf(
              "SELECT m.imgid"
              " FROM memory.collected_images AS m, main.selected_images AS s"
              " WHERE m.imgid=s.imgid"
              "   AND m.rowid>=(SELECT rowid FROM memory.collected_images WHERE imgid=%d)"
              " ORDER BY m.rowid LIMIT 1",
              next);
          DT_DEBUG_SQLITE3_PREPARE_V2(dt_database_get(darktable.db), query, -1, &stmt, NULL);
          if(sqlite3_step(stmt) == SQLITE_ROW)
          {
            newid = sqlite3_column_int(stmt, 0);
          }
          else
          {
            // no select image after, search before
            g_free(query);
            sqlite3_finalize(stmt);
            query = g_strdup_printf(
                "SELECT m.imgid"
                " FROM memory.collected_images AS m, main.selected_images AS s"
                " WHERE m.imgid=s.imgid"
                "   AND m.rowid<(SELECT rowid FROM memory.collected_images WHERE imgid=%d)"
                " ORDER BY m.rowid DESC LIMIT 1",
                next);
            DT_DEBUG_SQLITE3_PREPARE_V2(dt_database_get(darktable.db), query, -1, &stmt, NULL);
            if(sqlite3_step(stmt) == SQLITE_ROW)
            {
              newid = sqlite3_column_int(stmt, 0);
            }
          }
          g_free(query);
          sqlite3_finalize(stmt);
        }
      }
    }

    // get the new rowid of the new offset image
    int nrow = _thumb_get_rowid(newid);

    // if we don't have a valid rowid that means the image with newid doesn't exist in the new
    // memory.collected_images as we still have the "old" list of images available in table->list, let's found the
    // next valid image inside
    if(nrow <= 0)
    {
      gboolean after = FALSE;
      for(const GList *l = table->list; l; l = g_list_next(l))
      {
        dt_thumbnail_t *thumb = (dt_thumbnail_t *)l->data;
        if(after)
        {
          nrow = _thumb_get_rowid(thumb->imgid);
          if(nrow > 0)
          {
            newid = thumb->imgid;
            break;
          }
        }
        if(thumb->imgid == newid) after = TRUE;
      }
    }
    // last chance if still not valid, we search the first previous valid image
    if(nrow <= 0)
    {
      gboolean before = FALSE;
      for(const GList *l = g_list_last(table->list); l; l = g_list_previous(l))
      {
        dt_thumbnail_t *thumb = (dt_thumbnail_t *)l->data;
        if(before)
        {
          nrow = _thumb_get_rowid(thumb->imgid);
          if(nrow > 0)
          {
            newid = thumb->imgid;
            break;
          }
        }
        if(thumb->imgid == newid) before = TRUE;
      }
    }

    const gboolean offset_changed = (MAX(1, nrow) != table->offset);
    if(nrow >= 1)
      table->offset_imgid = newid;
    else
      table->offset_imgid = _thumb_get_imgid(1);
    table->offset = MAX(1, nrow);
    if(offset_changed) dt_conf_set_int("plugins/lighttable/recentcollect/pos0", table->offset);
    if(offset_changed && table->mode == DT_THUMBTABLE_MODE_ZOOM)
      dt_conf_set_int("lighttable/zoomable/last_offset", table->offset);

    dt_thumbtable_full_redraw(table, TRUE);

    if(offset_changed)
      dt_view_lighttable_change_offset(darktable.view_manager, FALSE, table->offset_imgid);
    else
    {
      // if we are in culling or preview mode, ensure to refresh active images
      dt_view_lighttable_culling_preview_refresh(darktable.view_manager);
    }

    // if needed, we restore back the position of the filmstrip
    if(old_offset > 0 && old_offset != table->offset)
    {
      const int tmpoff = _thumb_get_rowid(old_offset);
      if(tmpoff > 0)
      {
        table->offset = tmpoff;
        table->offset_imgid = old_offset;
        dt_thumbtable_full_redraw(table, TRUE);
      }
    }

    // if the previous hovered image isn't here anymore, try to hover "next" image
    if(old_hover > 0 && next > 0)
    {
      // except for darkroom when mouse is not in filmstrip (the active image primes)
      const dt_view_t *v = dt_view_manager_get_current_view(darktable.view_manager);
      if(table->mouse_inside || v->view(v) != DT_VIEW_DARKROOM)
      {
        in_list = FALSE;
        gboolean in_list_next = FALSE;
        for (const GList *l = table->list; l; l = g_list_next(l))
        {
          dt_thumbnail_t *thumb = (dt_thumbnail_t *)l->data;
          if(thumb->imgid == old_hover) in_list = TRUE;
          if(thumb->imgid == next) in_list_next = TRUE;
        }
        if(!in_list && in_list_next) dt_control_set_mouse_over_id(next);
      }
    }
    dt_control_queue_redraw_center();
  }
  else
  {
    // otherwise we reset the offset to the beginning
    table->offset = 1;
    table->offset_imgid = _thumb_get_imgid(table->offset);
    dt_conf_set_int("plugins/lighttable/recentcollect/pos0", 1);
    dt_conf_set_int("lighttable/zoomable/last_offset", 1);
    dt_conf_set_int("lighttable/zoomable/last_pos_x", 0);
    dt_conf_set_int("lighttable/zoomable/last_pos_y", 0);
    dt_thumbtable_full_redraw(table, TRUE);
    dt_view_lighttable_change_offset(darktable.view_manager, TRUE, table->offset_imgid);
  }
}

static void _event_dnd_get(GtkWidget *widget, GdkDragContext *context, GtkSelectionData *selection_data,
                           const guint target_type, const guint time, gpointer user_data)
{
  dt_thumbtable_t *table = (dt_thumbtable_t *)user_data;
  g_assert(selection_data != NULL);

  switch(target_type)
  {
    case DND_TARGET_IMGID:
    {
      const int imgs_nb = g_list_length(table->drag_list);
      if(imgs_nb)
      {
        uint32_t *imgs = malloc(sizeof(uint32_t) * imgs_nb);
        GList *l = table->drag_list;
        for(int i = 0; i < imgs_nb; i++)
        {
          imgs[i] = GPOINTER_TO_INT(l->data);
          l = g_list_next(l);
        }
        gtk_selection_data_set(selection_data, gtk_selection_data_get_target(selection_data),
                               _DWORD, (guchar *)imgs, imgs_nb * sizeof(uint32_t));
        free(imgs);
      }
      break;
    }
    default: // return the location of the file as a last resort
    case DND_TARGET_URI:
    {
      GList *l = table->drag_list;
      if(g_list_is_singleton(l))
      {
        gchar pathname[PATH_MAX] = { 0 };
        gboolean from_cache = TRUE;
        const int id = GPOINTER_TO_INT(l->data);
        dt_image_full_path(id, pathname, sizeof(pathname), &from_cache);
        gchar *uri = g_strdup_printf("file://%s", pathname); // TODO: should we add the host?
        gtk_selection_data_set(selection_data, gtk_selection_data_get_target(selection_data),
                               _BYTE, (guchar *)uri, strlen(uri));
        g_free(uri);
      }
      else
      {
        GList *images = NULL;
        for(; l; l = g_list_next(l))
        {
          const int id = GPOINTER_TO_INT(l->data);
          gchar pathname[PATH_MAX] = { 0 };
          gboolean from_cache = TRUE;
          dt_image_full_path(id, pathname, sizeof(pathname), &from_cache);
          gchar *uri = g_strdup_printf("file://%s", pathname); // TODO: should we add the host?
          images = g_list_prepend(images, uri);
        }
        images = g_list_reverse(images); // list was built in reverse order, so un-reverse it
        gchar *uri_list = dt_util_glist_to_str("\r\n", images);
        g_list_free_full(images, g_free);
        gtk_selection_data_set(selection_data, gtk_selection_data_get_target(selection_data), _BYTE,
                               (guchar *)uri_list, strlen(uri_list));
        g_free(uri_list);
      }
      break;
    }
  }
}

static void _event_dnd_begin(GtkWidget *widget, GdkDragContext *context, gpointer user_data)
{
  const int ts = DT_PIXEL_APPLY_DPI(128);

  dt_thumbtable_t *table = (dt_thumbtable_t *)user_data;

  table->drag_list = dt_act_on_get_images(FALSE, TRUE, TRUE);

#ifdef HAVE_MAP
  dt_view_manager_t *vm = darktable.view_manager;
  dt_view_t *view = vm->current_view;
  if(!strcmp(view->module_name, "map"))
  {
    if(table->drag_list)
      dt_view_map_drag_set_icon(darktable.view_manager, context,
                                GPOINTER_TO_INT(table->drag_list->data),
                                g_list_length(table->drag_list));
  }
  else
#endif
  {
    // if we are dragging a single image -> use the thumbnail of that image
    // otherwise use the generic d&d icon
    // TODO: have something pretty in the 2nd case, too.
    if(g_list_is_singleton(table->drag_list))
    {
      const int id = GPOINTER_TO_INT(table->drag_list->data);
      dt_mipmap_buffer_t buf;
      dt_mipmap_size_t mip = dt_mipmap_cache_get_matching_size(darktable.mipmap_cache, ts, ts);
      dt_mipmap_cache_get(darktable.mipmap_cache, &buf, id, mip, DT_MIPMAP_BLOCKING, 'r');

      if(buf.buf)
      {
        for(size_t i = 3; i < (size_t)4 * buf.width * buf.height; i += 4) buf.buf[i] = UINT8_MAX;

        int w = ts, h = ts;
        if(buf.width < buf.height)
          w = (buf.width * ts) / buf.height; // portrait
        else
          h = (buf.height * ts) / buf.width; // landscape

        GdkPixbuf *source = gdk_pixbuf_new_from_data(buf.buf, GDK_COLORSPACE_RGB, TRUE, 8, buf.width, buf.height,
                                                     buf.width * 4, NULL, NULL);
        GdkPixbuf *scaled = gdk_pixbuf_scale_simple(source, w, h, GDK_INTERP_HYPER);
        gtk_drag_set_icon_pixbuf(context, scaled, 0, h);

        if(source) g_object_unref(source);
        if(scaled) g_object_unref(scaled);
      }

      dt_mipmap_cache_release(darktable.mipmap_cache, &buf);
    }
  }
  // if we can reorder, let's update the thumbtable class accordingly
  // this will show up vertical bar for the image destination point
  if(darktable.collection->params.sort == DT_COLLECTION_SORT_CUSTOM_ORDER && table->mode != DT_THUMBTABLE_MODE_ZOOM)
  {
    // we set the class correctly
    GtkStyleContext *tablecontext = gtk_widget_get_style_context(table->widget);
    gtk_style_context_add_class(tablecontext, "dt_thumbtable_reorder");
  }
}

void dt_thumbtable_event_dnd_received(GtkWidget *widget, GdkDragContext *context, gint x, gint y,
                                GtkSelectionData *selection_data, guint target_type, guint time,
                                gpointer user_data)
{
  gboolean success = FALSE;

  if((target_type == DND_TARGET_URI) && (selection_data != NULL)
     && (gtk_selection_data_get_length(selection_data) >= 0))
  {
    gchar **uri_list = g_strsplit_set((gchar *)gtk_selection_data_get_data(selection_data), "\r\n", 0);
    if(uri_list)
    {
      gchar **image_to_load = uri_list;
      while(*image_to_load)
      {
        if(**image_to_load)
        {
          dt_load_from_string(*image_to_load, FALSE, NULL); // TODO: do we want to open the image in darkroom mode?
                                                            // If yes -> set to TRUE.
        }
        image_to_load++;
      }
    }
    g_strfreev(uri_list);
    success = TRUE;
  }
  else if((target_type == DND_TARGET_IMGID) && (selection_data != NULL)
          && (gtk_selection_data_get_length(selection_data) >= 0))
  {
    dt_thumbtable_t *table = (dt_thumbtable_t *)user_data;
    if(table->drag_list)
    {
      if(darktable.collection->params.sort == DT_COLLECTION_SORT_CUSTOM_ORDER
         && table->mode != DT_THUMBTABLE_MODE_ZOOM)
      {
        // source = dest = thumbtable => we are reordering
        // set order to "user defined" (this shouldn't trigger anything)
        const int32_t mouse_over_id = dt_control_get_mouse_over_id();
        dt_collection_move_before(mouse_over_id, table->drag_list);
        dt_collection_update_query(darktable.collection, DT_COLLECTION_CHANGE_RELOAD, DT_COLLECTION_PROP_UNDEF,
                                   g_list_copy(table->drag_list));
        success = TRUE;
      }
    }
    else
    {
      // we don't catch anything here at the moment
    }
  }
  gtk_drag_finish(context, success, FALSE, time);
}

static void _event_dnd_end(GtkWidget *widget, GdkDragContext *context, gpointer user_data)
{
  dt_thumbtable_t *table = (dt_thumbtable_t *)user_data;
  if(table->drag_list)
  {
    g_list_free(table->drag_list);
    table->drag_list = NULL;
  }
  // in any case, with reset the reordering class if any
  GtkStyleContext *tablecontext = gtk_widget_get_style_context(table->widget);
  gtk_style_context_remove_class(tablecontext, "dt_thumbtable_reorder");
}

dt_thumbtable_t *dt_thumbtable_new()
{
  dt_thumbtable_t *table = (dt_thumbtable_t *)calloc(1, sizeof(dt_thumbtable_t));
  table->widget = gtk_layout_new(NULL, NULL);
  dt_gui_add_help_link(table->widget, dt_get_help_url("lighttable_filemanager"));

  // get thumb generation pref for reference in case of change
  const char *tx = dt_conf_get_string_const("plugins/lighttable/thumbnail_hq_min_level");
  table->pref_hq = dt_mipmap_cache_get_min_mip_from_pref(tx);
  tx = dt_conf_get_string_const("plugins/lighttable/thumbnail_raw_min_level");
  table->pref_embedded = dt_mipmap_cache_get_min_mip_from_pref(tx);

  // set css name and class
  gtk_widget_set_name(table->widget, "thumbtable_filemanager");
  GtkStyleContext *context = gtk_widget_get_style_context(table->widget);
  gtk_style_context_add_class(context, "dt_thumbtable");
  if(dt_conf_get_bool("lighttable/ui/expose_statuses")) gtk_style_context_add_class(context, "dt_show_overlays");

  // overlays mode
  table->overlays = DT_THUMBNAIL_OVERLAYS_NONE;
  gchar *cl = _thumbs_get_overlays_class(table->overlays);
  gtk_style_context_add_class(context, cl);
  g_free(cl);

  table->offset = MAX(1, dt_conf_get_int("plugins/lighttable/recentcollect/pos0"));

  // set widget signals
  gtk_widget_set_events(table->widget, GDK_EXPOSURE_MASK | GDK_POINTER_MOTION_MASK
                                           | GDK_BUTTON_PRESS_MASK | GDK_BUTTON_RELEASE_MASK | GDK_STRUCTURE_MASK
                                           | GDK_ENTER_NOTIFY_MASK | GDK_LEAVE_NOTIFY_MASK);
  gtk_widget_set_app_paintable(table->widget, TRUE);
  gtk_widget_set_can_focus(table->widget, TRUE);

  // drag and drop : used for reordering, interactions with maps, exporting uri to external apps, importing images
  // in filmroll...
  gtk_drag_source_set(table->widget, GDK_BUTTON1_MASK, target_list_all, n_targets_all, GDK_ACTION_MOVE);
  gtk_drag_dest_set(table->widget, GTK_DEST_DEFAULT_ALL, target_list_all, n_targets_all, GDK_ACTION_MOVE);
  g_signal_connect_after(table->widget, "drag-begin", G_CALLBACK(_event_dnd_begin), table);
  g_signal_connect_after(table->widget, "drag-end", G_CALLBACK(_event_dnd_end), table);
  g_signal_connect(table->widget, "drag-data-get", G_CALLBACK(_event_dnd_get), table);
  g_signal_connect(table->widget, "drag-data-received", G_CALLBACK(dt_thumbtable_event_dnd_received), table);

  g_signal_connect(G_OBJECT(table->widget), "scroll-event", G_CALLBACK(_event_scroll), table);
  g_signal_connect(G_OBJECT(table->widget), "draw", G_CALLBACK(_event_draw), table);
  g_signal_connect(G_OBJECT(table->widget), "leave-notify-event", G_CALLBACK(_event_leave_notify), table);
  g_signal_connect(G_OBJECT(table->widget), "enter-notify-event", G_CALLBACK(_event_enter_notify), table);
  g_signal_connect(G_OBJECT(table->widget), "button-press-event", G_CALLBACK(_event_button_press), table);
  g_signal_connect(G_OBJECT(table->widget), "motion-notify-event", G_CALLBACK(_event_motion_notify), table);
  g_signal_connect(G_OBJECT(table->widget), "button-release-event", G_CALLBACK(_event_button_release), table);

  // we register globals signals
  DT_DEBUG_CONTROL_SIGNAL_CONNECT(darktable.signals, DT_SIGNAL_COLLECTION_CHANGED,
                            G_CALLBACK(_dt_collection_changed_callback), table);
  DT_DEBUG_CONTROL_SIGNAL_CONNECT(darktable.signals, DT_SIGNAL_MOUSE_OVER_IMAGE_CHANGE,
                            G_CALLBACK(_dt_mouse_over_image_callback), table);
  DT_DEBUG_CONTROL_SIGNAL_CONNECT(darktable.signals, DT_SIGNAL_ACTIVE_IMAGES_CHANGE,
                            G_CALLBACK(_dt_active_images_callback), table);
  DT_DEBUG_CONTROL_SIGNAL_CONNECT(darktable.signals, DT_SIGNAL_CONTROL_PROFILE_USER_CHANGED,
                            G_CALLBACK(_dt_profile_change_callback), table);
  DT_DEBUG_CONTROL_SIGNAL_CONNECT(darktable.signals, DT_SIGNAL_PREFERENCES_CHANGE,
                            G_CALLBACK(_dt_pref_change_callback), table);
  gtk_widget_show(table->widget);

  g_object_ref(table->widget);

  // we init key accels
  dt_thumbtable_init_accels(table);

  return table;
}

void dt_thumbtable_scrollbar_changed(dt_thumbtable_t *table, float x, float y)
{
  if(!table->list || table->code_scrolling || !table->scrollbars) return;

  if(table->mode == DT_THUMBTABLE_MODE_FILEMANAGER)
  {
    const int first_offset = (table->offset - 1) % table->thumbs_per_row;
    int new_offset = table->offset;
    if(first_offset == 0)
    {
      // first line is full, so it's counted
      new_offset = 1 + y * table->thumbs_per_row;
    }
    else if(y == 0)
    {
      new_offset = 1;
    }
    else
    {
      new_offset = first_offset + (y - 1) * table->thumbs_per_row;
    }

    if(new_offset != table->offset)
    {
      table->offset = new_offset;
      dt_thumbtable_full_redraw(table, TRUE);
      // To enable smooth scrolling move the thumbnails
      // by the floating point amount of the scrollbar
      // so if the scrollbar is in 13.28 position move the thumbs by 0.28 * thumb_size
      const float thumbs_area_offset_y = ((y - floor(y)) * (float)table->thumb_size);
      _move(table, 0, -thumbs_area_offset_y, FALSE);
    }
  }
  else if(table->mode == DT_THUMBTABLE_MODE_ZOOM)
  {
    // we get the actual root position
    int lbefore = (table->offset - 1) / table->thumbs_per_row;
    if((table->offset - 1) % table->thumbs_per_row) lbefore++;
    const int abs_posy
        = lbefore * table->thumb_size + table->view_height - table->thumb_size * 0.5 - table->thumbs_area.y;
    const int abs_posx = table->view_width - table->thumb_size * 0.5 - table->thumbs_area.x;

    // and we move
    _move(table, abs_posx - x, abs_posy - y, FALSE);
  }
}

// reload all thumbs from scratch.
// force define if this should occurs in any case or just if thumbtable sizing properties have changed
void dt_thumbtable_full_redraw(dt_thumbtable_t *table, gboolean force)
{
  if(!table) return;
  if(_compute_sizes(table, force))
  {
    // we update the scrollbars
    _thumbtable_update_scrollbars(table);

    const double start = dt_get_wtime();
    table->dragging = FALSE;
    sqlite3_stmt *stmt;
    dt_print(DT_DEBUG_LIGHTTABLE,
             "reload thumbs from db. force=%d w=%d h=%d zoom=%d rows=%d size=%d offset=%d centering=%d...\n",
             force, table->view_width, table->view_height, table->thumbs_per_row, table->rows, table->thumb_size,
             table->offset, table->center_offset);

    int posx = 0;
    int posy = 0;
    int offset = table->offset;
    int empty_start = 0;

    if(table->mode == DT_THUMBTABLE_MODE_ZOOM)
    {
      // retrieve old values to avoid layout modifications
      posx = dt_conf_get_int("lighttable/zoomable/last_pos_x");
      posy = dt_conf_get_int("lighttable/zoomable/last_pos_y");
      offset = dt_conf_get_int("lighttable/zoomable/last_offset");
      // ensure that the overall layout doesn't change
      // (i.e. we don't get empty spaces in the very first row)
      offset = (offset - 1) / table->thumbs_per_row * table->thumbs_per_row + 1;
      table->offset = offset;
      table->thumbs_area.x = posx;
      table->thumbs_area.y = posy;
    }
    else if(table->mode == DT_THUMBTABLE_MODE_FILEMANAGER)
    {
      // in filemanager, we need to take care of the center offset
      posx = table->center_offset;

      // ensure that the overall layout doesn't change
      // (i.e. we don't get empty spaces in the very first row)
      const int offset_row = (table->offset-1) / table->thumbs_per_row;
      offset = offset_row * table->thumbs_per_row + 1;
      table->offset = offset;
    }
    else if(table->mode == DT_THUMBTABLE_MODE_FILMSTRIP)
    {
      // in filmstrip, the offset is the centered image, so we need to find the first image to load
      offset = MAX(1, table->offset - table->rows / 2);
      empty_start = -MIN(0, table->offset - table->rows / 2 - 1);
      posx = (table->view_width - table->rows * table->thumb_size) / 2;
      posx += empty_start * table->thumb_size;
    }

    // we store image margin from first thumb to apply to new ones and limit flickering
    int old_margin_start = 0;
    int old_margin_top = 0;
    if(table->list)
    {
      dt_thumbnail_t *first = (dt_thumbnail_t *)table->list->data;
      old_margin_start = gtk_widget_get_margin_start(first->w_image_box);
      old_margin_top = gtk_widget_get_margin_top(first->w_image_box);
      // if margins > thumb size, then margins are irrelevant (thumb size as just changed), better set them to 0
      if(old_margin_start >= table->thumb_size || old_margin_top >= table->thumb_size)
      {
        old_margin_start = 0;
        old_margin_top = 0;
      }
    }

    // we add the thumbs
    GList *newlist = NULL;
    int nbnew = 0;
    gchar *query
        = g_strdup_printf("SELECT rowid, imgid FROM memory.collected_images WHERE rowid>=%d LIMIT %d",
                          offset, table->rows * table->thumbs_per_row - empty_start);
    DT_DEBUG_SQLITE3_PREPARE_V2(dt_database_get(darktable.db), query, -1, &stmt, NULL);
    while(sqlite3_step(stmt) == SQLITE_ROW)
    {
      const int nrow = sqlite3_column_int(stmt, 0);
      const int nid = sqlite3_column_int(stmt, 1);

      // first, we search if the thumb is already here
      GList *tl = g_list_find_custom(table->list, GINT_TO_POINTER(nid), _list_compare_by_imgid);
      if(tl)
      {
        dt_thumbnail_t *thumb = (dt_thumbnail_t *)tl->data;
        GtkStyleContext *context = gtk_widget_get_style_context(thumb->w_main);
        gtk_style_context_remove_class(context, "dt_last_active");
        thumb->rowid = nrow; // this may have changed
        // we set new position/size if needed
        if(thumb->x != posx || thumb->y != posy)
        {
          thumb->x = posx;
          thumb->y = posy;
          gtk_layout_move(GTK_LAYOUT(table->widget), thumb->w_main, posx, posy);
        }
        dt_thumbnail_resize(thumb, table->thumb_size, table->thumb_size, FALSE, IMG_TO_FIT);
        newlist = g_list_prepend(newlist, thumb);
        // and we remove the thumb from the old list
        table->list = g_list_remove(table->list, thumb);
      }
      else
      {
        // we create a completely new thumb
        dt_thumbnail_t *thumb
            = dt_thumbnail_new(table->thumb_size, table->thumb_size, IMG_TO_FIT, nid, nrow, table->overlays,
                               DT_THUMBNAIL_CONTAINER_LIGHTTABLE, table->show_tooltips);
        if(table->mode == DT_THUMBTABLE_MODE_FILMSTRIP)
        {
          thumb->single_click = TRUE;
          thumb->sel_mode = DT_THUMBNAIL_SEL_MODE_MOD_ONLY;
        }
        thumb->x = posx;
        thumb->y = posy;
        newlist = g_list_prepend(newlist, thumb);
        gtk_widget_set_margin_start(thumb->w_image_box, old_margin_start);
        gtk_widget_set_margin_top(thumb->w_image_box, old_margin_top);
        gtk_layout_put(GTK_LAYOUT(table->widget), thumb->w_main, posx, posy);
        nbnew++;
      }
      _pos_get_next(table, &posx, &posy);
      // if it's the offset, we record the imgid
      if(nrow == table->offset) table->offset_imgid = nid;
    }

    // now we cleanup all remaining thumbs from old table->list and set it again
    g_list_free_full(table->list, _list_remove_thumb);
    table->list = g_list_reverse(newlist);  // list was built in reverse order, so un-reverse it

    _pos_compute_area(table);

    // we need to ensure there's no need to load other image on top/bottom
    if(table->mode == DT_THUMBTABLE_MODE_ZOOM) nbnew += _thumbs_load_needed(table);

    if(darktable.view_manager->active_images
       && (table->mode == DT_THUMBTABLE_MODE_ZOOM
           || table->mode == DT_THUMBTABLE_MODE_FILEMANAGER))
    {
      // this mean we arrive from filmstrip with some active images
      // we need to ensure they are visible and to mark them with some css effect
      const int lastid = GPOINTER_TO_INT(g_slist_last(darktable.view_manager->active_images)->data);
      dt_thumbtable_ensure_imgid_visibility(table, lastid);

      for(GSList *l = darktable.view_manager->active_images; l; l = g_slist_next(l))
      {
        dt_thumbnail_t *th = _thumbtable_get_thumb(table, GPOINTER_TO_INT(l->data));
        if(th)
        {
          GtkStyleContext *context = gtk_widget_get_style_context(th->w_main);
          gtk_style_context_add_class(context, "dt_last_active");
          th->active = FALSE;
          dt_thumbnail_update_infos(th);
        }
      }
      g_slist_free(darktable.view_manager->active_images);
      darktable.view_manager->active_images = NULL;
      DT_DEBUG_CONTROL_SIGNAL_RAISE(darktable.signals, DT_SIGNAL_ACTIVE_IMAGES_CHANGE);
    }

    // if we force the redraw, we ensure selection is updated
    if(force)
    {
      for(const GList *l = table->list; l; l = g_list_next(l))
      {
        dt_thumbnail_t *th = (dt_thumbnail_t *)l->data;
        dt_thumbnail_update_selection(th);
      }
    }

    dt_print(DT_DEBUG_LIGHTTABLE, "done in %0.04f sec %d thumbs reloaded\n", dt_get_wtime() - start, nbnew);
    g_free(query);
    sqlite3_finalize(stmt);

    if(darktable.unmuted & DT_DEBUG_CACHE) dt_mipmap_cache_print(darktable.mipmap_cache);
  }
}

// change thumbtable parent widget. Typically from center screen to filmstrip lib
void dt_thumbtable_set_parent(dt_thumbtable_t *table, GtkWidget *new_parent, dt_thumbtable_mode_t mode)
{
  GtkWidget *parent = gtk_widget_get_parent(table->widget);
  if(!GTK_IS_CONTAINER(new_parent))
  {
    if(parent)
    {
      // we just want to remove thumbtable from its parent
      gtk_container_remove(GTK_CONTAINER(parent), table->widget);
    }
    return;
  }

  // if table already has parent, then we remove it
  if(parent && parent != new_parent)
  {
    gtk_container_remove(GTK_CONTAINER(parent), table->widget);
  }

  // mode change
  if(table->mode != mode)
  {
    // we change the widget name
    if(mode == DT_THUMBTABLE_MODE_FILEMANAGER)
    {
      gtk_widget_set_name(table->widget, "thumbtable_filemanager");
      dt_gui_add_help_link(table->widget, dt_get_help_url("lighttable_filemanager"));
    }
    else if(mode == DT_THUMBTABLE_MODE_FILMSTRIP)
    {
      gtk_widget_set_name(table->widget, "thumbtable_filmstrip");
      dt_gui_add_help_link(table->widget, dt_get_help_url("filmstrip"));
    }
    else if(mode == DT_THUMBTABLE_MODE_ZOOM)
    {
      gtk_widget_set_name(table->widget, "thumbtable_zoom");
      dt_gui_add_help_link(table->widget, dt_get_help_url("lighttable_zoomable"));
    }

    // if needed, we block/unblock drag and drop
    if(mode == DT_THUMBTABLE_MODE_ZOOM)
    {
      gtk_drag_source_unset(table->widget);
    }
    else if(table->mode == DT_THUMBTABLE_MODE_ZOOM)
    {
      gtk_drag_source_set(table->widget, GDK_BUTTON1_MASK, target_list_all, n_targets_all, GDK_ACTION_MOVE);
    }

    // we set selection/activation properties of all thumbs
    dt_thumbnail_selection_mode_t sel_mode = DT_THUMBNAIL_SEL_MODE_NORMAL;
    gboolean single_click = FALSE;
    if(mode == DT_THUMBTABLE_MODE_FILMSTRIP)
    {
      sel_mode = DT_THUMBNAIL_SEL_MODE_MOD_ONLY;
      single_click = TRUE;
    }
    for(const GList *l = table->list; l; l = g_list_next(l))
    {
      dt_thumbnail_t *th = (dt_thumbnail_t *)l->data;
      th->sel_mode = sel_mode;
      th->single_click = single_click;
    }

    table->mode = mode;

    // we force overlays update as the size may not change in certain cases
    _thumbs_update_overlays_mode(table);
  }

  // do we show scrollbars ?
  table->code_scrolling = TRUE;
  _thumbtable_restore_scrollbars(table);

  // we reparent the table
  if(!parent || parent != new_parent)
  {
    if(GTK_IS_OVERLAY(new_parent))
    {
      gtk_overlay_add_overlay(GTK_OVERLAY(new_parent), table->widget);
      // be sure that log msg is always placed on top
      if(new_parent == dt_ui_center_base(darktable.gui->ui))
      {
        gtk_overlay_reorder_overlay(GTK_OVERLAY(dt_ui_center_base(darktable.gui->ui)),
                                    gtk_widget_get_parent(dt_ui_log_msg(darktable.gui->ui)), -1);
        gtk_overlay_reorder_overlay(GTK_OVERLAY(dt_ui_center_base(darktable.gui->ui)),
                                    gtk_widget_get_parent(dt_ui_toast_msg(darktable.gui->ui)), -1);
      }
    }
    else
      gtk_container_add(GTK_CONTAINER(new_parent), table->widget);
  }
  table->code_scrolling = FALSE;
}

// get current offset
int dt_thumbtable_get_offset(dt_thumbtable_t *table)
{
  return table->offset;
}
// set offset and redraw if needed
gboolean dt_thumbtable_set_offset(dt_thumbtable_t *table, const int offset, const gboolean redraw)
{
  if(offset < 1 || offset == table->offset) return FALSE;
  table->offset = offset;
  dt_conf_set_int("plugins/lighttable/recentcollect/pos0", table->offset);
  if(redraw) dt_thumbtable_full_redraw(table, TRUE);
  return TRUE;
}

// set offset at specific imgid and redraw if needed
gboolean dt_thumbtable_set_offset_image(dt_thumbtable_t *table, const int imgid, const gboolean redraw)
{
  table->offset_imgid = imgid;
  return dt_thumbtable_set_offset(table, _thumb_get_rowid(imgid), redraw);
}

static gboolean _accel_copy(GtkAccelGroup *accel_group, GObject *acceleratable, const guint keyval,
                            GdkModifierType modifier, gpointer data)
{
<<<<<<< HEAD
  dt_history_copy(dt_view_get_image_to_act_on(dt_conf_get_bool("copy_on_hover")));
=======
  dt_history_copy(dt_act_on_get_main_image());
>>>>>>> c4e00c2c
  return TRUE;
}
static gboolean _accel_copy_parts(GtkAccelGroup *accel_group, GObject *acceleratable, const guint keyval,
                                  GdkModifierType modifier, gpointer data)
{
<<<<<<< HEAD
  dt_history_copy_parts(dt_view_get_image_to_act_on(dt_conf_get_bool("copy_on_hover")));
=======
  dt_history_copy_parts(dt_act_on_get_main_image());
>>>>>>> c4e00c2c
  return TRUE;
}
static gboolean _accel_paste(GtkAccelGroup *accel_group, GObject *acceleratable, const guint keyval,
                             GdkModifierType modifier, gpointer data)
{
  GList *imgs = dt_act_on_get_images(TRUE, TRUE, FALSE);

  dt_dev_undo_start_record(darktable.develop);

  const gboolean ret = dt_history_paste_on_list(imgs, TRUE);
  if(ret)
    dt_collection_update_query(darktable.collection, DT_COLLECTION_CHANGE_RELOAD, DT_COLLECTION_PROP_UNDEF, imgs);
  else
    g_list_free(imgs);

  dt_dev_undo_end_record(darktable.develop);

  return TRUE;
}
static gboolean _accel_paste_parts(GtkAccelGroup *accel_group, GObject *acceleratable, const guint keyval,
                                   GdkModifierType modifier, gpointer data)
{
  GList *imgs = dt_act_on_get_images(TRUE, TRUE, FALSE);

  dt_dev_undo_start_record(darktable.develop);

  const gboolean ret = dt_history_paste_parts_on_list(imgs, TRUE);
  if(ret)
    dt_collection_update_query(darktable.collection, DT_COLLECTION_CHANGE_RELOAD, DT_COLLECTION_PROP_UNDEF, imgs);
  else
    g_list_free(imgs);

  dt_dev_undo_end_record(darktable.develop);
  return TRUE;
}
static gboolean _accel_hist_discard(GtkAccelGroup *accel_group, GObject *acceleratable, const guint keyval,
                                    GdkModifierType modifier, gpointer data)
{
  GList *imgs = dt_act_on_get_images(TRUE, TRUE, FALSE);
  const gboolean ret = dt_history_delete_on_list(imgs, TRUE);
  if(ret)
    dt_collection_update_query(darktable.collection, DT_COLLECTION_CHANGE_RELOAD, DT_COLLECTION_PROP_UNDEF, imgs);
  else
    g_list_free(imgs);
  return TRUE;
}
static gboolean _accel_duplicate(GtkAccelGroup *accel_group, GObject *acceleratable, const guint keyval,
                                 GdkModifierType modifier, gpointer data)
{
  dt_undo_start_group(darktable.undo, DT_UNDO_DUPLICATE);

<<<<<<< HEAD
  const int32_t sourceid = dt_view_get_image_to_act_on(FALSE);
=======
  const int32_t sourceid = dt_act_on_get_main_image();
>>>>>>> c4e00c2c
  const int32_t newimgid = dt_image_duplicate(sourceid);
  if(newimgid <= 0) return FALSE;

  if(GPOINTER_TO_INT(data))
    dt_history_delete_on_image(newimgid);
  else
    dt_history_copy_and_paste_on_image(sourceid, newimgid, FALSE, NULL, TRUE, TRUE);

  // a duplicate should keep the change time stamp of the original
  dt_image_cache_set_change_timestamp_from_image(darktable.image_cache, newimgid, sourceid);

  dt_undo_end_group(darktable.undo);

  dt_collection_update_query(darktable.collection, DT_COLLECTION_CHANGE_RELOAD, DT_COLLECTION_PROP_UNDEF, NULL);
  DT_DEBUG_CONTROL_SIGNAL_RAISE(darktable.signals, DT_SIGNAL_TAG_CHANGED);
  return TRUE;
}
static gboolean _accel_select_all(GtkAccelGroup *accel_group, GObject *acceleratable, const guint keyval,
                                  GdkModifierType modifier, gpointer data)
{
  dt_selection_select_all(darktable.selection);
  return TRUE;
}
static gboolean _accel_select_none(GtkAccelGroup *accel_group, GObject *acceleratable, const guint keyval,
                                   GdkModifierType modifier, gpointer data)
{
  dt_selection_clear(darktable.selection);
  return TRUE;
}
static gboolean _accel_select_invert(GtkAccelGroup *accel_group, GObject *acceleratable, const guint keyval,
                                     GdkModifierType modifier, gpointer data)
{
  dt_selection_invert(darktable.selection);
  return TRUE;
}
static gboolean _accel_select_film(GtkAccelGroup *accel_group, GObject *acceleratable, const guint keyval,
                                   GdkModifierType modifier, gpointer data)
{
  dt_selection_select_filmroll(darktable.selection);
  return TRUE;
}
static gboolean _accel_select_untouched(GtkAccelGroup *accel_group, GObject *acceleratable, const guint keyval,
                                        GdkModifierType modifier, gpointer data)
{
  dt_selection_select_unaltered(darktable.selection);
  return TRUE;
}

// init all accels
void dt_thumbtable_init_accels(dt_thumbtable_t *table)
{
  dt_action_t *thumb_actions = &darktable.control->actions_thumb;

  /* setup rating key accelerators */
  dt_accel_register_shortcut(thumb_actions, NC_("accel", "rating"), 0, 0, GDK_KEY_0, 0);
  dt_accel_register_shortcut(thumb_actions, NC_("accel", "rating"), 1, 0, GDK_KEY_1, 0);
  dt_accel_register_shortcut(thumb_actions, NC_("accel", "rating"), 2, 0, GDK_KEY_2, 0);
  dt_accel_register_shortcut(thumb_actions, NC_("accel", "rating"), 3, 0, GDK_KEY_3, 0);
  dt_accel_register_shortcut(thumb_actions, NC_("accel", "rating"), 4, 0, GDK_KEY_4, 0);
  dt_accel_register_shortcut(thumb_actions, NC_("accel", "rating"), 5, 0, GDK_KEY_5, 0);
  dt_accel_register_shortcut(thumb_actions, NC_("accel", "rating"), 6, 0, GDK_KEY_r, 0);

  /* setup history key accelerators */
  dt_accel_register_shortcut(thumb_actions, NC_("accel", "copy history"), 0, 0, GDK_KEY_c, GDK_CONTROL_MASK);
  dt_accel_register_shortcut(thumb_actions, NC_("accel", "copy history parts"), 0, 0, GDK_KEY_c,
                           GDK_CONTROL_MASK | GDK_SHIFT_MASK);
  dt_accel_register_shortcut(thumb_actions, NC_("accel", "paste history"), 0, 0, GDK_KEY_v, GDK_CONTROL_MASK);
  dt_accel_register_shortcut(thumb_actions, NC_("accel", "paste history parts"), 0, 0, GDK_KEY_v,
                           GDK_CONTROL_MASK | GDK_SHIFT_MASK);
  dt_accel_register_shortcut(thumb_actions, NC_("accel", "discard history"), 0, 0, 0, 0);

  dt_accel_register_shortcut(thumb_actions, NC_("accel", "duplicate image"), 0, 0, GDK_KEY_d, GDK_CONTROL_MASK);
  dt_accel_register_shortcut(thumb_actions, NC_("accel", "duplicate image virgin"), 0, 0, GDK_KEY_d,
                           GDK_CONTROL_MASK | GDK_SHIFT_MASK);

  /* setup color label accelerators */
  dt_accel_register_shortcut(thumb_actions, NC_("accel", "color label"), 1, 0, GDK_KEY_F1, 0);
  dt_accel_register_shortcut(thumb_actions, NC_("accel", "color label"), 2, 0, GDK_KEY_F2, 0);
  dt_accel_register_shortcut(thumb_actions, NC_("accel", "color label"), 3, 0, GDK_KEY_F3, 0);
  dt_accel_register_shortcut(thumb_actions, NC_("accel", "color label"), 4, 0, GDK_KEY_F4, 0);
  dt_accel_register_shortcut(thumb_actions, NC_("accel", "color label"), 5, 0, GDK_KEY_F5, 0);

  /* setup selection accelerators */
  dt_accel_register_shortcut(thumb_actions, NC_("accel", "select all"), 0, 0, GDK_KEY_a, GDK_CONTROL_MASK);
  dt_accel_register_shortcut(thumb_actions, NC_("accel", "select none"), 0, 0, GDK_KEY_a,
                           GDK_CONTROL_MASK | GDK_SHIFT_MASK);
  dt_accel_register_shortcut(thumb_actions, NC_("accel", "invert selection"), 0, 0, GDK_KEY_i, GDK_CONTROL_MASK);
  dt_accel_register_shortcut(thumb_actions, NC_("accel", "select film roll"), 0, 0, 0, 0);
  dt_accel_register_shortcut(thumb_actions, NC_("accel", "select untouched"), 0, 0, 0, 0);

  // History key accels
  // These get filtered from DT_VIEW_LIGHTTABLE in find_views (accelerator.c)
  dt_accel_connect_shortcut(thumb_actions, "copy history",
                          g_cclosure_new(G_CALLBACK(_accel_copy), NULL, NULL));
  dt_accel_connect_shortcut(thumb_actions, "copy history parts",
                          g_cclosure_new(G_CALLBACK(_accel_copy_parts), NULL, NULL));
  dt_accel_connect_shortcut(thumb_actions, "paste history",
                          g_cclosure_new(G_CALLBACK(_accel_paste), NULL, NULL));
  dt_accel_connect_shortcut(thumb_actions, "paste history parts",
                          g_cclosure_new(G_CALLBACK(_accel_paste_parts), NULL, NULL));
  dt_accel_connect_shortcut(thumb_actions, "discard history",
                          g_cclosure_new(G_CALLBACK(_accel_hist_discard), NULL, NULL));

  dt_accel_connect_shortcut(thumb_actions, "duplicate image",
                          g_cclosure_new(G_CALLBACK(_accel_duplicate), GINT_TO_POINTER(0), NULL));
  dt_accel_connect_shortcut(thumb_actions, "duplicate image virgin",
                          g_cclosure_new(G_CALLBACK(_accel_duplicate), GINT_TO_POINTER(1), NULL));

  // Selection accels
  dt_accel_connect_shortcut(thumb_actions, "select all",
                          g_cclosure_new(G_CALLBACK(_accel_select_all), NULL, NULL));
  dt_accel_connect_shortcut(thumb_actions, "select none",
                          g_cclosure_new(G_CALLBACK(_accel_select_none), NULL, NULL));
  dt_accel_connect_shortcut(thumb_actions, "invert selection",
                          g_cclosure_new(G_CALLBACK(_accel_select_invert), NULL, NULL));
  dt_accel_connect_shortcut(thumb_actions, "select film roll",
                          g_cclosure_new(G_CALLBACK(_accel_select_film), NULL, NULL));
  dt_accel_connect_shortcut(thumb_actions, "select untouched",
                          g_cclosure_new(G_CALLBACK(_accel_select_untouched), NULL, NULL));
}

static gboolean _filemanager_ensure_rowid_visibility(dt_thumbtable_t *table, int rowid)
{
  if(rowid < 1) rowid = 1;
  if(!table->list) return FALSE;
  // get first and last fully visible thumbnails
  dt_thumbnail_t *first = (dt_thumbnail_t *)table->list->data;
  const int pos = MIN(g_list_length(table->list) - 1, table->thumbs_per_row * (table->rows - 1) - 1);
  dt_thumbnail_t *last = (dt_thumbnail_t *)g_list_nth_data(table->list, pos);

  if(first->rowid > rowid)
  {
    const int rows = MAX(1,(first->rowid-rowid)/table->thumbs_per_row);
    if(_move(table, 0, rows*table->thumb_size, TRUE))
      return _filemanager_ensure_rowid_visibility(table, rowid);
    else
      return FALSE;
  }
  else if(last->rowid < rowid)
  {
    const int rows = MAX(1,(rowid-last->rowid)/table->thumbs_per_row);
    if(_move(table, 0, -rows*table->thumb_size, TRUE))
      return _filemanager_ensure_rowid_visibility(table, rowid);
    else
      return FALSE;
  }
  return TRUE;
}
static gboolean _zoomable_ensure_rowid_visibility(dt_thumbtable_t *table, const int rowid)
{
  if(rowid < 1) return FALSE;
  if(!table->list) return FALSE;

  int minrowid = 0;
  int maxrowid = 0;
  // is the needed rowid inside the list
  // in this case, is it fully visible ?
  int i = 0;
  int y_move = 0;
  int x_move = 0;
  gboolean inside = FALSE;
  for(const GList *l = table->list; l; l = g_list_next(l))
  {
    dt_thumbnail_t *th = (dt_thumbnail_t *)l->data;
    if(i == 0) minrowid = th->rowid;
    maxrowid = th->rowid;
    if(th->rowid == rowid)
    {
      // the thumbnail is inside the list but maybe not fully visible
      inside = TRUE;
      // vertical movement
      if(th->y < 0)
        y_move = -th->y;
      else if(th->y + table->thumb_size >= table->view_height)
        y_move = table->view_height - th->y - table->thumb_size;
      // horizontal movement
      if(th->x < 0)
        x_move = -th->x;
      else if(th->x + table->thumb_size >= table->view_width)
        x_move = table->view_width - th->x - table->thumb_size;
      // if the thumb is fully visible, nothing to do !
      if(x_move == 0 && y_move == 0) return TRUE;
      break;
    }
    i++;
  }

  // case where the thumb is inside but not fully visible
  if(inside)
  {
    return _move(table, x_move, y_move, TRUE);
  }
  // case where the thumb is not in the list
  else
  {
    if(rowid < minrowid)
    {
      if(_move(table, 0, table->thumb_size, TRUE))
        return _zoomable_ensure_rowid_visibility(table, rowid);
      else
        return FALSE;
    }
    else if(rowid > maxrowid)
    {
      if(_move(table, 0, -table->thumb_size, TRUE))
        return _zoomable_ensure_rowid_visibility(table, rowid);
      else
        return FALSE;
    }
  }
  return FALSE;
}

gboolean dt_thumbtable_ensure_imgid_visibility(dt_thumbtable_t *table, const int imgid)
{
  if(imgid < 1) return FALSE;
  if(table->mode == DT_THUMBTABLE_MODE_FILEMANAGER)
    return _filemanager_ensure_rowid_visibility(table, _thumb_get_rowid(imgid));
  else if(table->mode == DT_THUMBTABLE_MODE_ZOOM)
    return _zoomable_ensure_rowid_visibility(table, _thumb_get_rowid(imgid));

  return FALSE;
}

static gboolean _filemanager_check_rowid_visibility(dt_thumbtable_t *table, const int rowid)
{
  if(rowid < 1) return FALSE;
  if(!table->list) return FALSE;
  // get first and last fully visible thumbnails
  dt_thumbnail_t *first = (dt_thumbnail_t *)table->list->data;
  const int pos = MIN(g_list_length(table->list) - 1, table->thumbs_per_row * (table->rows - 1) - 1);
  dt_thumbnail_t *last = (dt_thumbnail_t *)g_list_nth_data(table->list, pos);

  if(first->rowid <= rowid && last->rowid >= rowid) return TRUE;
  return FALSE;
}

static gboolean _zoomable_check_rowid_visibility(dt_thumbtable_t *table, const int rowid)
{
  if(rowid < 1) return FALSE;
  if(!table->list) return FALSE;

  // is the needed rowid inside the list
  // in this case, is it fully visible ?
  int i = 0;
  int y_move = 0;
  int x_move = 0;
  for(const GList *l = table->list; l; l = g_list_next(l))
  {
    dt_thumbnail_t *th = (dt_thumbnail_t *)l->data;
    if(th->rowid == rowid)
    {
      // vertical movement
      if(th->y < 0)
        y_move = -th->y;
      else if(th->y + table->thumb_size >= table->view_height)
        y_move = table->view_height - th->y - table->thumb_size;
      // horizontal movement
      if(th->x < 0)
        x_move = -th->x;
      else if(th->x + table->thumb_size >= table->view_width)
        x_move = table->view_width - th->x - table->thumb_size;
      // if the thumb is fully visible, nothing to do !
      if(x_move == 0 && y_move == 0) return TRUE;
      break;
    }
    i++;
  }
  return FALSE;
}

gboolean dt_thumbtable_check_imgid_visibility(dt_thumbtable_t *table, const int imgid)
{
  if(imgid < 1) return FALSE;
  if(table->mode == DT_THUMBTABLE_MODE_FILEMANAGER)
    return _filemanager_check_rowid_visibility(table, _thumb_get_rowid(imgid));
  else if(table->mode == DT_THUMBTABLE_MODE_ZOOM)
    return _zoomable_check_rowid_visibility(table, _thumb_get_rowid(imgid));

  return FALSE;
}

static gboolean _filemanager_key_move(dt_thumbtable_t *table, dt_thumbtable_move_t move, const gboolean select)
{
  // base point
  int baseid = dt_control_get_mouse_over_id();
  // let's be sure that the current image is selected
  if(baseid > 0 && select) dt_selection_select(darktable.selection, baseid);

  int baserowid = 1;
  if(baseid <= 0)
  {
    baserowid = table->offset;
    baseid = table->offset_imgid;
  }
  else
  {
    baserowid = _thumb_get_rowid(baseid);
  }

  int newrowid = baserowid;
  // last rowid of the current collection
  int maxrowid = 1;
  sqlite3_stmt *stmt;
  DT_DEBUG_SQLITE3_PREPARE_V2(dt_database_get(darktable.db),
                              "SELECT MAX(rowid) FROM memory.collected_images", -1,
                              &stmt, NULL);
  if(sqlite3_step(stmt) == SQLITE_ROW) maxrowid = sqlite3_column_int(stmt, 0);
  sqlite3_finalize(stmt);

  // classic keys
  if(move == DT_THUMBTABLE_MOVE_LEFT && baserowid > 1)
    newrowid = baserowid - 1;
  else if(move == DT_THUMBTABLE_MOVE_RIGHT && baserowid < maxrowid)
    newrowid = baserowid + 1;
  else if(move == DT_THUMBTABLE_MOVE_UP && baserowid - table->thumbs_per_row >= 1)
    newrowid = baserowid - table->thumbs_per_row;
  else if(move == DT_THUMBTABLE_MOVE_DOWN && baserowid + table->thumbs_per_row <= maxrowid)
    newrowid = baserowid + table->thumbs_per_row;
  // page key
  else if(move == DT_THUMBTABLE_MOVE_PAGEUP)
  {
    newrowid = baserowid - table->thumbs_per_row * (table->rows - 1);
    while(newrowid < 2 - table->thumbs_per_row) newrowid += table->thumbs_per_row;
  }
  else if(move == DT_THUMBTABLE_MOVE_PAGEDOWN)
  {
    newrowid = baserowid + table->thumbs_per_row * (table->rows - 1);
    while(newrowid > maxrowid) newrowid -= table->thumbs_per_row;
  }
  // direct start/end
  else if(move == DT_THUMBTABLE_MOVE_START)
    newrowid = 1;
  else if(move == DT_THUMBTABLE_MOVE_END)
    newrowid = maxrowid;

  if(newrowid == baserowid) return FALSE;

  // change image_over
  const int imgid = _thumb_get_imgid(newrowid);

  dt_control_set_mouse_over_id(imgid);

  // ensure the image is visible by moving the view if needed
  _filemanager_ensure_rowid_visibility(table, newrowid);

  // if needed, we set the selection
  if(select && imgid > 0) dt_selection_select_range(darktable.selection, imgid);
  return TRUE;
}

static gboolean _zoomable_key_move(dt_thumbtable_t *table, dt_thumbtable_move_t move, const gboolean select)
{
  // let's be sure that the current image is selected
  int baseid = dt_control_get_mouse_over_id();
  if(baseid > 0 && select) dt_selection_select(darktable.selection, baseid);

  // first, we move the view by 1 thumb_size
  // move step
  const int step = table->thumb_size;
  gboolean moved = FALSE;

  // classic keys
  if(move == DT_THUMBTABLE_MOVE_LEFT)
    moved = _move(table, step, 0, TRUE);
  else if(move == DT_THUMBTABLE_MOVE_RIGHT)
    moved = _move(table, -step, 0, TRUE);
  else if(move == DT_THUMBTABLE_MOVE_UP)
    moved = _move(table, 0, step, TRUE);
  else if(move == DT_THUMBTABLE_MOVE_DOWN)
    moved = _move(table, 0, -step, TRUE);
  // page key
  else if(move == DT_THUMBTABLE_MOVE_PAGEUP)
    moved = _move(table, 0, step * (table->rows - 1), TRUE);
  else if(move == DT_THUMBTABLE_MOVE_PAGEDOWN)
    moved = _move(table, 0, -step * (table->rows - 1), TRUE);
  // direct start/end
  else if(move == DT_THUMBTABLE_MOVE_START)
    moved = _zoomable_ensure_rowid_visibility(table, 1);
  else if(move == DT_THUMBTABLE_MOVE_END)
  {
    int maxrowid = 1;
    sqlite3_stmt *stmt;
    DT_DEBUG_SQLITE3_PREPARE_V2(dt_database_get(darktable.db),
                                "SELECT MAX(rowid) FROM memory.collected_images",
                                -1, &stmt, NULL);
    if(sqlite3_step(stmt) == SQLITE_ROW) maxrowid = sqlite3_column_int(stmt, 0);
    sqlite3_finalize(stmt);
    moved = _zoomable_ensure_rowid_visibility(table, maxrowid);
  }
  else if(move == DT_THUMBTABLE_MOVE_ALIGN)
  {
    const int newx
        = (table->thumbs_area.x / table->thumb_size) * table->thumb_size; // this is NOT a noop due to rounding...
    const int newy
        = (table->thumbs_area.y / table->thumb_size) * table->thumb_size; // this is NOT a noop due to rounding...
    moved = _move(table, newx - table->thumbs_area.x, newy - table->thumbs_area.y, TRUE);
  }

  // and we set mouseover if we can
  dt_thumbnail_t *thumb = _thumb_get_under_mouse(table);
  if(thumb) dt_control_set_mouse_over_id(thumb->imgid);
  // if needed, we set the selection
  if(thumb && select) dt_selection_select_range(darktable.selection, thumb->imgid);

  // and we record new positions values
  dt_thumbnail_t *first = (dt_thumbnail_t *)table->list->data;
  table->offset = first->rowid;
  table->offset_imgid = first->imgid;
  dt_conf_set_int("plugins/lighttable/recentcollect/pos0", table->offset);
  dt_conf_set_int("lighttable/zoomable/last_offset", table->offset);
  dt_conf_set_int("lighttable/zoomable/last_pos_x", table->thumbs_area.x);
  dt_conf_set_int("lighttable/zoomable/last_pos_y", table->thumbs_area.y);

  return moved;
}

gboolean dt_thumbtable_key_move(dt_thumbtable_t *table, dt_thumbtable_move_t move, const gboolean select)
{
  if(table->mode == DT_THUMBTABLE_MODE_FILEMANAGER)
    return _filemanager_key_move(table, move, select);
  else if(table->mode == DT_THUMBTABLE_MODE_ZOOM)
    return _zoomable_key_move(table, move, select);

  return FALSE;
}

gboolean dt_thumbtable_reset_first_offset(dt_thumbtable_t *table)
{
  if(table->mode != DT_THUMBTABLE_MODE_FILEMANAGER
     && table->mode != DT_THUMBTABLE_MODE_ZOOM)
    return FALSE;

  dt_thumbnail_t *first = (dt_thumbnail_t *)table->list->data;
  const int offset = table->thumbs_per_row - ((first->rowid - 1) % table->thumbs_per_row);
  if(offset == 0) return FALSE;

  // we scroll up the list by the number offset
  dt_thumbtable_set_offset(table, table->offset + offset, TRUE);
  return TRUE;
}

// modelines: These editor modelines have been set for all relevant files by tools/update_modelines.sh
// vim: shiftwidth=2 expandtab tabstop=2 cindent
// kate: tab-indents: off; indent-width 2; replace-tabs on; indent-mode cstyle; remove-trailing-spaces modified;<|MERGE_RESOLUTION|>--- conflicted
+++ resolved
@@ -854,11 +854,7 @@
   if(!thumb)
   {
     // otherwise we use the classic retrieving method
-<<<<<<< HEAD
-    const int id = dt_view_get_image_to_act_on(FALSE);
-=======
-    const int id = dt_act_on_get_main_image();
->>>>>>> c4e00c2c
+    const int id = dt_act_on_get_main_image(FALSE);
     thumb = _thumbtable_get_thumb(table, id);
     if(thumb)
     {
@@ -2185,21 +2181,13 @@
 static gboolean _accel_copy(GtkAccelGroup *accel_group, GObject *acceleratable, const guint keyval,
                             GdkModifierType modifier, gpointer data)
 {
-<<<<<<< HEAD
-  dt_history_copy(dt_view_get_image_to_act_on(dt_conf_get_bool("copy_on_hover")));
-=======
-  dt_history_copy(dt_act_on_get_main_image());
->>>>>>> c4e00c2c
+  dt_history_copy(dt_act_on_get_main_image(dt_conf_get_bool("copy_on_hover")));
   return TRUE;
 }
 static gboolean _accel_copy_parts(GtkAccelGroup *accel_group, GObject *acceleratable, const guint keyval,
                                   GdkModifierType modifier, gpointer data)
 {
-<<<<<<< HEAD
-  dt_history_copy_parts(dt_view_get_image_to_act_on(dt_conf_get_bool("copy_on_hover")));
-=======
-  dt_history_copy_parts(dt_act_on_get_main_image());
->>>>>>> c4e00c2c
+  dt_history_copy_parts(dt_act_on_get_main_image(dt_conf_get_bool("copy_on_hover")));
   return TRUE;
 }
 static gboolean _accel_paste(GtkAccelGroup *accel_group, GObject *acceleratable, const guint keyval,
@@ -2251,11 +2239,7 @@
 {
   dt_undo_start_group(darktable.undo, DT_UNDO_DUPLICATE);
 
-<<<<<<< HEAD
-  const int32_t sourceid = dt_view_get_image_to_act_on(FALSE);
-=======
-  const int32_t sourceid = dt_act_on_get_main_image();
->>>>>>> c4e00c2c
+  const int32_t sourceid = dt_act_on_get_main_image(FALSE);
   const int32_t newimgid = dt_image_duplicate(sourceid);
   if(newimgid <= 0) return FALSE;
 
