/*
    This file is part of darktable,
    copyright (c) 2009--2011 johannes hanika.
    copyright (c) 2011--2012 Henrik Andersson.
    darktable is free software: you can redistribute it and/or modify
    it under the terms of the GNU General Public License as published by
    the Free Software Foundation, either version 3 of the License, or
    (at your option) any later version.

    darktable is distributed in the hope that it will be useful,
    but WITHOUT ANY WARRANTY; without even the implied warranty of
    MERCHANTABILITY or FITNESS FOR A PARTICULAR PURPOSE.  See the
    GNU General Public License for more details.

    You should have received a copy of the GNU General Public License
    along with darktable.  If not, see <http://www.gnu.org/licenses/>.
*/
/** this is the view for the lighttable module.  */
#include "bauhaus/bauhaus.h"
#include "common/collection.h"
#include "common/colorlabels.h"
#include "common/darktable.h"
#include "common/debug.h"
#include "common/focus.h"
#include "common/grouping.h"
#include "common/history.h"
#include "common/image_cache.h"
#include "common/ratings.h"
#include "common/selection.h"
#include "common/utility.h"
#include "control/conf.h"
#include "control/control.h"
#include "control/jobs.h"
#include "control/settings.h"
#include "dtgtk/button.h"
#include "gui/accelerators.h"
#include "gui/drag_and_drop.h"
#include "gui/draw.h"
#include "gui/gtk.h"
#include "libs/lib.h"
#include "views/view.h"
#include "views/view_api.h"

#include <assert.h>
#include <dirent.h>
#include <errno.h>
#include <gdk/gdkkeysyms.h>
#include <math.h>
#include <pthread.h>
#include <stdio.h>
#include <stdlib.h>
#include <string.h>
#include <strings.h>
#include <sys/stat.h>
#include <sys/types.h>
#include <unistd.h>

DT_MODULE(1)

typedef enum dt_lighttable_direction_t
{
  DIRECTION_NONE = -1,
  DIRECTION_UP = 0,
  DIRECTION_DOWN = 1,
  DIRECTION_LEFT = 2,
  DIRECTION_RIGHT = 3,
  DIRECTION_ZOOM_IN = 4,
  DIRECTION_ZOOM_OUT = 5,
  DIRECTION_TOP = 6,
  DIRECTION_BOTTOM = 7,
  DIRECTION_PGUP = 8,
  DIRECTION_PGDOWN = 9,
  DIRECTION_CENTER = 10,
} dt_lighttable_direction_t;

static gboolean rating_key_accel_callback(GtkAccelGroup *accel_group, GObject *acceleratable, guint keyval,
                                          GdkModifierType modifier, gpointer data);
static gboolean colorlabels_key_accel_callback(GtkAccelGroup *accel_group, GObject *acceleratable, guint keyval,
                                               GdkModifierType modifier, gpointer data);
static gboolean go_up_key_accel_callback(GtkAccelGroup *accel_group, GObject *acceleratable, guint keyval,
                                         GdkModifierType modifier, gpointer data);
static gboolean go_down_key_accel_callback(GtkAccelGroup *accel_group, GObject *acceleratable, guint keyval,
                                           GdkModifierType modifier, gpointer data);
static gboolean go_pgup_key_accel_callback(GtkAccelGroup *accel_group, GObject *acceleratable, guint keyval,
                                           GdkModifierType modifier, gpointer data);
static gboolean go_pgdown_key_accel_callback(GtkAccelGroup *accel_group, GObject *acceleratable, guint keyval,
                                             GdkModifierType modifier, gpointer data);

static void _update_collected_images(dt_view_t *self);

/* returns TRUE if lighttable is using the custom order filter */
static gboolean _is_custom_image_order_actif(dt_view_t *self);
/* returns TRUE if lighttable is using the custom order filter */
static gboolean _is_rating_order_actif(dt_view_t *self);
/* returns TRUE if lighttable is using the custom order filter */
static gboolean _is_colorlabels_order_actif(dt_view_t *self);
/* register for redraw only the selected images */
static void _redraw_selected_images(dt_view_t *self);

static gboolean _expose_again_full(gpointer user_data);

/**
 * this organises the whole library:
 * previously imported film rolls..
 */
typedef struct dt_library_t
{
  // tmp mouse vars:
  float select_offset_x, select_offset_y;
  float pan_x, pan_y;
  int32_t last_selected_idx, selection_origin_idx;
  int button;
  int key_jump_offset;
  int using_arrows;
  int key_select;
  dt_lighttable_direction_t key_select_direction;
  uint32_t modifiers;
  uint32_t center, pan;
  dt_view_image_over_t activate_on_release;
  int32_t track, offset, first_visible_zoomable, first_visible_filemanager;
  float zoom_x, zoom_y;
  dt_view_image_over_t image_over;
  int full_preview;
  int full_preview_sticky;
  int32_t full_preview_id;
  int32_t full_preview_rowid;
  int display_focus;
  gboolean offset_changed;
  int images_in_row;
  int max_rows;
  int32_t single_img_id;
  dt_lighttable_layout_t current_layout;

  float pointed_img_x, pointed_img_y, pointed_img_wd, pointed_img_ht;
  dt_view_image_over_t pointed_img_over;

  float thumb_size;
  int32_t last_exposed_id;
  float offset_x, offset_y;
  gboolean force_expose_all;
  GHashTable *thumbs_table;

  uint8_t *full_res_thumb;
  int32_t full_res_thumb_id, full_res_thumb_wd, full_res_thumb_ht;
  dt_image_orientation_t full_res_thumb_orientation;
  dt_focus_cluster_t full_res_focus[49];

  int32_t last_mouse_over_id;

  int32_t collection_count;

  // stuff for the audio player
  GPid audio_player_pid;   // the pid of the child process
  int32_t audio_player_id; // the imgid of the image the audio is played for
  guint audio_player_event_source;

  /* prepared and reusable statements */
  struct
  {
    /* main query statement, should be update on listener signal of collection */
    sqlite3_stmt *main_query;
    /* select imgid from selected_images */
    sqlite3_stmt *select_imgid_in_selection;
    /* delete from selected_images where imgid != ?1 */
    sqlite3_stmt *delete_except_arg;
    /* check if the group of the image under the mouse has others, too, ?1: group_id, ?2: imgid */
    sqlite3_stmt *is_grouped;
  } statements;

  GtkWidget *profile_floating_window;

} dt_library_t;

typedef struct dt_layout_image_t
{
    gint imgid;
    gint width, height, x, y;
} dt_layout_image_t;

static inline float absmul(float a, float b) {
  return a > b ? a/b : b/a;
}


/* drag and drop callbacks to reorder picture sequence (dnd)*/

static void _dnd_get_picture_reorder(GtkWidget *widget, GdkDragContext *context, gint x, gint y,
                                    GtkSelectionData *selection_data, guint target_type, guint time,
                                    gpointer data);
static void _dnd_begin_picture_reorder(GtkWidget *widget, GdkDragContext *context, gpointer user_data);

static gboolean _dnd_drag_picture_motion(GtkWidget *dest_button, GdkDragContext *dc, gint x, gint y, guint time, gpointer user_data);

static void _register_custom_image_order_drag_n_drop(dt_view_t *self);
static void _unregister_custom_image_order_drag_n_drop(dt_view_t *self);

static void _stop_audio(dt_library_t *lib);

const char *name(dt_view_t *self)
{
  return _("lighttable");
}


uint32_t view(const dt_view_t *self)
{
  return DT_VIEW_LIGHTTABLE;
}

static inline dt_lighttable_layout_t get_layout(void)
{
  return dt_view_lighttable_get_layout(darktable.view_manager);
}

static inline gint get_zoom(void)
{
  return dt_view_lighttable_get_zoom(darktable.view_manager);
}

static void check_layout(dt_view_t *self)
{
  dt_library_t *lib = (dt_library_t *)self->data;
  const dt_lighttable_layout_t layout = get_layout();

  if(lib->current_layout == layout) return;
  lib->current_layout = layout;

  if(layout == DT_LIGHTTABLE_LAYOUT_FILEMANAGER)
  {
    if(lib->first_visible_zoomable >= 0)
    {
      lib->first_visible_filemanager = lib->offset = lib->first_visible_zoomable;
    }
    lib->first_visible_zoomable = 0;

    if(lib->center) lib->offset = 0;
    lib->center = 0;

    lib->offset_changed = TRUE;
    lib->offset_x = 0;
    lib->offset_y = 0;
  }

  dt_lib_module_t *m = darktable.view_manager->proxy.filmstrip.module;

  if(layout == DT_LIGHTTABLE_LAYOUT_EXPOSE)
    gtk_widget_show(GTK_WIDGET(m->widget));
  else
  {
    gtk_widget_hide(GTK_WIDGET(m->widget));
    g_timeout_add(200, _expose_again_full, self);
  }
}

static void move_view(dt_library_t *lib, dt_lighttable_direction_t dir)
{
  const int iir = get_zoom();
  const int current_offset = lib->offset;

  switch(dir)
  {
    case DIRECTION_UP:
    {
      if(lib->offset >= 1) lib->offset = lib->offset - iir;
    }
    break;
    case DIRECTION_DOWN:
    {
      lib->offset = lib->offset + iir;
      while(lib->offset >= lib->collection_count) lib->offset -= iir;
    }
    break;
    case DIRECTION_PGUP:
    {
      lib->offset -= (lib->max_rows - 1) * iir;
      while(lib->offset <= -iir) lib->offset += iir;
    }
    break;
    case DIRECTION_PGDOWN:
    {
      lib->offset += (lib->max_rows - 1) * iir;
      while(lib->offset >= lib->collection_count) lib->offset -= iir;
    }
    break;
    case DIRECTION_TOP:
    {
      lib->offset = 0;
    }
    break;
    case DIRECTION_BOTTOM:
    {
      lib->offset = lib->collection_count - iir;
    }
    break;
    case DIRECTION_CENTER:
    {
      lib->offset -= lib->offset % iir;
    }
    break;
    default:
      break;
  }

  lib->first_visible_filemanager = lib->offset;
  lib->offset_changed = (current_offset != lib->offset);
}

/* This function allows the file manager view to zoom "around" the image
 * currently under the mouse cursor, instead of around the top left image */
static void zoom_around_image(dt_library_t *lib, double pointerx, double pointery, int width, int height,
                              int old_images_in_row, int new_images_in_row)
{
  /* calculate which image number (relative to total collection)
   * is currently under the cursor, i.e. which image is the zoom anchor */
  float wd = width / (float)old_images_in_row;
  float ht = width / (float)old_images_in_row;
  int pi = pointerx / (float)wd;
  int pj = pointery / (float)ht;

  int zoom_anchor_image = lib->offset + pi + (pj * old_images_in_row);

  // make sure that we don't try to zoom around an image that doesn't exist
  if(zoom_anchor_image > lib->collection_count) zoom_anchor_image = lib->collection_count;

  // make sure that we don't try to zoom around an image that doesn't exist
  if(zoom_anchor_image < 0) zoom_anchor_image = 0;

  /* calculate which image number (relative to offset) will be
   * under the cursor after zooming. Then subtract that value
   * from the zoom anchor image number to see what the new offset should be */
  wd = width / (float)new_images_in_row;
  ht = width / (float)new_images_in_row;
  pi = pointerx / (float)wd;
  pj = pointery / (float)ht;

  lib->offset = zoom_anchor_image - pi - (pj * new_images_in_row);
  lib->first_visible_filemanager = lib->offset;
  lib->offset_changed = TRUE;
}

static void _view_lighttable_collection_listener_callback(gpointer instance, gpointer user_data)
{
  dt_view_t *self = (dt_view_t *)user_data;
  dt_library_t *lib = (dt_library_t *)self->data;
  lib->force_expose_all = TRUE;
  _unregister_custom_image_order_drag_n_drop(self);
  _register_custom_image_order_drag_n_drop(self);

  _update_collected_images(self);
}

static void _view_lighttable_selection_listener_callback(gpointer instance, gpointer user_data)
{
  dt_view_t *self = (dt_view_t *)user_data;
  dt_library_t *lib = (dt_library_t *)self->data;

  // we handle change of selection only in expose mode. it is needed
  // here as the selection from the filmstrip is actually was must be
  // displayed in the expose view.
  if(lib->current_layout == DT_LIGHTTABLE_LAYOUT_EXPOSE)
    _view_lighttable_collection_listener_callback(instance, user_data);
}

static void _update_collected_images(dt_view_t *self)
{
  dt_library_t *lib = (dt_library_t *)self->data;
  sqlite3_stmt *stmt;
  int32_t min_before = 0, min_after = -1;

  /* check if we can get a query from collection */
  gchar *query = g_strdup(dt_collection_get_query(darktable.collection));
  if(!query) return;

  // we have a new query for the collection of images to display. For speed reason we collect all images into
  // a temporary (in-memory) table (collected_images).
  //
  // 0. get current lower rowid
  if (lib->full_preview_id != -1)
  {
    DT_DEBUG_SQLITE3_PREPARE_V2(dt_database_get(darktable.db), "SELECT MIN(rowid) FROM memory.collected_images",
                                -1, &stmt, NULL);
    if(sqlite3_step(stmt) == SQLITE_ROW)
    {
      min_before = sqlite3_column_int(stmt, 0);
    }
    sqlite3_finalize(stmt);
  }

  // 1. drop previous data

  DT_DEBUG_SQLITE3_EXEC(dt_database_get(darktable.db), "DELETE FROM memory.collected_images", NULL, NULL,
                        NULL);
  // reset autoincrement. need in star_key_accel_callback
  DT_DEBUG_SQLITE3_EXEC(dt_database_get(darktable.db), "DELETE FROM memory.sqlite_sequence WHERE "
                                                       "name='collected_images'", NULL, NULL, NULL);

  // 2. insert collected images into the temporary table

  gchar *ins_query = NULL;
  ins_query = dt_util_dstrcat(ins_query, "INSERT INTO memory.collected_images (imgid) %s", query);

  DT_DEBUG_SQLITE3_PREPARE_V2(dt_database_get(darktable.db), ins_query, -1, &stmt, NULL);
  DT_DEBUG_SQLITE3_BIND_INT(stmt, 1, 0);
  DT_DEBUG_SQLITE3_BIND_INT(stmt, 2, -1);
  sqlite3_step(stmt);
  sqlite3_finalize(stmt);

  g_free(query);
  g_free(ins_query);

  // 3. get new low-bound, then update the full preview rowid accordingly
  DT_DEBUG_SQLITE3_PREPARE_V2(dt_database_get(darktable.db), "SELECT MIN(rowid) FROM memory.collected_images", -1,
                              &stmt, NULL);
  if(sqlite3_step(stmt) == SQLITE_ROW)
  {
    min_after = sqlite3_column_int(stmt, 0);
  }
  sqlite3_finalize(stmt);

  if(lib->full_preview_id != -1)
  {
    // note that this adjustement is needed as for a memory table the rowid doesn't start to 1 after the DELETE
    // above, but rowid is incremented each time we INSERT.
    lib->full_preview_rowid += (min_after - min_before);

    char col_query[128] = { 0 };
    snprintf(col_query, sizeof(col_query), "SELECT imgid FROM memory.collected_images WHERE rowid=%d", lib->full_preview_rowid);
    DT_DEBUG_SQLITE3_PREPARE_V2(dt_database_get(darktable.db), col_query, -1, &stmt, NULL);
    if(sqlite3_step(stmt) == SQLITE_ROW)
    {
      const int nid = sqlite3_column_int(stmt, 0);
      if (nid != lib->full_preview_id)
      {
        lib->full_preview_id = sqlite3_column_int(stmt, 0);
        dt_control_set_mouse_over_id(lib->full_preview_id);
      }
    }
    sqlite3_finalize(stmt);
  }

  if(lib->single_img_id != -1 && min_after != -1)
  {
    DT_DEBUG_SQLITE3_PREPARE_V2(dt_database_get(darktable.db),
                                "SELECT rowid FROM memory.collected_images WHERE imgid=?1", -1, &stmt, NULL);
    DT_DEBUG_SQLITE3_BIND_INT(stmt, 1, lib->single_img_id);
    if(sqlite3_step(stmt) == SQLITE_ROW)
    {
      const int new_rowid = sqlite3_column_int(stmt, 0);
      lib->first_visible_filemanager = lib->offset = new_rowid - min_after;
    }
    sqlite3_finalize(stmt);
  }

  /* if we have a statment lets clean it */
  if(lib->statements.main_query) sqlite3_finalize(lib->statements.main_query);

  /* prepare a new main query statement for collection */
  DT_DEBUG_SQLITE3_PREPARE_V2(dt_database_get(darktable.db),
                              "SELECT imgid FROM memory.collected_images ORDER BY rowid LIMIT ?1, ?2", -1,
                              &lib->statements.main_query, NULL);

  dt_control_queue_redraw_center();
}

static void _set_position(dt_view_t *self, uint32_t pos)
{
  dt_library_t *lib = (dt_library_t *)self->data;
  // only reset position when not already with a changed offset, this is because if the offset is
  // already changed it means that we are about to change the display (zoom in or out for example).
  // And in this case a new offset is already positioned and we don't want to reset it.
  if(!lib->offset_changed)
  {
    lib->first_visible_filemanager = lib->first_visible_zoomable = lib->offset = pos;
    lib->offset_changed = TRUE;
    dt_control_queue_redraw_center();
  }
}

static uint32_t _get_position(dt_view_t *self)
{
  dt_library_t *lib = (dt_library_t *)self->data;
  const dt_lighttable_layout_t layout = get_layout();

  if(layout == DT_LIGHTTABLE_LAYOUT_FILEMANAGER)
    return MAX(0, lib->first_visible_filemanager);
  else
    return MAX(0, lib->first_visible_zoomable);
}

static int _get_images_in_row(dt_view_t *self)
{
  dt_library_t *lib = (dt_library_t *)self->data;
  return lib->images_in_row;
}

static int _get_full_preview_id(dt_view_t *self)
{
  dt_library_t *lib = (dt_library_t *)self->data;
  return lib->full_preview_id;
}

void init(dt_view_t *self)
{
  self->data = dt_calloc(1, sizeof(dt_library_t));
  dt_library_t *lib = (dt_library_t *)self->data;

  darktable.view_manager->proxy.lighttable.set_position = _set_position;
  darktable.view_manager->proxy.lighttable.get_position = _get_position;
  darktable.view_manager->proxy.lighttable.get_images_in_row = _get_images_in_row;
  darktable.view_manager->proxy.lighttable.get_full_preview_id = _get_full_preview_id;
  darktable.view_manager->proxy.lighttable.view = self;

  lib->select_offset_x = lib->select_offset_y = 0.5f;
  lib->last_selected_idx = -1;
  lib->selection_origin_idx = -1;
  lib->key_jump_offset = 0;
  lib->first_visible_zoomable = -1;
  lib->first_visible_filemanager = -1;
  lib->button = 0;
  lib->modifiers = 0;
  lib->center = lib->pan = lib->track = 0;
  lib->activate_on_release = DT_VIEW_ERR;
  lib->zoom_x = dt_conf_get_float("lighttable/ui/zoom_x");
  lib->zoom_y = dt_conf_get_float("lighttable/ui/zoom_y");
  lib->full_preview = 0;
  lib->full_preview_id = -1;
  lib->display_focus = 0;
  lib->last_mouse_over_id = -1;
  lib->full_res_thumb = 0;
  lib->full_res_thumb_id = -1;
  lib->audio_player_id = -1;
  lib->single_img_id = -1;

  lib->thumb_size = -1;
  lib->pointed_img_over = DT_VIEW_ERR;
  lib->last_exposed_id = -1;
  lib->force_expose_all = FALSE;
  lib->offset_x = 0;
  lib->offset_y = 0;

  lib->thumbs_table = g_hash_table_new(g_int_hash, g_int_equal);

  /* setup collection listener and initialize main_query statement */
  dt_control_signal_connect(darktable.signals, DT_SIGNAL_COLLECTION_CHANGED,
                            G_CALLBACK(_view_lighttable_collection_listener_callback), (gpointer)self);

  dt_control_signal_connect(darktable.signals, DT_SIGNAL_SELECTION_CHANGED,
                            G_CALLBACK(_view_lighttable_selection_listener_callback), (gpointer)self);

  _view_lighttable_collection_listener_callback(NULL, self);

  /* initialize reusable sql statements */
  DT_DEBUG_SQLITE3_PREPARE_V2(dt_database_get(darktable.db), "DELETE FROM main.selected_images WHERE imgid != ?1",
                              -1, &lib->statements.delete_except_arg, NULL);
  DT_DEBUG_SQLITE3_PREPARE_V2(dt_database_get(darktable.db),
                              "SELECT id FROM main.images WHERE group_id = ?1 AND id != ?2", -1,
                              &lib->statements.is_grouped, NULL); // TODO: only check in displayed images?
}


void cleanup(dt_view_t *self)
{
  dt_control_signal_disconnect(darktable.signals, G_CALLBACK(_view_lighttable_collection_listener_callback), self);
  dt_control_signal_disconnect(darktable.signals, G_CALLBACK(_view_lighttable_selection_listener_callback), self);

  dt_library_t *lib = (dt_library_t *)self->data;
  dt_conf_set_float("lighttable/ui/zoom_x", lib->zoom_x);
  dt_conf_set_float("lighttable/ui/zoom_y", lib->zoom_y);
  if(lib->audio_player_id != -1) _stop_audio(lib);
  g_hash_table_destroy(lib->thumbs_table);
  dt_free(lib->full_res_thumb);
  dt_free(self->data);
}

/**
 * \brief A helper function to convert grid coordinates to an absolute index
 *
 * \param[in] row The row
 * \param[in] col The column
 * \param[in] stride The stride (number of columns per row)
 * \param[in] offset The zero-based index of the top-left image (aka the count of images above the viewport,
 *minus 1)
 * \return The absolute, zero-based index of the specified grid location
 */

static int expose_filemanager(dt_view_t *self, cairo_t *cr, int32_t width, int32_t height, int32_t pointerx,
                               int32_t pointery)
{
  dt_library_t *lib = (dt_library_t *)self->data;
  const gboolean offset_changed = lib->offset_changed;
  int missing = 0;

  lib->zoom_x = lib->zoom_y = 0;

  /* query new collection count */
  lib->collection_count = dt_collection_get_count(darktable.collection);

  if(darktable.gui->center_tooltip == 1) darktable.gui->center_tooltip = 2;

  /* get grid stride */
  const int iir = get_zoom();

  /* get image over id */
  lib->image_over = DT_VIEW_DESERT;
  lib->pointed_img_over = DT_VIEW_ERR;
  int32_t mouse_over_id = dt_control_get_mouse_over_id(), mouse_over_group = -1;
  /* need to keep this one as it needs to be refreshed */
  const int initial_mouse_over_id = mouse_over_id;

  /* fill background */
  if (mouse_over_id == -1 || lib->force_expose_all || iir == 1 || offset_changed || lib->images_in_row != iir)
  {
    lib->force_expose_all = TRUE;
    lib->last_exposed_id = -1;
    dt_gui_gtk_set_source_rgb(cr, DT_GUI_COLOR_LIGHTTABLE_BG);
    cairo_paint(cr);
  }

  lib->images_in_row = iir;

  const float wd = width / (float)iir;
  const float ht = width / (float)iir;
  lib->thumb_size = wd;

  int pi = pointerx / (float)wd;
  int pj = pointery / (float)ht;
  if(pointerx < 0 || pointery < 0) pi = pj = -1;

  const int img_pointerx = iir == 1 ? pointerx : fmodf(pointerx, wd);
  const int img_pointery = iir == 1 ? pointery : fmodf(pointery, ht);

  const int max_rows = 1 + (int)((height) / ht + .5);
  lib->max_rows = max_rows;
  const int max_cols = iir;

  int id;

  /* get the count of current collection */

  if(lib->collection_count == 0)
  {
    const float fs = DT_PIXEL_APPLY_DPI(15.0f);
    const float ls = 1.5f * fs;
    const float offy = height * 0.2f;
    const float offx = DT_PIXEL_APPLY_DPI(60);
    const float at = 0.3f;
    PangoLayout *layout;
    PangoRectangle ink;
    PangoFontDescription *desc = pango_font_description_copy_static(darktable.bauhaus->pango_font_desc);
    pango_font_description_set_absolute_size(desc, fs * PANGO_SCALE);
    layout = pango_cairo_create_layout(cr);
    pango_layout_set_font_description(layout, desc);
    cairo_set_font_size(cr, fs);
    cairo_set_source_rgba(cr, .7, .7, .7, 1.0f);
    cairo_select_font_face(cr, "sans-serif", CAIRO_FONT_SLANT_NORMAL, CAIRO_FONT_WEIGHT_NORMAL);
    pango_layout_set_text(layout, _("there are no images in this collection"), -1);
    pango_layout_get_pixel_extents(layout, &ink, NULL);
    cairo_move_to(cr, offx, offy - ink.height - ink.x);
    pango_cairo_show_layout(cr, layout);
    pango_layout_set_text(layout, _("if you have not imported any images yet"), -1);
    pango_layout_get_pixel_extents(layout, &ink, NULL);
    cairo_move_to(cr, offx, offy + 2 * ls - ink.height - ink.x);
    pango_cairo_show_layout(cr, layout);
    pango_layout_set_text(layout, _("you can do so in the import module"), -1);
    pango_layout_get_pixel_extents(layout, &ink, NULL);
    cairo_move_to(cr, offx, offy + 3 * ls - ink.height - ink.x);
    pango_cairo_show_layout(cr, layout);
    cairo_move_to(cr, offx - DT_PIXEL_APPLY_DPI(10.0f), offy + 3 * ls - ls * .25f);
    cairo_line_to(cr, 0.0f, 10.0f);
    cairo_set_source_rgba(cr, .7, .7, .7, at);
    cairo_stroke(cr);
    pango_layout_set_text(layout, _("try to relax the filter settings in the top panel"), -1);
    pango_layout_get_pixel_extents(layout, &ink, NULL);
    cairo_move_to(cr, offx, offy + 5 * ls - ink.height - ink.x);
    cairo_set_source_rgba(cr, .7, .7, .7, 1.0f);
    pango_cairo_show_layout(cr, layout);
    cairo_rel_move_to(cr, 10.0f + ink.width, ink.height * 0.5f);
    cairo_line_to(cr, width * 0.5f, 0.0f);
    cairo_set_source_rgba(cr, .7, .7, .7, at);
    cairo_stroke(cr);
    pango_layout_set_text(layout, _("or add images in the collection module in the left panel"), -1);
    pango_layout_get_pixel_extents(layout, &ink, NULL);
    cairo_move_to(cr, offx, offy + 6 * ls - ink.height - ink.x);
    cairo_set_source_rgba(cr, .7, .7, .7, 1.0f);
    pango_cairo_show_layout(cr, layout);
    cairo_move_to(cr, offx - DT_PIXEL_APPLY_DPI(10.0f), offy + 6 * ls - ls * 0.25f);
    cairo_rel_line_to(cr, -offx + 10.0f, 0.0f);
    cairo_set_source_rgba(cr, .7, .7, .7, at);
    cairo_stroke(cr);

    pango_font_description_free(desc);
    g_object_unref(layout);
    return 0;
  }

  /* do we have a main query collection statement */
  if(!lib->statements.main_query) return 0;

  int32_t offset = lib->offset
      = MIN(lib->first_visible_filemanager, ((lib->collection_count + iir - 1) / iir - 1) * iir);

  int32_t drawing_offset = 0;
  if(offset < 0)
  {
    drawing_offset = offset;
    offset = 0;
  }

  /* update scroll borders */
  int shown_rows = ceilf((float)lib->collection_count / iir);
  if(iir > 1) shown_rows += max_rows - 2;
  dt_view_set_scrollbar(self, 0, 0, 1, 1, offset, 0, shown_rows * iir, (max_rows - 1) * iir);

  /* let's reset and reuse the main_query statement */
  DT_DEBUG_SQLITE3_CLEAR_BINDINGS(lib->statements.main_query);
  DT_DEBUG_SQLITE3_RESET(lib->statements.main_query);

  /* setup offset and row for the main query */
  DT_DEBUG_SQLITE3_BIND_INT(lib->statements.main_query, 1, offset);
  DT_DEBUG_SQLITE3_BIND_INT(lib->statements.main_query, 2, max_rows * iir);

  if(mouse_over_id != -1)
  {
    const dt_image_t *mouse_over_image = dt_image_cache_get(darktable.image_cache, mouse_over_id, 'r');
    mouse_over_group = mouse_over_image->group_id;
    dt_image_cache_read_release(darktable.image_cache, mouse_over_image);
    DT_DEBUG_SQLITE3_CLEAR_BINDINGS(lib->statements.is_grouped);
    DT_DEBUG_SQLITE3_RESET(lib->statements.is_grouped);
    DT_DEBUG_SQLITE3_BIND_INT(lib->statements.is_grouped, 1, mouse_over_group);
    DT_DEBUG_SQLITE3_BIND_INT(lib->statements.is_grouped, 2, mouse_over_id);
    if(sqlite3_step(lib->statements.is_grouped) != SQLITE_ROW) mouse_over_group = -1;
  }

  // prefetch the ids so that we can peek into the future to see if there are adjacent images in the same
  // group.
  int *query_ids = (int *)dt_calloc(max_rows * max_cols, sizeof(int));
  if(!query_ids) goto after_drawing;
  for(int row = 0; row < max_rows; row++)
  {
    for(int col = 0; col < max_cols; col++)
    {
      if(sqlite3_step(lib->statements.main_query) == SQLITE_ROW)
        query_ids[row * iir + col] = sqlite3_column_int(lib->statements.main_query, 0);
      else
        goto end_query_cache;
    }
  }

end_query_cache:
  mouse_over_id = -1;
  cairo_save(cr);
  int current_image = 0;
  int before_mouse_over_id = 0;
  const int before_last_exposed_id = lib->last_exposed_id;

  if (lib->using_arrows)
  {
    before_mouse_over_id = dt_control_get_mouse_over_id();
  }

  for(int row = 0; row < max_rows; row++)
  {
    for(int col = 0; col < max_cols; col++)
    {
      // curidx = grid_to_index(row, col, iir, offset);

      /* skip drawing images until we reach a non-negative offset.
       * This is needed for zooming, so that the image under the
       * mouse cursor can stay there. */
      if(drawing_offset < 0)
      {
        drawing_offset++;
        cairo_translate(cr, wd, 0.0f);
        continue;
      }

      id = query_ids[current_image];
      current_image++;

      if(id > 0)
      {
        if(iir == 1 && row) continue;

        /* set mouse over id if pointer is in current row / col */
        if (lib->using_arrows)
        {
          if(before_mouse_over_id == -1)
          {
            // mouse has never been in filemanager area set mouse on first image and ignore this movement
            before_mouse_over_id = query_ids[0];
          }

          if(before_mouse_over_id == id)
          {
            // I would like to jump from before_mouse_over_id to query_ids[idx]
            const int idx = current_image+lib->key_jump_offset-1;
            const int current_row = (int)((current_image-1)/iir);
            const int current_col = current_image%iir;

            // detect if the current movement need some extra movement (page adjust)
            if(current_row  == (int)(max_rows-1.5) && lib->key_jump_offset == iir)
            {
              // going DOWN from last row
              lib->force_expose_all = TRUE;
              move_view(lib, DIRECTION_DOWN);
            }
            else if(current_row  == 0 && lib->key_jump_offset == iir*-1)
            {
              // going UP from first row
              lib->force_expose_all = TRUE;
              move_view(lib, DIRECTION_UP);
            }
            else if(current_row == (int)(max_rows-1.5) && current_col ==  0 && lib->key_jump_offset == 1)
            {
              // going RIGHT from last visible
              lib->force_expose_all = TRUE;
              move_view(lib, DIRECTION_DOWN);
            }
            else if(current_row == 0 && current_col ==  1 && lib->key_jump_offset == -1)
            {
              // going LEFT from first visible
              lib->force_expose_all = TRUE;
              move_view(lib, DIRECTION_UP);
            }

            // handle the selection from keyboard, shift + movement
            if (lib->key_jump_offset != 0 && lib->key_select)
            {
              const int direction = (lib->key_jump_offset > 0) ? DIRECTION_RIGHT : DIRECTION_LEFT;
              if (lib->key_select_direction != direction)
              {
                if(lib->key_select_direction != DIRECTION_NONE)
                  dt_selection_toggle(darktable.selection, before_mouse_over_id);
                lib->key_select_direction = direction;
              }
              int loop_count = abs(lib->key_jump_offset); // ex: from -10 to 1  // from 10 to 1
              while (loop_count--)
              {
                // ex shift + down toggle selection on images_in_row images
                const int to_toggle = idx+(-1*lib->key_jump_offset/abs(lib->key_jump_offset)*loop_count);
                if (query_ids[to_toggle])
                  dt_selection_toggle(darktable.selection, query_ids[to_toggle]);
              }
            }

            if(idx > -1 && idx < lib->collection_count && query_ids[idx])
            {
              // offset is valid..we know where to jump
              mouse_over_id = query_ids[idx];

              // we reset the key_jump_offset only in this case, we know where to jump. If we don't know it may
              // be the case that we are moving UP and the row is still not displayed. Next cycle the row will
              // be displayed (move_view) and the picture will be available.
              lib->key_jump_offset = 0;
            }
            else
            {
              // going into a non existing position. Do nothing
              mouse_over_id = before_mouse_over_id;
              lib->force_expose_all = TRUE;
            }

            // if we have moved the view we need to expose again all pictures as the first row or last one need to
            // be redrawn properly. for this we just record the missing thumbs.
            if(offset_changed && mouse_over_id != -1)
            {
              missing += iir;
            }
          }
        }
        else if(pi == col && pj == row)
        {
          mouse_over_id = id;
        }

        if(!lib->pan && (iir != 1 || mouse_over_id != -1)) dt_control_set_mouse_over_id(mouse_over_id);

        cairo_save(cr);

        if(iir == 1)
        {
          // we are on the single-image display at a time, in this case we want the selection to be updated to
          // contain this single image.
          dt_selection_select_single(darktable.selection, id);
          lib->single_img_id = id;
        }
        else
          lib->single_img_id = -1;

        if (id == mouse_over_id
            || lib->force_expose_all
            || id == before_last_exposed_id
            || id == initial_mouse_over_id
            || g_hash_table_contains(lib->thumbs_table, (gpointer)&id))
        {
          if(!lib->force_expose_all && id == mouse_over_id) lib->last_exposed_id = id;
          const int thumb_missed = dt_view_image_expose(
            &(lib->image_over), id, cr, wd, iir == 1 ? height : ht, iir,
            pi == col && pj == row ? img_pointerx : -1,
            pi == col && pj == row ? img_pointery : -1, FALSE, FALSE);

          if(id == mouse_over_id)
          {
            lib->pointed_img_x = col * wd;
            lib->pointed_img_y = row * ht;
            lib->pointed_img_wd = wd;
            lib->pointed_img_ht = iir == 1 ? height : ht;
            lib->pointed_img_over = dt_view_guess_image_over(lib->pointed_img_wd, lib->pointed_img_ht, iir,
                                                             img_pointerx, img_pointery);
          }

          // if thumb is missing, record it for expose in next round
          if(thumb_missed)
            g_hash_table_add(lib->thumbs_table, (gpointer)&id);
          else
            g_hash_table_remove(lib->thumbs_table, (gpointer)&id);

          missing += thumb_missed;
        }

        cairo_restore(cr);
      }
      else
        goto escape_image_loop;

      cairo_translate(cr, wd, 0.0f);
    }
    cairo_translate(cr, -max_cols * wd, ht);
  }
escape_image_loop:
  cairo_restore(cr);
  if(!lib->pan && (iir != 1 || mouse_over_id != -1)) dt_control_set_mouse_over_id(mouse_over_id);

  // and now the group borders
  cairo_save(cr);
  current_image = 0;
  if(lib->offset < 0)
  {
    drawing_offset = lib->offset;
    offset = 0;
  }

  if(iir > 1)
  {
    // clear rows & cols around thumbs, needed to clear the group borders
    cairo_save(cr);
    dt_gui_gtk_set_source_rgb(cr, DT_GUI_COLOR_LIGHTTABLE_BG);
    for(int row = 0; row < max_rows; row++)
    {
      cairo_move_to(cr, 0, row * ht);
      cairo_line_to(cr, width, row * ht);
    }
    for(int col = 0; col < max_cols; col++)
    {
      cairo_move_to(cr, col * wd, 0);
      cairo_line_to(cr, col * wd, height);
    }
    cairo_set_line_width(cr, 0.011 * wd);
    cairo_stroke(cr);
    cairo_restore(cr);
  }

  for(int row = 0; row < max_rows; row++)
  {
    for(int col = 0; col < max_cols; col++)
    {
      /* skip drawing images until we reach a non-negative offset.
       * This is needed for zooming, so that the image under the
       * mouse cursor can be stay there. */
      if(drawing_offset < 0)
      {
        drawing_offset++;
        cairo_translate(cr, wd, 0.0f);
        continue;
      }

      id = query_ids[current_image];

      if(id > 0)
      {
        const dt_image_t *image = dt_image_cache_get(darktable.image_cache, id, 'r');
        int group_id = -1;
        if(image) group_id = image->group_id;
        dt_image_cache_read_release(darktable.image_cache, image);

        if(iir == 1 && row) continue;

        cairo_save(cr);

        gboolean paint_border = FALSE;
        // regular highlight border
        if(group_id != -1)
        {
          if(mouse_over_group == group_id && iir > 1
             && ((!darktable.gui->grouping && dt_conf_get_bool("plugins/lighttable/draw_group_borders"))
                 || group_id == darktable.gui->expanded_group_id))
          {
            cairo_set_source_rgb(cr, 1, 0.8, 0);
            paint_border = TRUE;
          }
          // border of expanded group
          else if(darktable.gui->grouping && group_id == darktable.gui->expanded_group_id && iir > 1)
          {
            cairo_set_source_rgb(cr, 0, 0, 1);
            paint_border = TRUE;
          }
        }

        if(paint_border)
        {
          int neighbour_group = -1;
          // top border
          if(row > 0 && ((current_image - iir) >= 0))
          {
            int _id = query_ids[current_image - iir];
            if(_id > 0)
            {
              const dt_image_t *_img = dt_image_cache_get(darktable.image_cache, _id, 'r');
              neighbour_group = _img->group_id;
              dt_image_cache_read_release(darktable.image_cache, _img);
            }
          }
          if(neighbour_group != group_id)
          {
            cairo_move_to(cr, 0, 0);
            cairo_line_to(cr, wd, 0);
          }
          // left border
          neighbour_group = -1;
          if(col > 0 && current_image > 0)
          {
            int _id = query_ids[current_image - 1];
            if(_id > 0)
            {
              const dt_image_t *_img = dt_image_cache_get(darktable.image_cache, _id, 'r');
              neighbour_group = _img->group_id;
              dt_image_cache_read_release(darktable.image_cache, _img);
            }
          }
          if(neighbour_group != group_id)
          {
            cairo_move_to(cr, 0, 0);
            cairo_line_to(cr, 0, ht);
          }
          // bottom border
          neighbour_group = -1;
          if(row < max_rows - 1)
          {
            int _id = query_ids[current_image + iir];
            if(_id > 0)
            {
              const dt_image_t *_img = dt_image_cache_get(darktable.image_cache, _id, 'r');
              neighbour_group = _img->group_id;
              dt_image_cache_read_release(darktable.image_cache, _img);
            }
          }
          if(neighbour_group != group_id)
          {
            cairo_move_to(cr, 0, ht);
            cairo_line_to(cr, wd, ht);
          }
          // right border
          neighbour_group = -1;
          if(col < max_cols - 1)
          {
            int _id = query_ids[current_image + 1];
            if(_id > 0)
            {
              const dt_image_t *_img = dt_image_cache_get(darktable.image_cache, _id, 'r');
              neighbour_group = _img->group_id;
              dt_image_cache_read_release(darktable.image_cache, _img);
            }
          }
          if(neighbour_group != group_id)
          {
            cairo_move_to(cr, wd, 0);
            cairo_line_to(cr, wd, ht);
          }
          cairo_set_line_width(cr, 0.01 * wd);
          cairo_stroke(cr);
        }

        cairo_restore(cr);
        current_image++;
      }
      else
        goto escape_border_loop;

      cairo_translate(cr, wd, 0.0f);
    }
    cairo_translate(cr, -max_cols * wd, ht);
  }
escape_border_loop:
  cairo_restore(cr);
after_drawing:
  /* check if offset was changed and we need to prefetch thumbs */
  if(offset_changed)
  {
    int32_t imgids_num = 0;
    const int prefetchrows = .5 * max_rows + 1;
    int32_t *imgids = dt_malloc(prefetchrows * iir * sizeof(int32_t));

    /* clear and reset main query */
    DT_DEBUG_SQLITE3_CLEAR_BINDINGS(lib->statements.main_query);
    DT_DEBUG_SQLITE3_RESET(lib->statements.main_query);

    /* setup offest and row for prefetch */
    DT_DEBUG_SQLITE3_BIND_INT(lib->statements.main_query, 1, offset + max_rows * iir);
    DT_DEBUG_SQLITE3_BIND_INT(lib->statements.main_query, 2, prefetchrows * iir);

    // prefetch jobs in inverse order: supersede previous jobs: most important last
    while(sqlite3_step(lib->statements.main_query) == SQLITE_ROW && imgids_num < prefetchrows * iir)
      imgids[imgids_num++] = sqlite3_column_int(lib->statements.main_query, 0);

    float imgwd = iir == 1 ? 0.97 : 0.8;
    dt_mipmap_size_t mip = dt_mipmap_cache_get_matching_size(darktable.mipmap_cache, imgwd * wd,
                                                             imgwd * (iir == 1 ? height : ht));
    while(imgids_num > 0)
    {
      imgids_num--;
      dt_mipmap_cache_get(darktable.mipmap_cache, NULL, imgids[imgids_num], mip, DT_MIPMAP_PREFETCH, 'r');
    }

    dt_free(imgids);
  }

<<<<<<< HEAD
  lib->offset_changed = FALSE;

  dt_free(query_ids);
=======
  free(query_ids);
>>>>>>> 68f65f8a
  // oldpan = pan;
  if(darktable.unmuted & DT_DEBUG_CACHE) dt_mipmap_cache_print(darktable.mipmap_cache);

  if(darktable.gui->center_tooltip == 1) // set in this round
  {
    char *tooltip = dt_history_get_items_as_string(mouse_over_id);
    if(tooltip != NULL)
    {
      gtk_widget_set_tooltip_text(dt_ui_center(darktable.gui->ui), tooltip);
      g_free(tooltip);
    }
  }
  else if(darktable.gui->center_tooltip == 2) // not set in this round
  {
    darktable.gui->center_tooltip = 0;
    gtk_widget_set_tooltip_text(dt_ui_center(darktable.gui->ui), "");
  }

  lib->offset_changed = FALSE;

  return missing;
}


// TODO: this is also defined in lib/tools/lighttable.c
//       fix so this value is shared.. DT_CTL_SET maybe ?

#define DT_LIBRARY_MAX_ZOOM 13

static int expose_zoomable(dt_view_t *self, cairo_t *cr, int32_t width, int32_t height, int32_t pointerx,
                            int32_t pointery)
{
  dt_library_t *lib = (dt_library_t *)self->data;
  float zoom, zoom_x, zoom_y;
  int32_t mouse_over_id, pan, track, center;
  int missing = 0;
  /* query new collection count */
  lib->collection_count = dt_collection_get_count(darktable.collection);

  mouse_over_id = dt_control_get_mouse_over_id();
  /* need to keep this one as it needs to be refreshed */
  const int initial_mouse_over_id = mouse_over_id;
  zoom = get_zoom();
  zoom_x = lib->zoom_x;
  zoom_y = lib->zoom_y;
  pan = lib->pan;
  center = lib->center;
  track = lib->track;

  lib->images_in_row = zoom;
  lib->image_over = DT_VIEW_DESERT;
  lib->pointed_img_over = DT_VIEW_ERR;

  if(mouse_over_id == -1 || lib->force_expose_all || pan || zoom == 1)
  {
    lib->force_expose_all = TRUE;
    dt_gui_gtk_set_source_rgb(cr, DT_GUI_COLOR_LIGHTTABLE_BG);
    cairo_paint(cr);
  }

  const float wd = width / zoom;
  const float ht = width / zoom;
  lib->thumb_size = wd;

  static float oldzoom = -1;
  if(oldzoom < 0) oldzoom = zoom;

  // TODO: exaggerate mouse gestures to pan when zoom == 1

  // 10000 and -1 are introduced in src/views/view.c:dt_view_manager_expose()
  // when the pointer is out of the window. No idea why these numbers, however
  // sometimes they arrive here and we must check.
  if(pan && (pointerx != 10000 || pointery != -1)) // && mouse_over_id >= 0)
  {
    zoom_x = lib->select_offset_x - /* (zoom == 1 ? 2. : 1.)*/ pointerx;
    zoom_y = lib->select_offset_y - /* (zoom == 1 ? 2. : 1.)*/ pointery;
  }

  if(!lib->statements.main_query) return 0;

  if(track == 0)
    ;
  else if(track > 1)
    zoom_y += ht;
  else if(track > 0)
    zoom_x += wd;
  else if(track > -2)
    zoom_x -= wd;
  else
    zoom_y -= ht;
  if(zoom > DT_LIBRARY_MAX_ZOOM)
  {
    // double speed.
    if(track == 0)
      ;
    else if(track > 1)
      zoom_y += ht;
    else if(track > 0)
      zoom_x += wd;
    else if(track > -2)
      zoom_x -= wd;
    else
      zoom_y -= ht;
    if(zoom > 1.5 * DT_LIBRARY_MAX_ZOOM)
    {
      // quad speed.
      if(track == 0)
        ;
      else if(track > 1)
        zoom_y += ht;
      else if(track > 0)
        zoom_x += wd;
      else if(track > -2)
        zoom_x -= wd;
      else
        zoom_y -= ht;
    }
  }

  if(oldzoom != zoom)
  {
    float oldx = (pointerx + zoom_x) * oldzoom / width;
    float oldy = (pointery + zoom_y) * oldzoom / width;
    if(zoom == 1)
    {
      zoom_x = (int)oldx * wd;
      zoom_y = (int)oldy * ht;
      lib->offset = 0x7fffffff;
    }
    else
    {
      zoom_x = oldx * wd - pointerx;
      zoom_y = oldy * ht - pointery;
    }
  }
  oldzoom = zoom;

  // TODO: replace this with center on top of selected/developed image
  if(center)
  {
    if(mouse_over_id >= 0)
    {
      zoom_x = wd * ((int)(zoom_x) / (int)wd);
      zoom_y = ht * ((int)(zoom_y) / (int)ht);
    }
    else
      zoom_x = zoom_y = 0.0;
    center = 0;
  }

  // mouse left the area, but we leave mouse over as it was, especially during panning
  // if(!pan && pointerx > 0 && pointerx < width && pointery > 0 && pointery < height)
  if(!pan && zoom != 1) dt_control_set_mouse_over_id(-1);

  // set scrollbar positions, clamp zoom positions

  if(lib->collection_count == 0)
  {
    zoom_x = zoom_y = 0.0f;
  }
  else if(zoom < 1.01)
  {
    if(zoom == 1 && zoom_x < 0 && zoom_y > 0) // full view, wrap around
    {
      zoom_x = wd * DT_LIBRARY_MAX_ZOOM - wd;
      zoom_y -= ht;
    }
    if(zoom_x < 0) zoom_x = 0;
    if(zoom == 1 && zoom_x > wd * DT_LIBRARY_MAX_ZOOM - wd) // full view, wrap around
    {
      zoom_x = 0;
      zoom_y += ht;
    }
    if(zoom_x > wd * DT_LIBRARY_MAX_ZOOM - wd) zoom_x = wd * DT_LIBRARY_MAX_ZOOM - wd;
    if(zoom_y < 0) zoom_y = 0;
    if(zoom_y > ht * lib->collection_count / MIN(DT_LIBRARY_MAX_ZOOM, zoom) - ht)
      zoom_y = ht * lib->collection_count / MIN(DT_LIBRARY_MAX_ZOOM, zoom) - ht;
  }
  else
  {
    if(zoom_x < -width + wd) zoom_x = -width + wd;
    if(zoom_x > wd * DT_LIBRARY_MAX_ZOOM - wd) zoom_x = wd * DT_LIBRARY_MAX_ZOOM - wd;
    if(zoom_y < -height + ht) zoom_y = -height + ht;
    if(zoom_y > ht * ceilf((float)lib->collection_count / DT_LIBRARY_MAX_ZOOM) - ht)
      zoom_y = ht * ceilf((float)lib->collection_count / DT_LIBRARY_MAX_ZOOM) - ht;
  }

  lib->offset_x = zoom_x;
  lib->offset_y = zoom_y;

  int offset_i = (int)(zoom_x / wd);
  int offset_j = (int)(zoom_y / ht);
  if(lib->first_visible_filemanager >= 0)
  {
    offset_i = lib->first_visible_filemanager % DT_LIBRARY_MAX_ZOOM;
    offset_j = lib->first_visible_filemanager / DT_LIBRARY_MAX_ZOOM;
  }
  lib->first_visible_filemanager = -1;
  lib->first_visible_zoomable = offset_i + DT_LIBRARY_MAX_ZOOM * offset_j;
  // arbitrary 1000 to avoid bug due to round towards zero using (int)
  int seli = zoom == 1 ? 0 : ((int)(1000 + (pointerx + zoom_x) / wd) - MAX(offset_i, 0) - 1000);
  int selj = zoom == 1 ? 0 : ((int)(1000 + (pointery + zoom_y) / ht) - offset_j - 1000);
  float offset_x = (zoom == 1) ? 0.0 : (zoom_x / wd - (int)(zoom_x / wd));
  float offset_y = (zoom == 1) ? 0.0 : (zoom_y / ht - (int)(zoom_y / ht));
  const int max_rows = (zoom == 1) ? 1 : (2 + (int)((height) / ht + .5));
  lib->max_rows = max_rows;
  const int max_cols = (zoom == 1) ? 1 : (MIN(DT_LIBRARY_MAX_ZOOM - MAX(0, offset_i), 1 + (int)(zoom + .5)));

  int offset = MAX(0, offset_i) + DT_LIBRARY_MAX_ZOOM * offset_j;
  const int img_pointerx = zoom == 1 ? pointerx : fmodf(pointerx + zoom_x, wd);
  const int img_pointery = zoom == 1 ? pointery : fmodf(pointery + zoom_y, ht);

  // assure 1:1 is not switching images on resize/tab events:
  if(!track && lib->offset != 0x7fffffff && zoom == 1)
  {
    offset = lib->offset;
    zoom_x = wd * (offset % DT_LIBRARY_MAX_ZOOM);
    zoom_y = ht * (offset / DT_LIBRARY_MAX_ZOOM);
  }
  else
    lib->offset = offset;

  int id;

  dt_view_set_scrollbar(self,
                        zoom_x, -width + wd, wd * DT_LIBRARY_MAX_ZOOM - wd + width, width,
                        zoom_y,  -height + ht,
                        ht * ceilf((float)lib->collection_count / DT_LIBRARY_MAX_ZOOM) - ht + height, height);

  cairo_translate(cr, -offset_x * wd, -offset_y * ht);
  cairo_translate(cr, -MIN(offset_i * wd, 0.0), 0.0);
  const int before_last_exposed_id = lib->last_exposed_id;

  for(int row = 0; row < max_rows; row++)
  {
    if(offset < 0)
    {
      cairo_translate(cr, 0, ht);
      offset += DT_LIBRARY_MAX_ZOOM;
      continue;
    }

    /* clear and reset main query */
    DT_DEBUG_SQLITE3_CLEAR_BINDINGS(lib->statements.main_query);
    DT_DEBUG_SQLITE3_RESET(lib->statements.main_query);

    DT_DEBUG_SQLITE3_BIND_INT(lib->statements.main_query, 1, offset);
    DT_DEBUG_SQLITE3_BIND_INT(lib->statements.main_query, 2, max_cols);
    for(int col = 0; col < max_cols; col++)
    {
      if(sqlite3_step(lib->statements.main_query) == SQLITE_ROW)
      {
        id = sqlite3_column_int(lib->statements.main_query, 0);

        // set mouse over id
        if((zoom == 1 && mouse_over_id < 0) || ((!pan || track) && seli == col && selj == row && pointerx > 0
                                                && pointerx < width && pointery > 0 && pointery < height))
        {
          mouse_over_id = id;
          dt_control_set_mouse_over_id(mouse_over_id);
        }

        cairo_save(cr);

        if (id == mouse_over_id
            || lib->force_expose_all
            || id == before_last_exposed_id
            || id == initial_mouse_over_id
            || g_hash_table_contains(lib->thumbs_table, (gpointer)&id))
        {
          if(!lib->force_expose_all && id == mouse_over_id) lib->last_exposed_id = id;
          const int thumb_missed = dt_view_image_expose(&(lib->image_over), id, cr, wd, zoom == 1 ? height : ht, zoom,
                                                        img_pointerx, img_pointery, FALSE, FALSE);

          if(id == mouse_over_id)
          {
            lib->pointed_img_x = -offset_x * wd - MIN(offset_i * wd, 0.0) + col * wd;
            lib->pointed_img_y = -offset_y * ht + row * ht;
            lib->pointed_img_wd = wd;
            lib->pointed_img_ht = zoom == 1 ? height : ht;
            lib->pointed_img_over = dt_view_guess_image_over(lib->pointed_img_wd, lib->pointed_img_ht, zoom,
                                                             img_pointerx, img_pointery);
          }

          // if thumb is missing, record it for expose in next round
          if(thumb_missed)
            g_hash_table_add(lib->thumbs_table, (gpointer)&id);
          else
            g_hash_table_remove(lib->thumbs_table, (gpointer)&id);

          missing += thumb_missed;
        }

        cairo_restore(cr);
        if(zoom == 1)
        {
          // we are on the single-image display at a time, in this case we want the selection to be updated to
          // contain this single image.
          dt_selection_select_single(darktable.selection, id);
          lib->single_img_id = id;
        }
        else
          lib->single_img_id = -1;
      }
      else
        goto failure;
      cairo_translate(cr, wd, 0.0f);
    }
    cairo_translate(cr, -max_cols * wd, ht);
    offset += DT_LIBRARY_MAX_ZOOM;
  }
failure:

  lib->zoom_x = zoom_x;
  lib->zoom_y = zoom_y;
  lib->track = 0;
  lib->center = center;
  if(darktable.unmuted & DT_DEBUG_CACHE) dt_mipmap_cache_print(darktable.mipmap_cache);
  return missing;
}

static int expose_expose(dt_view_t *self, cairo_t *cr, int32_t width, int32_t height, int32_t pointerx,
                           int32_t pointery)
{
  dt_library_t *lib = (dt_library_t *)self->data;
  int32_t mouse_over_id;
  int missing = 0;

  lib->image_over = DT_VIEW_DESERT;
  lib->pointed_img_over = DT_VIEW_ERR;

  dt_gui_gtk_set_source_rgb(cr, DT_GUI_COLOR_LIGHTTABLE_BG);
  cairo_paint(cr);

  dt_view_set_scrollbar(self, 0, 0, 1, 1, 0, 0, 1, 1);

  int sel_img_count = dt_collection_get_selected_count(NULL);

  if(sel_img_count == 0) return 0;

  gchar *query = NULL;
  gchar *sq = NULL;

  sq = dt_collection_get_sort_query(darktable.collection);

  query = dt_util_dstrcat(query, "SELECT imgid, aspect_ratio, width, height FROM main.selected_images AS sel "
                                 "JOIN main.images AS imgs ON sel.imgid = imgs.id %s", sq);


  sqlite3_stmt *stmt;
  /* prepare a new main query statement for collection */
  DT_DEBUG_SQLITE3_PREPARE_V2(dt_database_get(darktable.db),
                              query, -1,
                              &stmt, NULL);

  if(!stmt) return 0;

  mouse_over_id = dt_control_get_mouse_over_id();

  int id;
  double aspect_ratio;

  dt_layout_image_t *images = malloc(sel_img_count * sizeof(dt_layout_image_t));

  int i = 0;
  while(sqlite3_step(stmt) == SQLITE_ROW)
  {
    id = sqlite3_column_int(stmt, 0);
    aspect_ratio = sqlite3_column_double(stmt, 1);
    if (!aspect_ratio) aspect_ratio = (double)sqlite3_column_int(stmt, 2) / (double)sqlite3_column_int(stmt, 3);

    images[i].imgid = id;
    images[i].width = (gint) (sqrt(aspect_ratio) * 100);
    images[i].height = (gint) (1/sqrt(aspect_ratio) * 100);
    i++;
  }

  int sum_w = 0, max_h = 0, max_w = 0;

  GList *slots = NULL;

  unsigned int total_width = 0, total_height = 0;
  int distance = 1;
  float avg_ratio = 0;

  // Get total window width and max window width/height
  for(i = 0; i < sel_img_count; i++)
  {
    sum_w += images[i].width;
    max_w = MAX(max_w, images[i].width);
    max_h = MAX(max_h, images[i].height);
    avg_ratio += images[i].width / (float) images[i].height;
  }

  avg_ratio /= sel_img_count;

  int per_row, tmp_per_row, per_col, tmp_per_col;
  per_row = tmp_per_row = ceil(sqrt(sel_img_count));
  per_col = tmp_per_col = (sel_img_count + per_row - 1) / per_row; // ceil(sel_img_count/per_row)

  float tmp_slot_ratio, slot_ratio;
  tmp_slot_ratio = slot_ratio = (width/ (float) per_row) / (height/ (float) per_col);

  do
  {
    per_row = tmp_per_row;
    per_col = tmp_per_col;
    slot_ratio = tmp_slot_ratio;

    if(avg_ratio > slot_ratio)
    {
      tmp_per_row = per_row - 1;
    }
    else
    {
      tmp_per_row = per_row + 1;
    }

    if(tmp_per_row == 0) break;

    tmp_per_col = (sel_img_count + tmp_per_row - 1) / tmp_per_row; //ceil(sel_img_count / tmp_per_row);

    tmp_slot_ratio = (width/ (float) tmp_per_row) / (height/( float) tmp_per_col);

  } while(per_row > 0 && per_row <= sel_img_count && absmul(tmp_slot_ratio, avg_ratio) < absmul(slot_ratio, avg_ratio));


  // Vertical layout
  for(i = 0; i < sel_img_count; i++)
  {
    GList *slot_iter = g_list_first(slots);
    for (; slot_iter; slot_iter = slot_iter->next)
    {
      GList *slot = (GList *) slot_iter->data;
      // Calculate current total height of slot
      int slot_h = distance;
      GList *slot_cw_iter = slot;
      while(slot_cw_iter != NULL)
      {
        dt_layout_image_t *slot_cw = (dt_layout_image_t *) slot_cw_iter->data;
        slot_h = slot_h + slot_cw->height + distance;
        slot_cw_iter = slot_cw_iter->next;
      }
      // Add window to slot if the slot height after adding the window
      // doesn't exceed max window height
      if (slot_h + distance + images[i].height < max_h) {
        slot_iter->data = g_list_append(slot, &(images[i]));
        break;
      }
    }
    // Otherwise, create a new slot with only this window
    if (!slot_iter)
      slots = g_list_append(slots, g_list_append(NULL, &(images[i])));
  }

  GList *rows = g_list_append(NULL, NULL);
  {
    int row_y = 0, x = 0, row_h = 0;
    int max_row_w = sum_w/per_col;//sqrt((float) sum_w * max_h);// * pow((float) width/height, 0.02);
    for (GList *slot_iter = slots; slot_iter != NULL; slot_iter = slot_iter->next)
    {
      GList *slot = (GList *) slot_iter->data;

      // Max width of windows in the slot
      int slot_max_w = 0;
      for (GList *slot_cw_iter = slot; slot_cw_iter != NULL; slot_cw_iter = slot_cw_iter->next)
      {
        dt_layout_image_t *cw = (dt_layout_image_t *) slot_cw_iter->data;
        slot_max_w = MAX(slot_max_w, cw->width);
      }

      int y = row_y;
      for (GList *slot_cw_iter = slot; slot_cw_iter != NULL; slot_cw_iter = slot_cw_iter->next)
      {
        dt_layout_image_t *cw = (dt_layout_image_t *) slot_cw_iter->data;
        cw->x = x + (slot_max_w - cw->width) / 2;
        cw->y = y;
        y += cw->height + distance;
        rows->data = g_list_append(rows->data, cw);
      }

      row_h = MAX(row_h, y - row_y);
      total_height = MAX(total_height, y);
      x += slot_max_w + distance;
      total_width = MAX(total_width, x);

      if (x > max_row_w)
      {
        x = 0;
        row_y += row_h;
        row_h = 0;
        rows = g_list_append(rows, 0);
        rows = rows->next;
      }
      g_list_free(slot);
    }
    g_list_free(slots);
    slots = NULL;
  }

  total_width -= distance;
  total_height -= distance;

  for (GList *iter = rows; iter != NULL; iter = iter->next)
  {
    GList *row = (GList *) iter->data;
    int row_w = 0, xoff;

    for (GList *slot_cw_iter = row; slot_cw_iter != NULL; slot_cw_iter = slot_cw_iter->next)
    {
      dt_layout_image_t *cw = (dt_layout_image_t *) slot_cw_iter->data;
      row_w = MAX(row_w, cw->x + cw->width);
    }

    xoff = (total_width - row_w) / 2;

    for (GList *cw_iter = row; cw_iter != NULL; cw_iter = cw_iter->next)
    {
      dt_layout_image_t *cw = (dt_layout_image_t *) cw_iter->data;
      cw->x += xoff;
    }
    g_list_free(row);
  }

  g_list_free(rows);

  float factor;
  factor = (float) (width - 1) / total_width;
  if (factor * total_height > height - 1)
    factor = (float) (height - 1) / total_height;

  int xoff = (width - (float) total_width * factor) / 2;
  int yoff = (height - (float) total_height * factor) / 2;

  for(i = 0; i < sel_img_count; i++)
  {
    images[i].width = images[i].width * factor;
    images[i].height = images[i].height * factor;
    images[i].x = images[i].x * factor + xoff;
    images[i].y = images[i].y * factor + yoff;
  }

  for(i = 0; i < sel_img_count; i++)
  {
    cairo_save(cr);
    // if(zoom == 1) dt_image_prefetch(image, DT_IMAGE_MIPF);
    cairo_translate(cr, images[i].x, images[i].y);
    int img_pointerx =
      pointerx > images[i].x
      && pointerx < images[i].x + images[i].width
      ? pointerx - images[i].x
      : images[i].width;
    int img_pointery =
      pointery > images[i].y
      && pointery < images[i].y + images[i].height
      ? pointery - images[i].y
      : images[i].height;

    dt_view_image_expose(&(lib->image_over), images[i].imgid, cr, images[i].width, images[i].height, 1,
                         img_pointerx, img_pointery, TRUE, FALSE);
    cairo_restore(cr);

    // set mouse over id
    if(pointerx > images[i].x && pointerx < images[i].x + images[i].width && pointery > images[i].y && pointery < images[i].y + images[i].height)
    {
      mouse_over_id = images[i].imgid;
      dt_control_set_mouse_over_id(mouse_over_id);
    }
  }

  free(images);

  sqlite3_finalize(stmt);

  /* free allocated strings */
  g_free(sq);

  g_free(query);

  if(darktable.unmuted & DT_DEBUG_CACHE) dt_mipmap_cache_print(darktable.mipmap_cache);
  return missing;
}

/**
 * Displays a full screen preview of the image currently under the mouse pointer.
 */
static int expose_full_preview(dt_view_t *self, cairo_t *cr, int32_t width, int32_t height, int32_t pointerx,
                               int32_t pointery)
{
  dt_library_t *lib = (dt_library_t *)self->data;

  lib->pointed_img_over = DT_VIEW_ERR;

  int offset = 0;
  if(lib->track > 2) offset = 1;
  if(lib->track < -2) offset = -1;
  lib->track = 0;

  // only look for images to preload or update the one shown when we moved to another image
  if(offset != 0)
  {
    /* If more than one image is selected, iterate over these. */
    /* If only one image is selected, scroll through all known images. */
    sqlite3_stmt *stmt;
    int sel_group_count = 0;
    int current_group = -1;
    DT_DEBUG_SQLITE3_PREPARE_V2(dt_database_get(darktable.db), "SELECT imgid FROM main.selected_images", -1,
        &stmt, NULL);
    while (sqlite3_step(stmt) == SQLITE_ROW)
    {
      uint32_t imgid  = sqlite3_column_int(stmt, 0);
      const dt_image_t *image = dt_image_cache_get(darktable.image_cache, imgid, 'r');
      if (image->group_id != current_group)
      {
        sel_group_count++;
        current_group = image->group_id;
      }
      dt_image_cache_read_release(darktable.image_cache, image);
    }
    sqlite3_finalize(stmt);
    dt_print(DT_DEBUG_LIGHTTABLE, "[lighttable] selected group: %d\n", sel_group_count);

    /* How many images to preload in advance. */
    int preload_num = dt_conf_get_int("plugins/lighttable/preview/full_size_preload_count");
    gboolean preload = preload_num > 0;
    preload_num = CLAMPS(preload_num, 1, 99999);

    gchar *stmt_string = g_strdup_printf("SELECT col.imgid AS id, col.rowid FROM memory.collected_images AS col %s "
                                         "WHERE col.rowid %s %d ORDER BY col.rowid %s LIMIT %d",
                                         (sel_group_count <= 1) ?
                                           /* We want to operate on the currently collected images,
                                            * so there's no need to match against the selection */
                                           "" :
                                           /* Limit the matches to the current selection */
                                           "INNER JOIN main.selected_images AS sel ON col.imgid = sel.imgid",
                                         (offset >= 0) ? ">" : "<",
                                         lib->full_preview_rowid,
                                         /* Direction of our navigation -- when showing for the first time,
                                          * i.e. when offset == 0, assume forward navigation */
                                         (offset >= 0) ? "ASC" : "DESC",
                                         preload_num);
    DT_DEBUG_SQLITE3_PREPARE_V2(dt_database_get(darktable.db), stmt_string, -1, &stmt, NULL);

    /* Walk through the "next" images, activate preload and find out where to go if moving */
    int *preload_stack = dt_malloc(preload_num * sizeof(int));
    for(int i = 0; i < preload_num; ++i)
    {
      preload_stack[i] = -1;
    }
    int count = 0;

    while (sqlite3_step(stmt) == SQLITE_ROW)
    {
      /* Check if we're about to move */
      if(count == 0 && offset != 0)
      {
        /* We're moving, so let's update the "next image" bits */
        lib->full_preview_id = sqlite3_column_int(stmt, 0);
        lib->full_preview_rowid = sqlite3_column_int(stmt, 1);
        dt_control_set_mouse_over_id(lib->full_preview_id);
      }
      /* Store the image details for preloading, see below. */
      preload_stack[count] = sqlite3_column_int(stmt, 0);
      ++count;
    }
    g_free(stmt_string);
    sqlite3_finalize(stmt);

    if(preload)
    {
      dt_mipmap_size_t mip = dt_mipmap_cache_get_matching_size(darktable.mipmap_cache, width, height);
      /* Preload these images.
      * The job queue is not a queue, but a stack, so we have to do it backwards.
      * Simply swapping DESC and ASC in the SQL won't help because we rely on the LIMIT clause, and
      * that LIMIT has to work with the "correct" sort order. One could use a subquery, but I don't
      * think that would be terribly elegant, either. */
      while(--count >= 0 && preload_stack[count] != -1)
        dt_mipmap_cache_get(darktable.mipmap_cache, NULL, preload_stack[count], mip, DT_MIPMAP_PREFETCH, 'r');
    }

    dt_free(preload_stack);
  }

  lib->image_over = DT_VIEW_DESERT;
  dt_gui_gtk_set_source_rgb(cr, DT_GUI_COLOR_LIGHTTABLE_PREVIEW_BG);
  cairo_paint(cr);

  const int frows = 5, fcols = 5;
  if(lib->display_focus)
  {
    if(lib->full_res_thumb_id != lib->full_preview_id)
    {
      gboolean from_cache = TRUE;
      char filename[PATH_MAX] = { 0 };
      dt_image_full_path(lib->full_preview_id, filename, sizeof(filename), &from_cache);
      dt_free(lib->full_res_thumb);
      lib->full_res_thumb = NULL;
      dt_colorspaces_color_profile_type_t color_space;
      if(!dt_imageio_large_thumbnail(filename, &lib->full_res_thumb,
                                               &lib->full_res_thumb_wd,
                                               &lib->full_res_thumb_ht,
                                               &color_space))
      {
        lib->full_res_thumb_orientation = ORIENTATION_NONE;
        lib->full_res_thumb_id = lib->full_preview_id;
      }

      if(lib->full_res_thumb_id == lib->full_preview_id)
      {
        dt_focus_create_clusters(lib->full_res_focus, frows, fcols, lib->full_res_thumb,
                                 lib->full_res_thumb_wd, lib->full_res_thumb_ht);
      }
    }
  }
  const int missing = dt_view_image_expose(&(lib->image_over), lib->full_preview_id, cr,
                                           width, height, 1, pointerx, pointery, TRUE, FALSE);

  if(lib->display_focus && (lib->full_res_thumb_id == lib->full_preview_id))
    dt_focus_draw_clusters(cr, width, height, lib->full_preview_id, lib->full_res_thumb_wd,
                           lib->full_res_thumb_ht, lib->full_res_focus, frows, fcols);
  return missing;
}

static gboolean _expose_again(gpointer user_data)
{
  // unfortunately there might have been images without thumbnails during expose.
  // this can have multiple reasons: not loaded yet (we'll receive a signal when done)
  // or still locked for writing.. we won't be notified when this changes.
  // so we just track whether there were missing images and expose again.
  dt_control_queue_redraw_center();
  return FALSE; // don't call again
}

static gboolean _expose_again_full(gpointer user_data)
{
  dt_view_t *self = (dt_view_t *)user_data;
  dt_library_t *lib = (dt_library_t *)self->data;
  // unfortunately there might have been images without thumbnails during expose.
  // this can have multiple reasons: not loaded yet (we'll receive a signal when done)
  // or still locked for writing.. we won't be notified when this changes.
  // so we just track whether there were missing images and expose again.
  lib->force_expose_all = TRUE;
  dt_control_queue_redraw_center();
  return FALSE; // don't call again
}

void begin_pan(dt_library_t *lib, double x, double y)
{
  lib->select_offset_x = lib->zoom_x + x;
  lib->select_offset_y = lib->zoom_y + y;
  lib->pan_x = x;
  lib->pan_y = y;
  lib->pan = 1;
}

void expose(dt_view_t *self, cairo_t *cr, int32_t width, int32_t height, int32_t pointerx, int32_t pointery)
{
  const double start = dt_get_wtime();
  const dt_lighttable_layout_t layout = get_layout();

  // Let's show full preview if in that state...
  dt_library_t *lib = (dt_library_t *)self->data;

  int missing_thumbnails = 0;

  check_layout(self);

  if(lib->full_preview_id != -1)
  {
    missing_thumbnails = expose_full_preview(self, cr, width, height, pointerx, pointery);
  }
  else // we do pass on expose to manager or zoomable
  {
    switch(layout)
    {
      case DT_LIGHTTABLE_LAYOUT_FILEMANAGER:
        missing_thumbnails = expose_filemanager(self, cr, width, height, pointerx, pointery);
        break;
      case DT_LIGHTTABLE_LAYOUT_ZOOMABLE: // zoomable
        missing_thumbnails = expose_zoomable(self, cr, width, height, pointerx, pointery);
        break;
      case DT_LIGHTTABLE_LAYOUT_EXPOSE: // compare
        missing_thumbnails = expose_expose(self, cr, width, height, pointerx, pointery);
        break;
      case DT_LIGHTTABLE_LAYOUT_FIRST:
      case DT_LIGHTTABLE_LAYOUT_LAST:
        break;
    }
  }

  if(layout != DT_LIGHTTABLE_LAYOUT_ZOOMABLE)
  {
    // file manager
    lib->activate_on_release = DT_VIEW_ERR;
  }
  else
  {
    // zoomable lt
    // If the mouse button was clicked on a control element and we are now
    // leaving that element, or the mouse was clicked on an image and it has
    // moved a little, then we decide to interpret the action as the start of
    // a pan. In the first case we begin the pan, in the second the pan was
    // already started however we did not signal it with the GDK_HAND1 pointer,
    // so we still have to set the pointer (see comments in button_pressed()).
    const float distance = fabs(pointerx - lib->pan_x) + fabs(pointery - lib->pan_y);
    if(lib->activate_on_release != lib->image_over
       || (lib->activate_on_release == DT_VIEW_DESERT && distance > DT_PIXEL_APPLY_DPI(5)))
    {
      if(lib->activate_on_release != DT_VIEW_ERR && !lib->pan)
      {
        begin_pan(lib, pointerx, pointery);
        dt_control_change_cursor(GDK_HAND1);
      }
      if(lib->activate_on_release == DT_VIEW_DESERT) dt_control_change_cursor(GDK_HAND1);
      lib->activate_on_release = DT_VIEW_ERR;
    }
  }
  const double end = dt_get_wtime();
  if(darktable.unmuted & DT_DEBUG_PERF)
    dt_print(DT_DEBUG_LIGHTTABLE, "[lighttable] expose took %0.04f sec\n", end - start);

  if(missing_thumbnails)
    g_timeout_add(250, _expose_again, self);
  else
  {
    // clear hash map of thumb to redisplay, we are done
    g_hash_table_remove_all(lib->thumbs_table);
    lib->force_expose_all = FALSE;
  }
}

static gboolean go_up_key_accel_callback(GtkAccelGroup *accel_group, GObject *acceleratable, guint keyval,
                                         GdkModifierType modifier, gpointer data)
{
  dt_view_t *self = (dt_view_t *)data;
  dt_library_t *lib = (dt_library_t *)self->data;
  const dt_lighttable_layout_t layout = get_layout();

  if(layout == DT_LIGHTTABLE_LAYOUT_FILEMANAGER)
    move_view(lib, DIRECTION_TOP);
  else
    lib->offset = 0;
  dt_control_queue_redraw_center();
  return TRUE;
}

static gboolean go_down_key_accel_callback(GtkAccelGroup *accel_group, GObject *acceleratable, guint keyval,
                                           GdkModifierType modifier, gpointer data)
{
  dt_view_t *self = (dt_view_t *)data;
  dt_library_t *lib = (dt_library_t *)self->data;
  const dt_lighttable_layout_t layout = get_layout();

  if(layout == DT_LIGHTTABLE_LAYOUT_FILEMANAGER)
    move_view(lib, DIRECTION_BOTTOM);
  else
    lib->offset = 0x1fffffff;
  dt_control_queue_redraw_center();
  return TRUE;
}

static gboolean go_pgup_key_accel_callback(GtkAccelGroup *accel_group, GObject *acceleratable, guint keyval,
                                           GdkModifierType modifier, gpointer data)
{
  dt_view_t *self = (dt_view_t *)data;
  dt_library_t *lib = (dt_library_t *)self->data;
  const dt_lighttable_layout_t layout = get_layout();

  if(layout == DT_LIGHTTABLE_LAYOUT_FILEMANAGER)
    move_view(lib, DIRECTION_PGUP);
  else
  {
    const int iir = get_zoom();
    const int scroll_by_rows = 4; /* This should be the number of visible rows. */
    const int offset_delta = scroll_by_rows * iir;
    lib->offset = MAX(lib->offset - offset_delta, 0);
  }
  dt_control_queue_redraw_center();
  return TRUE;
}

static gboolean go_pgdown_key_accel_callback(GtkAccelGroup *accel_group, GObject *acceleratable, guint keyval,
                                             GdkModifierType modifier, gpointer data)
{
  dt_view_t *self = (dt_view_t *)data;
  dt_library_t *lib = (dt_library_t *)self->data;
  const dt_lighttable_layout_t layout = get_layout();

  if(layout == DT_LIGHTTABLE_LAYOUT_FILEMANAGER)
  {
    move_view(lib, DIRECTION_PGDOWN);
  }
  else
  {
    const int iir = get_zoom();
    const int scroll_by_rows = 4; /* This should be the number of visible rows. */
    const int offset_delta = scroll_by_rows * iir;
    lib->offset = MIN(lib->offset + offset_delta, lib->collection_count);
  }
  dt_control_queue_redraw_center();
  return TRUE;
}

static gboolean realign_key_accel_callback(GtkAccelGroup *accel_group, GObject *acceleratable, guint keyval,
                                           GdkModifierType modifier, gpointer data)
{
  dt_view_t *self = (dt_view_t *)data;
  dt_library_t *lib = (dt_library_t *)self->data;
  const dt_lighttable_layout_t layout = get_layout();

  if(layout == DT_LIGHTTABLE_LAYOUT_FILEMANAGER) move_view(lib, DIRECTION_CENTER);
  dt_control_queue_redraw_center();
  return TRUE;
}

static gboolean select_toggle_callback(GtkAccelGroup *accel_group, GObject *acceleratable, guint keyval,
                                           GdkModifierType modifier, gpointer data)
{
  dt_view_t *self = (dt_view_t *)data;
  dt_library_t *lib = (dt_library_t *)self->data;
  const uint32_t id = dt_control_get_mouse_over_id();
  lib->key_select_direction = DIRECTION_NONE;
  dt_selection_toggle(darktable.selection, id);
  return TRUE;
}

static gboolean select_single_callback(GtkAccelGroup *accel_group, GObject *acceleratable, guint keyval,
                                           GdkModifierType modifier, gpointer data)
{
  dt_view_t *self = (dt_view_t *)data;
  dt_library_t *lib = (dt_library_t *)self->data;
  const uint32_t id = dt_control_get_mouse_over_id();
  lib->key_select_direction = DIRECTION_NONE;
  dt_selection_select_single(darktable.selection, id);
  return TRUE;
}

static gboolean rating_key_accel_callback(GtkAccelGroup *accel_group, GObject *acceleratable, guint keyval,
                                          GdkModifierType modifier, gpointer data)
{
  dt_view_t *self = darktable.view_manager->proxy.lighttable.view;
  int num = GPOINTER_TO_INT(data);
  int32_t mouse_over_id;
  int next_image_rowid = -1;

  dt_library_t *lib = (dt_library_t *)self->data;
  const dt_lighttable_layout_t layout = get_layout();

  // needed as we can have a reordering of the pictures
  if(_is_rating_order_actif(self))
    lib->force_expose_all = TRUE;
  else
    _redraw_selected_images(self);

  if(lib->using_arrows)
  {
    // if using arrows may be the image I'm rating is going to disappear from the collection.
    // So, store where may be we need to jump
    int imgid_for_offset;
    sqlite3_stmt *stmt;

    DT_DEBUG_SQLITE3_PREPARE_V2(dt_database_get(darktable.db),
                                "SELECT MIN(imgid) FROM main.selected_images", -1, &stmt, NULL);
    if(sqlite3_step(stmt) == SQLITE_ROW)
    {
      sqlite3_stmt *inner_stmt;
      imgid_for_offset = sqlite3_column_int(stmt, 0);
      if(!imgid_for_offset)
      {
        // empty selection
        imgid_for_offset = dt_control_get_mouse_over_id();
      }

      DT_DEBUG_SQLITE3_PREPARE_V2(dt_database_get(darktable.db),
          //"SELECT imgid FROM memory.collected_images", -1, &inner_stmt,
          "SELECT rowid FROM memory.collected_images WHERE imgid=?1", -1, &inner_stmt,
          NULL);
      DT_DEBUG_SQLITE3_BIND_INT(inner_stmt, 1, imgid_for_offset);
      if(sqlite3_step(inner_stmt) == SQLITE_ROW)
        next_image_rowid = sqlite3_column_int(inner_stmt, 0);
      sqlite3_finalize(inner_stmt);
    }
    sqlite3_finalize(stmt);
  }

  mouse_over_id = dt_view_get_image_to_act_on();
  if(mouse_over_id <= 0)
    dt_ratings_apply_to_selection(num);
  else
    dt_ratings_apply_to_image_or_group(mouse_over_id, num);
  _update_collected_images(self);

  dt_collection_update_query(darktable.collection); // update the counter

  if(layout != DT_LIGHTTABLE_LAYOUT_EXPOSE && lib->collection_count != dt_collection_get_count(darktable.collection))
  {
    // some images disappeared from collection. Selection is now invisible.
    // lib->collection_count  --> before the rating
    // dt_collection_get_count(darktable.collection)  --> after the rating
    dt_selection_clear(darktable.selection);
    if(lib->using_arrows)
    {
      // Jump where stored before
      sqlite3_stmt *stmt;
      DT_DEBUG_SQLITE3_PREPARE_V2(dt_database_get(darktable.db),
                                  "SELECT imgid FROM memory.collected_images WHERE rowid=?1 OR rowid=?1 - 1 "
                                  "ORDER BY rowid DESC LIMIT 1", -1, &stmt,
                                  NULL);
      DT_DEBUG_SQLITE3_BIND_INT(stmt, 1, next_image_rowid);
      if(sqlite3_step(stmt) == SQLITE_ROW)
        mouse_over_id = sqlite3_column_int(stmt, 0);
      sqlite3_finalize(stmt);
      dt_control_set_mouse_over_id(mouse_over_id);
    }
  }
  return TRUE;
}

static gboolean colorlabels_key_accel_callback(GtkAccelGroup *accel_group, GObject *acceleratable, guint keyval,
                                               GdkModifierType modifier, gpointer data)
{
  dt_view_t *self = darktable.view_manager->proxy.lighttable.view;
  dt_library_t *lib = (dt_library_t *)self->data;

  // needed as we can have a reordering of the pictures
  if(_is_colorlabels_order_actif(self))
    lib->force_expose_all = TRUE;
  else
    _redraw_selected_images(self);

  dt_colorlabels_key_accel_callback(NULL, NULL, 0, 0, data);

  return TRUE;
}

static void _lighttable_mipmaps_updated_signal_callback(gpointer instance, gpointer user_data)
{
  dt_control_queue_redraw_center();
}

static void drag_and_drop_received(GtkWidget *widget, GdkDragContext *context, gint x, gint y,
                                   GtkSelectionData *selection_data, guint target_type, guint time,
                                   gpointer data)
{
  gboolean success = FALSE;

  if((target_type == DND_TARGET_URI) && (selection_data != NULL) && (gtk_selection_data_get_length(selection_data) >= 0))
  {
    gchar **uri_list = g_strsplit_set((gchar *)gtk_selection_data_get_data(selection_data), "\r\n", 0);
    if(uri_list)
    {
      gchar **image_to_load = uri_list;
      while(*image_to_load)
      {
        if(**image_to_load)
        {
          dt_load_from_string(*image_to_load, FALSE, NULL); // TODO: do we want to open the image in darkroom mode? If
                                                            // yes -> set to TRUE.
        }
        image_to_load++;
      }
    }
    g_strfreev(uri_list);
    success = TRUE;
  }
  gtk_drag_finish(context, success, FALSE, time);
}

void enter(dt_view_t *self)
{
  // show/hide filmstrip when entering the view
  dt_lib_module_t *m = darktable.view_manager->proxy.filmstrip.module;
  if(get_layout() == DT_LIGHTTABLE_LAYOUT_EXPOSE)
    gtk_widget_show(GTK_WIDGET(m->widget));
  else
    gtk_widget_hide(GTK_WIDGET(m->widget));

  gtk_drag_dest_set(dt_ui_center(darktable.gui->ui), GTK_DEST_DEFAULT_ALL, target_list_all, n_targets_all,
                    GDK_ACTION_COPY);

  // dropping images for import
  g_signal_connect(dt_ui_center(darktable.gui->ui), "drag-data-received", G_CALLBACK(drag_and_drop_received),
                   self);

  _register_custom_image_order_drag_n_drop(self);

  /* connect to signals */
  dt_control_signal_connect(darktable.signals, DT_SIGNAL_DEVELOP_MIPMAP_UPDATED,
                            G_CALLBACK(_lighttable_mipmaps_updated_signal_callback), (gpointer)self);

  gtk_widget_grab_focus(dt_ui_center(darktable.gui->ui));

  // clear some state variables
  dt_library_t *lib = (dt_library_t *)self->data;
  lib->button = 0;
  lib->pan = 0;
  lib->force_expose_all = TRUE;
  lib->activate_on_release = DT_VIEW_ERR;
  dt_collection_hint_message(darktable.collection);

  // hide panel if we are in full preview mode
  if(lib->full_preview_id != -1)
  {
    dt_ui_panel_show(darktable.gui->ui, DT_UI_PANEL_LEFT, FALSE, FALSE);
    dt_ui_panel_show(darktable.gui->ui, DT_UI_PANEL_RIGHT, FALSE, FALSE);
    dt_ui_panel_show(darktable.gui->ui, DT_UI_PANEL_CENTER_BOTTOM, FALSE, FALSE);
    dt_ui_panel_show(darktable.gui->ui, DT_UI_PANEL_CENTER_TOP, FALSE, FALSE);
    dt_ui_panel_show(darktable.gui->ui, DT_UI_PANEL_TOP, FALSE, FALSE);
  }

  char *scrollbars_conf = dt_conf_get_string("scrollbars");

  gboolean scrollbars_visible = FALSE;
  if(scrollbars_conf)
  {
    if(strcmp(scrollbars_conf, "no scrollbars"))
      scrollbars_visible = TRUE;
    g_free(scrollbars_conf);
  }

  dt_ui_scrollbars_show(darktable.gui->ui, scrollbars_visible);
}

void leave(dt_view_t *self)
{
  gtk_drag_dest_unset(dt_ui_center(darktable.gui->ui));

  // disconnect dropping images for import
  dt_control_signal_disconnect(darktable.signals, G_CALLBACK(drag_and_drop_received),self);

  _unregister_custom_image_order_drag_n_drop(self);

  /* disconnect from signals */
  dt_control_signal_disconnect(darktable.signals, G_CALLBACK(_lighttable_mipmaps_updated_signal_callback),
                               (gpointer)self);

  // clear some state variables
  dt_library_t *lib = (dt_library_t *)self->data;
  lib->button = 0;
  lib->pan = 0;
  lib->activate_on_release = DT_VIEW_ERR;

  // exit preview mode if non-sticky
  if(lib->full_preview_id != -1 && lib->full_preview_sticky == 0)
  {
    lib->full_preview_id = -1;
    lib->full_preview_rowid = -1;
    dt_control_set_mouse_over_id(-1);
    lib->full_preview = 0;
    lib->display_focus = 0;
  }

  dt_ui_scrollbars_show(darktable.gui->ui, FALSE);
}

void reset(dt_view_t *self)
{
  dt_library_t *lib = (dt_library_t *)self->data;
  lib->center = 1;
  lib->track = lib->pan = 0;
  lib->activate_on_release = DT_VIEW_ERR;
  lib->offset = 0x7fffffff;
  lib->first_visible_zoomable = -1;
  lib->first_visible_filemanager = 0;
  dt_control_set_mouse_over_id(-1);
}


void mouse_enter(dt_view_t *self)
{
  // TODO: In gtk.c the function center_leave return true. It is not needed when using arrows. the same for mouse_leave, mouse_move
  dt_library_t *lib = (dt_library_t *)self->data;
  uint32_t id = dt_control_get_mouse_over_id();
  if (lib->using_arrows == 0)
  {
    if(id == -1)
    {
      // this seems to be needed to fix the strange events fluxbox emits
      dt_control_set_mouse_over_id(lib->last_mouse_over_id);
    }
  }
}

void mouse_leave(dt_view_t *self)
{
  dt_library_t *lib = (dt_library_t *)self->data;
  if (lib->using_arrows == 0)
  {
    lib->last_mouse_over_id = dt_control_get_mouse_over_id(); // see mouse_enter (re: fluxbox)
    if(!lib->pan && get_zoom() != 1)
    {
      dt_control_set_mouse_over_id(-1);
      dt_control_queue_redraw_center();
    }
  }
}


void scrollbar_changed(dt_view_t *self, double x, double y)
{
  const dt_lighttable_layout_t layout = get_layout();

  switch(layout)
  {
    case DT_LIGHTTABLE_LAYOUT_FILEMANAGER:
    {
      const int iir = get_zoom();
      _set_position(self, round(y/iir)*iir);
      break;
    }
    case DT_LIGHTTABLE_LAYOUT_ZOOMABLE:
    {
      dt_library_t *lib = (dt_library_t *) self->data;
      lib->zoom_x = x;
      lib->zoom_y = y;
      dt_control_queue_redraw_center();
      break;
    }
    default:
      break;
  }
}

void scrolled(dt_view_t *self, double x, double y, int up, int state)
{
  dt_library_t *lib = (dt_library_t *)self->data;
  lib->force_expose_all = TRUE;
  const dt_lighttable_layout_t layout = get_layout();

  if(lib->full_preview_id > -1)
  {
    if(up)
      lib->track = -DT_LIBRARY_MAX_ZOOM;
    else
      lib->track = +DT_LIBRARY_MAX_ZOOM;
  }
  else if(layout == DT_LIGHTTABLE_LAYOUT_FILEMANAGER && state == 0)
  {
    if(up)
      move_view(lib, DIRECTION_UP);
    else
      move_view(lib, DIRECTION_DOWN);
  }
  else
  {
    int zoom = get_zoom();
    if(up)
    {
      zoom--;
      if(zoom < 1)
        zoom = 1;
      else if(layout == DT_LIGHTTABLE_LAYOUT_FILEMANAGER)
        zoom_around_image(lib, x, y, self->width, self->height, zoom + 1, zoom);
    }
    else
    {
      zoom++;
      if(zoom > 2 * DT_LIBRARY_MAX_ZOOM)
        zoom = 2 * DT_LIBRARY_MAX_ZOOM;
      else if(layout == DT_LIGHTTABLE_LAYOUT_FILEMANAGER)
        zoom_around_image(lib, x, y, self->width, self->height, zoom - 1, zoom);
    }
    dt_view_lighttable_set_zoom(darktable.view_manager, zoom);
  }
}

void activate_control_element(dt_view_t *self)
{
  dt_library_t *lib = (dt_library_t *)self->data;
  const dt_lighttable_layout_t layout = get_layout();

  switch(lib->image_over)
  {
    case DT_VIEW_DESERT:
    {
      if(layout != DT_LIGHTTABLE_LAYOUT_EXPOSE)
      {
        int32_t id = dt_control_get_mouse_over_id();
        if((lib->modifiers & (GDK_SHIFT_MASK | GDK_CONTROL_MASK)) == 0)
          dt_selection_select_single(darktable.selection, id);
        else if((lib->modifiers & (GDK_CONTROL_MASK)) == GDK_CONTROL_MASK)
          dt_selection_toggle(darktable.selection, id);
        else if((lib->modifiers & (GDK_SHIFT_MASK)) == GDK_SHIFT_MASK)
          dt_selection_select_range(darktable.selection, id);
      }
      break;
    }
    case DT_VIEW_REJECT:
    case DT_VIEW_STAR_1:
    case DT_VIEW_STAR_2:
    case DT_VIEW_STAR_3:
    case DT_VIEW_STAR_4:
    case DT_VIEW_STAR_5:
    {
      const int32_t mouse_over_id = dt_control_get_mouse_over_id();
      dt_ratings_apply_to_image_or_group(mouse_over_id, lib->image_over);
      _update_collected_images(self);
      break;
    }
    default:
      break;
  }
}

void mouse_moved(dt_view_t *self, double x, double y, double pressure, int which)
{
  dt_library_t *lib = (dt_library_t *)self->data;

  lib->using_arrows = 0;

  if(lib->pan || lib->pointed_img_over == DT_VIEW_ERR || x < lib->pointed_img_x || y < lib->pointed_img_y
     || x > lib->pointed_img_x + lib->pointed_img_wd || y > lib->pointed_img_y + lib->pointed_img_ht
     || lib->pointed_img_over
            != dt_view_guess_image_over(lib->pointed_img_wd, lib->pointed_img_ht, lib->images_in_row,
                                        lib->images_in_row == 1 ? x : fmodf(x + lib->zoom_x, lib->pointed_img_wd),
                                        lib->images_in_row == 1 ? y : fmodf(y + lib->zoom_y, lib->pointed_img_ht)))
  {
    dt_control_queue_redraw_center();
  }
}

int button_released(dt_view_t *self, double x, double y, int which, uint32_t state)
{
  dt_library_t *lib = (dt_library_t *)self->data;
  // when custom order is used, we need to redraw the whole lighttable
  if ((which == 1 || which == GDK_BUTTON1_MASK) && _is_custom_image_order_actif(self))
  {
    lib->force_expose_all = TRUE;
  }
  lib->pan = 0;
  // If a control element was activated by the button press and we decided to
  // defer action until release, then now it's time to act.
  if(lib->activate_on_release != DT_VIEW_ERR)
  {
    if(lib->activate_on_release == lib->image_over)
    {
      activate_control_element(self);
      lib->force_expose_all = TRUE;
    }
    lib->activate_on_release = DT_VIEW_ERR;
  }
  if(which == 1 || which == GDK_BUTTON1_MASK) dt_control_change_cursor(GDK_LEFT_PTR);
  return 1;
}


static void _audio_child_watch(GPid pid, gint status, gpointer data)
{
  dt_library_t *lib = (dt_library_t *)data;
  lib->audio_player_id = -1;
  g_spawn_close_pid(pid);
}

static void _stop_audio(dt_library_t *lib)
{
  // make sure that the process didn't finish yet and that _audio_child_watch() hasn't run
  if(lib->audio_player_id == -1) return;
  // we don't want to trigger the callback due to a possible race condition
  g_source_remove(lib->audio_player_event_source);
#ifdef _WIN32
// TODO: add Windows code to actually kill the process
#else  // _WIN32
  if(lib->audio_player_id != -1)
  {
    if(getpgid(0) != getpgid(lib->audio_player_pid))
      kill(-lib->audio_player_pid, SIGKILL);
    else
      kill(lib->audio_player_pid, SIGKILL);
  }
#endif // _WIN32
  g_spawn_close_pid(lib->audio_player_pid);
  lib->audio_player_id = -1;
}

int button_pressed(dt_view_t *self, double x, double y, double pressure, int which, int type, uint32_t state)
{
  dt_library_t *lib = (dt_library_t *)self->data;
  const dt_lighttable_layout_t layout = get_layout();

  lib->modifiers = state;
  lib->key_jump_offset = 0;
  lib->button = which;
  lib->select_offset_x = lib->zoom_x;
  lib->select_offset_y = lib->zoom_y;
  lib->select_offset_x += x;
  lib->select_offset_y += y;
  lib->force_expose_all = TRUE;
  lib->activate_on_release = DT_VIEW_ERR;

  if(which == 1 && type == GDK_2BUTTON_PRESS) return 0;
  // image button pressed?
  if(which == 1)
  {
    switch(lib->image_over)
    {
      case DT_VIEW_DESERT:
        // Here we begin to pan immediately, even though later we might decide
        // that the event was actually a click. For this reason we do not set
        // the pointer to GDK_HAND1 until we can exclude that it is a click,
        // namely until the pointer has moved a little distance. The code taking
        // care of this is in expose(). Pan only makes sense in zoomable lt.
        if(layout == DT_LIGHTTABLE_LAYOUT_ZOOMABLE) begin_pan(lib, x, y);

        if(layout == DT_LIGHTTABLE_LAYOUT_FILEMANAGER && lib->using_arrows)
        {
          // in this case dt_control_get_mouse_over_id() means "last image visited with arrows"
          lib->using_arrows = 0;
          return 0;
        }
      // no break here intentionally
      case DT_VIEW_REJECT:
      case DT_VIEW_STAR_1:
      case DT_VIEW_STAR_2:
      case DT_VIEW_STAR_3:
      case DT_VIEW_STAR_4:
      case DT_VIEW_STAR_5:
        // In file manager we act immediatley, in zoomable lt we defer action
        // until either the button is released or the pointer leaves the
        // activated control. In the second case, we cancel the action, and
        // instead we begin to pan. We do this for those users intending to
        // pan that accidentally hit a control element.
        if(layout != DT_LIGHTTABLE_LAYOUT_ZOOMABLE) // filemanager/expose
          activate_control_element(self);
        else // zoomable lighttable --> defer action to check for pan
          lib->activate_on_release = lib->image_over;
        break;

      case DT_VIEW_GROUP:
      {
        const int32_t mouse_over_id = dt_control_get_mouse_over_id();
        const dt_image_t *image = dt_image_cache_get(darktable.image_cache, mouse_over_id, 'r');
        if(!image) return 0;
        const int group_id = image->group_id;
        const int id = image->id;
        dt_image_cache_read_release(darktable.image_cache, image);

        if(state & (GDK_SHIFT_MASK | GDK_CONTROL_MASK)) // just add the whole group to the selection. TODO:
                                                        // make this also work for collapsed groups.
        {
          sqlite3_stmt *stmt;
          DT_DEBUG_SQLITE3_PREPARE_V2(
              dt_database_get(darktable.db),
              "INSERT OR IGNORE INTO main.selected_images SELECT id FROM main.images WHERE group_id = ?1",
              -1, &stmt, NULL);
          DT_DEBUG_SQLITE3_BIND_INT(stmt, 1, group_id);
          sqlite3_step(stmt);
          sqlite3_finalize(stmt);
        }
        else if(group_id == darktable.gui->expanded_group_id) // the group is already expanded, so ...
        {
          if(id == darktable.gui->expanded_group_id) // ... collapse it
            darktable.gui->expanded_group_id = -1;
          else // ... make the image the new representative of the group
            darktable.gui->expanded_group_id = dt_grouping_change_representative(id);
        }
        else // expand the group
          darktable.gui->expanded_group_id = group_id;
        dt_collection_update_query(darktable.collection);
        break;
      }
      case DT_VIEW_AUDIO:
      {
        const int32_t mouse_over_id = dt_control_get_mouse_over_id();
        gboolean start_audio = TRUE;
        if(lib->audio_player_id != -1)
        {
          // don't start the audio for the image we just killed it for
          if(lib->audio_player_id == mouse_over_id) start_audio = FALSE;

          _stop_audio(lib);
        }

        if(start_audio)
        {
          // if no audio is played at the moment -> play audio
          char *player = dt_conf_get_string("plugins/lighttable/audio_player");
          if(player && *player)
          {
            char *filename = dt_image_get_audio_path(mouse_over_id);
            if(filename)
            {
              char *argv[] = { player, filename, NULL };
              gboolean ret
                  = g_spawn_async(NULL, argv, NULL, G_SPAWN_DO_NOT_REAP_CHILD | G_SPAWN_SEARCH_PATH
                                                    | G_SPAWN_STDOUT_TO_DEV_NULL | G_SPAWN_STDERR_TO_DEV_NULL,
                                  NULL, NULL, &lib->audio_player_pid, NULL);

              if(ret)
              {
                lib->audio_player_id = mouse_over_id;
                lib->audio_player_event_source
                    = g_child_watch_add(lib->audio_player_pid, (GChildWatchFunc)_audio_child_watch, lib);
              }
              else
                lib->audio_player_id = -1;

              g_free(filename);
            }
          }
          g_free(player);
        }

        break;
      }
      default:
        begin_pan(lib, x, y);
        dt_control_change_cursor(GDK_HAND1);
        return 0;
    }
  }
  return 1;
}

int key_released(dt_view_t *self, guint key, guint state)
{
  dt_control_accels_t *accels = &darktable.control->accels;
  dt_library_t *lib = (dt_library_t *)self->data;
  const dt_lighttable_layout_t layout = get_layout();

  // in zoomable lighttable mode always expose full when a key is pressed as the whole area is
  // adjusted each time a navigation key is used.
  if (layout == DT_LIGHTTABLE_LAYOUT_ZOOMABLE)
    lib->force_expose_all = TRUE;

  if(lib->key_select && (key == GDK_KEY_Shift_L || key == GDK_KEY_Shift_R))
  {
    lib->key_select = 0;
    lib->key_select_direction = DIRECTION_NONE;
  }

  if(!darktable.control->key_accelerators_on) return 0;

  // hide/show sideborders, we need a full expose
  if(key == accels->global_sideborders.accel_key && state == accels->global_sideborders.accel_mods)
    lib->force_expose_all = TRUE;

  if(((key == accels->lighttable_preview.accel_key && state == accels->lighttable_preview.accel_mods)
      || (key == accels->lighttable_preview_display_focus.accel_key
          && state == accels->lighttable_preview_display_focus.accel_mods)) && lib->full_preview_id != -1)
  {

    lib->full_preview_id = -1;
    lib->full_preview_rowid = -1;
    if(!lib->using_arrows)
      dt_control_set_mouse_over_id(-1);

    dt_ui_panel_show(darktable.gui->ui, DT_UI_PANEL_LEFT, (lib->full_preview & 1), FALSE);
    dt_ui_panel_show(darktable.gui->ui, DT_UI_PANEL_RIGHT, (lib->full_preview & 2), FALSE);
    dt_ui_panel_show(darktable.gui->ui, DT_UI_PANEL_CENTER_BOTTOM, (lib->full_preview & 4), FALSE);
    dt_ui_panel_show(darktable.gui->ui, DT_UI_PANEL_CENTER_TOP, (lib->full_preview & 8), FALSE);
    dt_ui_panel_show(darktable.gui->ui, DT_UI_PANEL_TOP, (lib->full_preview & 16), FALSE);

    lib->full_preview = 0;
    lib->display_focus = 0;
    lib->force_expose_all = TRUE;
  }

  return 1;
}

int key_pressed(dt_view_t *self, guint key, guint state)
{
  dt_library_t *lib = (dt_library_t *)self->data;
  dt_control_accels_t *accels = &darktable.control->accels;

  if(!darktable.control->key_accelerators_on) return 0;

  int zoom = get_zoom();

  const dt_lighttable_layout_t layout = get_layout();

  if(lib->full_preview_id != -1 && ((key == accels->lighttable_preview_sticky_exit.accel_key
                                     && state == accels->lighttable_preview_sticky_exit.accel_mods)
                                    || (key == accels->lighttable_preview_sticky.accel_key
                                        && state == accels->lighttable_preview_sticky.accel_mods)
                                    || (key == accels->lighttable_preview_sticky_focus.accel_key
                                        && state == accels->lighttable_preview_sticky_focus.accel_mods)))
  {
    lib->full_preview_id = -1;
    lib->full_preview_rowid = -1;
    if(!lib->using_arrows)
      dt_control_set_mouse_over_id(-1);

    dt_ui_panel_show(darktable.gui->ui, DT_UI_PANEL_LEFT, (lib->full_preview & 1), FALSE);
    dt_ui_panel_show(darktable.gui->ui, DT_UI_PANEL_RIGHT, (lib->full_preview & 2), FALSE);
    dt_ui_panel_show(darktable.gui->ui, DT_UI_PANEL_CENTER_BOTTOM, (lib->full_preview & 4), FALSE);
    dt_ui_panel_show(darktable.gui->ui, DT_UI_PANEL_CENTER_TOP, (lib->full_preview & 8), FALSE);
    dt_ui_panel_show(darktable.gui->ui, DT_UI_PANEL_TOP, (lib->full_preview & 16), FALSE);

    lib->full_preview = 0;
    lib->display_focus = 0;
    lib->force_expose_all = TRUE;
    return 1;
  }

  if((key == accels->lighttable_preview.accel_key && state == accels->lighttable_preview.accel_mods)
     || (key == accels->lighttable_preview_display_focus.accel_key
         && state == accels->lighttable_preview_display_focus.accel_mods)
     || (key == accels->lighttable_preview_sticky.accel_key
         && state == accels->lighttable_preview_sticky.accel_mods)
     || (key == accels->lighttable_preview_sticky_focus.accel_key
         && state == accels->lighttable_preview_sticky_focus.accel_mods))
  {
    const int32_t mouse_over_id = dt_control_get_mouse_over_id();
    if(lib->full_preview_id == -1 && mouse_over_id != -1)
    {
      if((key == accels->lighttable_preview.accel_key && state == accels->lighttable_preview.accel_mods)
         || (key == accels->lighttable_preview_display_focus.accel_key
             && state == accels->lighttable_preview_display_focus.accel_mods))
      {
        lib->full_preview_sticky = 0;
      }
      else
      {
        lib->full_preview_sticky = 1;
      }
      // encode panel visibility into full_preview
      lib->full_preview = 0;
      lib->full_preview_id = mouse_over_id;

      // set corresponding rowid in the collected images
      {
        sqlite3_stmt *stmt;
        DT_DEBUG_SQLITE3_PREPARE_V2(dt_database_get(darktable.db),
                                    "SELECT rowid FROM memory.collected_images WHERE imgid=?1", -1, &stmt,
                                    NULL);
        DT_DEBUG_SQLITE3_BIND_INT(stmt, 1, lib->full_preview_id);
        if(sqlite3_step(stmt) == SQLITE_ROW)
        {
          lib->full_preview_rowid = sqlite3_column_int(stmt, 0);
        }
        sqlite3_finalize(stmt);
      }

      // let's hide some gui components
      lib->full_preview |= (dt_ui_panel_visible(darktable.gui->ui, DT_UI_PANEL_LEFT) & 1) << 0;
      dt_ui_panel_show(darktable.gui->ui, DT_UI_PANEL_LEFT, FALSE, FALSE);
      lib->full_preview |= (dt_ui_panel_visible(darktable.gui->ui, DT_UI_PANEL_RIGHT) & 1) << 1;
      dt_ui_panel_show(darktable.gui->ui, DT_UI_PANEL_RIGHT, FALSE, FALSE);
      lib->full_preview |= (dt_ui_panel_visible(darktable.gui->ui, DT_UI_PANEL_CENTER_BOTTOM) & 1) << 2;
      dt_ui_panel_show(darktable.gui->ui, DT_UI_PANEL_CENTER_BOTTOM, FALSE, FALSE);
      lib->full_preview |= (dt_ui_panel_visible(darktable.gui->ui, DT_UI_PANEL_CENTER_TOP) & 1) << 3;
      dt_ui_panel_show(darktable.gui->ui, DT_UI_PANEL_CENTER_TOP, FALSE, FALSE);
      lib->full_preview |= (dt_ui_panel_visible(darktable.gui->ui, DT_UI_PANEL_TOP) & 1) << 4;
      dt_ui_panel_show(darktable.gui->ui, DT_UI_PANEL_TOP, FALSE, FALSE);

      // preview with focus detection
      if((key == accels->lighttable_preview_display_focus.accel_key
          && state == accels->lighttable_preview_display_focus.accel_mods)
         || (key == accels->lighttable_preview_sticky_focus.accel_key
             && state == accels->lighttable_preview_sticky_focus.accel_mods))
      {
        lib->display_focus = 1;
      }

      lib->force_expose_all = TRUE;
      return 1;
    }
    return 0;
  }

  if (key == GDK_KEY_Shift_L || key == GDK_KEY_Shift_R)
  {
    lib->key_select = 1;
  }

  // key move left
  if((key == accels->lighttable_left.accel_key && state == accels->lighttable_left.accel_mods)
     || (key == accels->lighttable_left.accel_key && layout == DT_LIGHTTABLE_LAYOUT_FILEMANAGER && zoom != 1))
  {
    if(lib->full_preview_id > -1)
      lib->track = -DT_LIBRARY_MAX_ZOOM;
    else if(layout == DT_LIGHTTABLE_LAYOUT_FILEMANAGER)
    {
      if (zoom == 1)
      {
        move_view(lib, DIRECTION_UP);
        lib->using_arrows = 0;
      }
      else
      {
        lib->using_arrows = 1;
        lib->key_jump_offset = -1;
        lib->track = -1;
      }
    }
    else
      lib->track = -1;
    return 1;
  }

  // key move right
  if((key == accels->lighttable_right.accel_key && state == accels->lighttable_right.accel_mods)
     || (key == accels->lighttable_right.accel_key && layout == DT_LIGHTTABLE_LAYOUT_FILEMANAGER && zoom != 1))
  {
    if(lib->full_preview_id > -1)
      lib->track = +DT_LIBRARY_MAX_ZOOM;
    else if(layout == DT_LIGHTTABLE_LAYOUT_FILEMANAGER)
    {
      if (zoom == 1)
      {
        move_view(lib, DIRECTION_DOWN);
        lib->using_arrows = 0;
      }
      else
      {
        lib->using_arrows = 1;
        lib->key_jump_offset = 1;
        lib->track = -1;
      }
    }
    else
      lib->track = 1;
    return 1;
  }

  // key move up
  if((key == accels->lighttable_up.accel_key && state == accels->lighttable_up.accel_mods)
     || (key == accels->lighttable_up.accel_key && layout == DT_LIGHTTABLE_LAYOUT_FILEMANAGER && zoom != 1))
  {
    if(lib->full_preview_id > -1)
      lib->track = -DT_LIBRARY_MAX_ZOOM;
    else if(layout == DT_LIGHTTABLE_LAYOUT_FILEMANAGER)
    {
      if (zoom == 1)
      {
        move_view(lib, DIRECTION_UP);
        lib->using_arrows = 0;
      }
      else {
        lib->using_arrows = 1;
        lib->key_jump_offset = zoom*-1;
      }
    }
    else
      lib->track = -DT_LIBRARY_MAX_ZOOM;
    return 1;
  }

  // key move donw
  if((key == accels->lighttable_down.accel_key && state == accels->lighttable_down.accel_mods)
     || (key == accels->lighttable_down.accel_key && layout == DT_LIGHTTABLE_LAYOUT_FILEMANAGER && zoom != 1))
  {
    if(lib->full_preview_id > -1)
      lib->track = +DT_LIBRARY_MAX_ZOOM;
    else if(layout == DT_LIGHTTABLE_LAYOUT_FILEMANAGER)
    {
      if (zoom == 1)
      {
        move_view(lib, DIRECTION_DOWN);
        lib->using_arrows = 0;
      }
      else
      {
        lib->using_arrows = 1;
        lib->key_jump_offset = zoom;
      }
    }
    else
      lib->track = DT_LIBRARY_MAX_ZOOM;
    return 1;
  }

  if(key == accels->lighttable_center.accel_key && state == accels->lighttable_center.accel_mods)
  {
    lib->force_expose_all = TRUE;
    lib->center = 1;
    return 1;
  }

  // zoom out key
  if(key == accels->global_zoom_in.accel_key && state == accels->global_zoom_in.accel_mods)
  {
    zoom--;
    if(zoom < 1) zoom = 1;

    lib->force_expose_all = TRUE;
    dt_view_lighttable_set_zoom(darktable.view_manager, zoom);
    return 1;
  }

  // zoom in key
  if(key == accels->global_zoom_out.accel_key && state == accels->global_zoom_out.accel_mods)
  {
    zoom++;
    if(zoom > 2 * DT_LIBRARY_MAX_ZOOM) zoom = 2 * DT_LIBRARY_MAX_ZOOM;

    lib->force_expose_all = TRUE;
    dt_view_lighttable_set_zoom(darktable.view_manager, zoom);
    return 1;
  }

  return 0;
}

void init_key_accels(dt_view_t *self)
{
  // Initializing accelerators

  // Color labels keys
  dt_accel_register_view(self, NC_("accel", "color red"), GDK_KEY_F1, 0);
  dt_accel_register_view(self, NC_("accel", "color yellow"), GDK_KEY_F2, 0);
  dt_accel_register_view(self, NC_("accel", "color green"), GDK_KEY_F3, 0);
  dt_accel_register_view(self, NC_("accel", "color blue"), GDK_KEY_F4, 0);
  dt_accel_register_view(self, NC_("accel", "color purple"), GDK_KEY_F5, 0);
  dt_accel_register_view(self, NC_("accel", "clear color labels"), 0, 0);

  // Rating keys
  dt_accel_register_view(self, NC_("accel", "rate 0"), GDK_KEY_0, 0);
  dt_accel_register_view(self, NC_("accel", "rate 1"), GDK_KEY_1, 0);
  dt_accel_register_view(self, NC_("accel", "rate 2"), GDK_KEY_2, 0);
  dt_accel_register_view(self, NC_("accel", "rate 3"), GDK_KEY_3, 0);
  dt_accel_register_view(self, NC_("accel", "rate 4"), GDK_KEY_4, 0);
  dt_accel_register_view(self, NC_("accel", "rate 5"), GDK_KEY_5, 0);
  dt_accel_register_view(self, NC_("accel", "rate reject"), GDK_KEY_r, 0);

  // Navigation keys
  dt_accel_register_view(self, NC_("accel", "navigate up"), GDK_KEY_g, 0);
  dt_accel_register_view(self, NC_("accel", "navigate down"), GDK_KEY_g, GDK_SHIFT_MASK);
  dt_accel_register_view(self, NC_("accel", "navigate page up"), GDK_KEY_Page_Up, 0);
  dt_accel_register_view(self, NC_("accel", "navigate page down"), GDK_KEY_Page_Down, 0);

  // Scroll keys
  dt_accel_register_view(self, NC_("accel", "scroll up"), GDK_KEY_Up, 0);
  dt_accel_register_view(self, NC_("accel", "scroll down"), GDK_KEY_Down, 0);
  dt_accel_register_view(self, NC_("accel", "scroll left"), GDK_KEY_Left, 0);
  dt_accel_register_view(self, NC_("accel", "scroll right"), GDK_KEY_Right, 0);
  dt_accel_register_view(self, NC_("accel", "scroll center"), GDK_KEY_apostrophe, 0);
  dt_accel_register_view(self, NC_("accel", "realign images to grid"), GDK_KEY_l, 0);
  dt_accel_register_view(self, NC_("accel", "select toggle image"), GDK_KEY_space, 0);
  dt_accel_register_view(self, NC_("accel", "select single image"), GDK_KEY_Return, 0);

  // Preview key
  dt_accel_register_view(self, NC_("accel", "preview"), GDK_KEY_z, 0);
  dt_accel_register_view(self, NC_("accel", "preview with focus detection"), GDK_KEY_z, GDK_CONTROL_MASK);
  dt_accel_register_view(self, NC_("accel", "sticky preview"), 0, 0);
  dt_accel_register_view(self, NC_("accel", "sticky preview with focus detection"), 0, 0);
  dt_accel_register_view(self, NC_("accel", "exit sticky preview"), 0, 0);
}

void connect_key_accels(dt_view_t *self)
{
  GClosure *closure;

  // Color labels keys
  closure = g_cclosure_new(G_CALLBACK(colorlabels_key_accel_callback), GINT_TO_POINTER(0), NULL);
  dt_accel_connect_view(self, "color red", closure);
  closure = g_cclosure_new(G_CALLBACK(colorlabels_key_accel_callback), GINT_TO_POINTER(1), NULL);
  dt_accel_connect_view(self, "color yellow", closure);
  closure = g_cclosure_new(G_CALLBACK(colorlabels_key_accel_callback), GINT_TO_POINTER(2), NULL);
  dt_accel_connect_view(self, "color green", closure);
  closure = g_cclosure_new(G_CALLBACK(colorlabels_key_accel_callback), GINT_TO_POINTER(3), NULL);
  dt_accel_connect_view(self, "color blue", closure);
  closure = g_cclosure_new(G_CALLBACK(colorlabels_key_accel_callback), GINT_TO_POINTER(4), NULL);
  dt_accel_connect_view(self, "color purple", closure);
  closure = g_cclosure_new(G_CALLBACK(colorlabels_key_accel_callback), GINT_TO_POINTER(5), NULL);
  dt_accel_connect_view(self, "clear color labels", closure);

  // Rating keys
  closure = g_cclosure_new(G_CALLBACK(rating_key_accel_callback), GINT_TO_POINTER(DT_VIEW_DESERT), NULL);
  dt_accel_connect_view(self, "rate 0", closure);
  closure = g_cclosure_new(G_CALLBACK(rating_key_accel_callback), GINT_TO_POINTER(DT_VIEW_STAR_1), NULL);
  dt_accel_connect_view(self, "rate 1", closure);
  closure = g_cclosure_new(G_CALLBACK(rating_key_accel_callback), GINT_TO_POINTER(DT_VIEW_STAR_2), NULL);
  dt_accel_connect_view(self, "rate 2", closure);
  closure = g_cclosure_new(G_CALLBACK(rating_key_accel_callback), GINT_TO_POINTER(DT_VIEW_STAR_3), NULL);
  dt_accel_connect_view(self, "rate 3", closure);
  closure = g_cclosure_new(G_CALLBACK(rating_key_accel_callback), GINT_TO_POINTER(DT_VIEW_STAR_4), NULL);
  dt_accel_connect_view(self, "rate 4", closure);
  closure = g_cclosure_new(G_CALLBACK(rating_key_accel_callback), GINT_TO_POINTER(DT_VIEW_STAR_5), NULL);
  dt_accel_connect_view(self, "rate 5", closure);
  closure = g_cclosure_new(G_CALLBACK(rating_key_accel_callback), GINT_TO_POINTER(DT_VIEW_REJECT), NULL);
  dt_accel_connect_view(self, "rate reject", closure);

  // Navigation keys
  closure = g_cclosure_new(G_CALLBACK(go_up_key_accel_callback), (gpointer)self, NULL);
  dt_accel_connect_view(self, "navigate up", closure);
  closure = g_cclosure_new(G_CALLBACK(go_down_key_accel_callback), (gpointer)self, NULL);
  dt_accel_connect_view(self, "navigate down", closure);
  closure = g_cclosure_new(G_CALLBACK(go_pgup_key_accel_callback), (gpointer)self, NULL);
  dt_accel_connect_view(self, "navigate page up", closure);
  closure = g_cclosure_new(G_CALLBACK(go_pgdown_key_accel_callback), (gpointer)self, NULL);
  dt_accel_connect_view(self, "navigate page down", closure);
  closure = g_cclosure_new(G_CALLBACK(select_toggle_callback), (gpointer)self, NULL);
  dt_accel_connect_view(self, "select toggle image", closure);
  closure = g_cclosure_new(G_CALLBACK(select_single_callback), (gpointer)self, NULL);
  dt_accel_connect_view(self, "select single image", closure);
  closure = g_cclosure_new(G_CALLBACK(realign_key_accel_callback), (gpointer)self, NULL);
  dt_accel_connect_view(self, "realign images to grid", closure);
}

static void display_intent_callback(GtkWidget *combo, gpointer user_data)
{
  const int pos = dt_bauhaus_combobox_get(combo);

  dt_iop_color_intent_t new_intent = darktable.color_profiles->display_intent;

  // we are not using the int value directly so it's robust against changes on lcms' side
  switch(pos)
  {
    case 0:
      new_intent = DT_INTENT_PERCEPTUAL;
      break;
    case 1:
      new_intent = DT_INTENT_RELATIVE_COLORIMETRIC;
      break;
    case 2:
      new_intent = DT_INTENT_SATURATION;
      break;
    case 3:
      new_intent = DT_INTENT_ABSOLUTE_COLORIMETRIC;
      break;
  }

  if(new_intent != darktable.color_profiles->display_intent)
  {
    darktable.color_profiles->display_intent = new_intent;
    pthread_rwlock_rdlock(&darktable.color_profiles->xprofile_lock);
    dt_colorspaces_update_display_transforms();
    pthread_rwlock_unlock(&darktable.color_profiles->xprofile_lock);
    dt_control_queue_redraw_center();
  }
}

static void display_profile_callback(GtkWidget *combo, gpointer user_data)
{
  gboolean profile_changed = FALSE;
  const int pos = dt_bauhaus_combobox_get(combo);
  for(GList *profiles = darktable.color_profiles->profiles; profiles; profiles = g_list_next(profiles))
  {
    dt_colorspaces_color_profile_t *pp = (dt_colorspaces_color_profile_t *)profiles->data;
    if(pp->display_pos == pos)
    {
      if(darktable.color_profiles->display_type != pp->type
        || (darktable.color_profiles->display_type == DT_COLORSPACE_FILE
        && strcmp(darktable.color_profiles->display_filename, pp->filename)))
      {
        darktable.color_profiles->display_type = pp->type;
        g_strlcpy(darktable.color_profiles->display_filename, pp->filename,
                  sizeof(darktable.color_profiles->display_filename));
        profile_changed = TRUE;
      }
      goto end;
    }
  }

  // profile not found, fall back to system display profile. shouldn't happen
  fprintf(stderr, "can't find display profile `%s', using system display profile instead\n", dt_bauhaus_combobox_get_text(combo));
  profile_changed = darktable.color_profiles->display_type != DT_COLORSPACE_DISPLAY;
  darktable.color_profiles->display_type = DT_COLORSPACE_DISPLAY;
  darktable.color_profiles->display_filename[0] = '\0';

end:
  if(profile_changed)
  {
    pthread_rwlock_rdlock(&darktable.color_profiles->xprofile_lock);
    dt_colorspaces_update_display_transforms();
    pthread_rwlock_unlock(&darktable.color_profiles->xprofile_lock);
    dt_control_queue_redraw_center();
  }
}

void gui_init(dt_view_t *self)
{
  dt_library_t *lib = (dt_library_t *)self->data;

  // create display profile button
  GtkWidget *const profile_button = dtgtk_button_new(dtgtk_cairo_paint_display, CPF_STYLE_FLAT | CPF_DO_NOT_USE_BORDER,
                                                     NULL);
  gtk_widget_set_tooltip_text(profile_button, _("set display profile"));
  dt_view_manager_module_toolbox_add(darktable.view_manager, profile_button, DT_VIEW_LIGHTTABLE);

  // and the popup window
  const int panel_width = dt_conf_get_int("panel_width");
  lib->profile_floating_window = gtk_popover_new(profile_button);

  gtk_widget_set_size_request(GTK_WIDGET(lib->profile_floating_window), panel_width, -1);
#if GTK_CHECK_VERSION(3, 16, 0)
  g_object_set(G_OBJECT(lib->profile_floating_window), "transitions-enabled", FALSE, NULL);
#endif
  g_signal_connect_swapped(G_OBJECT(profile_button), "button-press-event", G_CALLBACK(gtk_widget_show_all), lib->profile_floating_window);

  GtkWidget *vbox = gtk_box_new(GTK_ORIENTATION_VERTICAL, 5);
  gtk_widget_set_margin_start(vbox, DT_PIXEL_APPLY_DPI(8));
  gtk_widget_set_margin_end(vbox, DT_PIXEL_APPLY_DPI(8));
  gtk_widget_set_margin_top(vbox, DT_PIXEL_APPLY_DPI(8));
  gtk_widget_set_margin_bottom(vbox, DT_PIXEL_APPLY_DPI(8));

  gtk_container_add(GTK_CONTAINER(lib->profile_floating_window), vbox);

  /** let's fill the encapsulating widgets */
  char datadir[PATH_MAX] = { 0 };
  char confdir[PATH_MAX] = { 0 };
  dt_loc_get_user_config_dir(confdir, sizeof(confdir));
  dt_loc_get_datadir(datadir, sizeof(datadir));

  GtkWidget *display_intent = dt_bauhaus_combobox_new(NULL);
  dt_bauhaus_widget_set_label(display_intent, NULL, _("display intent"));
  gtk_box_pack_start(GTK_BOX(vbox), display_intent, TRUE, TRUE, 0);
  dt_bauhaus_combobox_add(display_intent, _("perceptual"));
  dt_bauhaus_combobox_add(display_intent, _("relative colorimetric"));
  dt_bauhaus_combobox_add(display_intent, C_("rendering intent", "saturation"));
  dt_bauhaus_combobox_add(display_intent, _("absolute colorimetric"));

  GtkWidget *display_profile = dt_bauhaus_combobox_new(NULL);
  dt_bauhaus_widget_set_label(display_profile, NULL, _("display profile"));
  gtk_box_pack_start(GTK_BOX(vbox), display_profile, TRUE, TRUE, 0);

  for(GList *profiles = darktable.color_profiles->profiles; profiles; profiles = g_list_next(profiles))
  {
    dt_colorspaces_color_profile_t *prof = (dt_colorspaces_color_profile_t *)profiles->data;
    if(prof->display_pos > -1)
    {
      dt_bauhaus_combobox_add(display_profile, prof->name);
      if(prof->type == darktable.color_profiles->display_type
        && (prof->type != DT_COLORSPACE_FILE
        || !strcmp(prof->filename, darktable.color_profiles->display_filename)))
      {
        dt_bauhaus_combobox_set(display_profile, prof->display_pos);
      }
    }
  }

  char *system_profile_dir = g_build_filename(datadir, "color", "out", NULL);
  char *user_profile_dir = g_build_filename(confdir, "color", "out", NULL);
  char *tooltip = g_strdup_printf(_("display ICC profiles in %s or %s"), user_profile_dir, system_profile_dir);
  gtk_widget_set_tooltip_text(display_profile, tooltip);
  g_free(system_profile_dir);
  g_free(user_profile_dir);
  g_free(tooltip);


  g_signal_connect(G_OBJECT(display_intent), "value-changed", G_CALLBACK(display_intent_callback), NULL);
  g_signal_connect(G_OBJECT(display_profile), "value-changed", G_CALLBACK(display_profile_callback), NULL);
}

static gboolean _is_order_actif(dt_view_t *self, dt_collection_sort_t sort)
{
  if (darktable.gui)
  {
    const dt_lighttable_layout_t layout = get_layout();

    // only in file manager
    // only in light table
    // only if custom image order is selected
    dt_view_t *current_view = darktable.view_manager->current_view;
    if (layout == DT_LIGHTTABLE_LAYOUT_FILEMANAGER
        && darktable.collection->params.sort == sort
        && current_view
        && current_view->view(self) == DT_VIEW_LIGHTTABLE)
    {
      return TRUE;
    }
  }

  return FALSE;
}

static gboolean _is_custom_image_order_actif(dt_view_t *self)
{
  return _is_order_actif(self, DT_COLLECTION_SORT_CUSTOM_ORDER);
}

static gboolean _is_rating_order_actif(dt_view_t *self)
{
  return _is_order_actif(self, DT_COLLECTION_SORT_RATING);
}

static gboolean _is_colorlabels_order_actif(dt_view_t *self)
{
  return _is_order_actif(self, DT_COLLECTION_SORT_COLOR);
}

static void _redraw_selected_images(dt_view_t *self)
{
  dt_library_t *lib = (dt_library_t *)self->data;
  sqlite3_stmt *stmt;

  DT_DEBUG_SQLITE3_PREPARE_V2(dt_database_get(darktable.db), "SELECT imgid FROM main.selected_images", -1, &stmt, NULL);
  while(sqlite3_step(stmt) == SQLITE_ROW)
  {
    const int imgid  = sqlite3_column_int(stmt, 0);
    g_hash_table_add(lib->thumbs_table, (gpointer)&imgid);
  }
  sqlite3_finalize(stmt);
}

static void _register_custom_image_order_drag_n_drop(dt_view_t *self)
{
  // register drag and drop for custom image ordering only
  // if "custom order" is selected and if the view "Lighttable"
  // is active
  if (_is_custom_image_order_actif(self))
  {
    // drag and drop for custom order of picture sequence (dnd) and drag&drop of external files/folders into darktable
    gtk_drag_source_set(dt_ui_center(darktable.gui->ui), GDK_BUTTON1_MASK, target_list_internal, n_targets_internal, GDK_ACTION_COPY);

    // check if already connected
    const int is_connected = g_signal_handler_find(dt_ui_center(darktable.gui->ui),
                                     G_SIGNAL_MATCH_FUNC | G_SIGNAL_MATCH_DATA,
                                     0, 0, NULL, G_CALLBACK(_dnd_begin_picture_reorder), (gpointer)self) != 0;

    if (!is_connected)
    {
      g_signal_connect(dt_ui_center(darktable.gui->ui), "drag-begin",    G_CALLBACK(_dnd_begin_picture_reorder), (gpointer)self);
      g_signal_connect(dt_ui_center(darktable.gui->ui), "drag-data-get", G_CALLBACK(_dnd_get_picture_reorder),   (gpointer)self);
      g_signal_connect(dt_ui_center(darktable.gui->ui), "drag_motion",   G_CALLBACK(_dnd_drag_picture_motion),   (gpointer)self);
    }
  }
}

static void _unregister_custom_image_order_drag_n_drop(dt_view_t *self)
{
  if (darktable.gui)
  {
    gtk_drag_source_unset(dt_ui_center(darktable.gui->ui));

    g_signal_handlers_disconnect_matched(dt_ui_center(darktable.gui->ui), G_SIGNAL_MATCH_FUNC | G_SIGNAL_MATCH_DATA, 0, 0, NULL, G_CALLBACK(_dnd_begin_picture_reorder), (gpointer)self);
    g_signal_handlers_disconnect_matched(dt_ui_center(darktable.gui->ui), G_SIGNAL_MATCH_FUNC | G_SIGNAL_MATCH_DATA, 0, 0, NULL, G_CALLBACK(_dnd_get_picture_reorder), (gpointer)self);
    g_signal_handlers_disconnect_matched(dt_ui_center(darktable.gui->ui), G_SIGNAL_MATCH_FUNC | G_SIGNAL_MATCH_DATA, 0, 0, NULL, G_CALLBACK(_dnd_drag_picture_motion), (gpointer)self);
  }
}

static void _dnd_get_picture_reorder(GtkWidget *widget, GdkDragContext *context, gint x, gint y,
                                    GtkSelectionData *selection_data, guint target_type, guint time,
                                    gpointer data)
{
  GList *selected_images = dt_collection_get_selected(darktable.collection, -1);
  const int32_t mouse_over_id = dt_control_get_mouse_over_id();
  dt_collection_move_before(mouse_over_id, selected_images);

  dt_control_button_released(x, y, GDK_BUTTON1_MASK, 0 & 0xf);
  //gtk_widget_queue_draw(widget);
  _update_collected_images(darktable.view_manager->proxy.lighttable.view);
  g_list_free(selected_images);
}

static void _dnd_begin_picture_reorder(GtkWidget *widget, GdkDragContext *context, gpointer user_data)
{
  const int ts = DT_PIXEL_APPLY_DPI(64);

  GList *selected_images = dt_collection_get_selected(darktable.collection, 1);

  // if we are dragging a single image -> use the thumbnail of that image
  // otherwise use the generic d&d icon
  // TODO: have something pretty in the 2nd case, too.
  if(dt_collection_get_selected_count(NULL) == 1 && selected_images)
  {
    const int imgid = GPOINTER_TO_INT(selected_images->data);

    dt_mipmap_buffer_t buf;
    dt_mipmap_size_t mip = dt_mipmap_cache_get_matching_size(darktable.mipmap_cache, ts, ts);
    dt_mipmap_cache_get(darktable.mipmap_cache, &buf, imgid, mip, DT_MIPMAP_BLOCKING, 'r');

    if(buf.buf)
    {
      const int32_t width = buf.width;
      const int32_t height = buf.height;

      if (width > 0 && height > 0)
      {
        for(size_t i = 3; i < (size_t)4 * width * height; i += 4) buf.buf[i] = UINT8_MAX;

        int w = ts, h = ts;
        if(width < height)
          w = (width * ts) / height; // portrait
        else
          h = (height * ts) / width; // landscape

        GdkPixbuf *source = gdk_pixbuf_new_from_data(buf.buf, GDK_COLORSPACE_RGB, TRUE, 8, width,
                                                     height, width * 4, NULL, NULL);
        GdkPixbuf *scaled = gdk_pixbuf_scale_simple(source, w, h, GDK_INTERP_HYPER);
        gtk_drag_set_icon_pixbuf(context, scaled, 0, h);

        if(source) g_object_unref(source);
        if(scaled) g_object_unref(scaled);
      }
    }

    dt_mipmap_cache_release(darktable.mipmap_cache, &buf);
  }

  g_list_free(selected_images);
}

static gboolean _dnd_drag_picture_motion(GtkWidget *dest_button, GdkDragContext *dc, gint x, gint y, guint time, gpointer user_data)
{
  dt_control_queue_redraw_center();
  return FALSE;
}

// modelines: These editor modelines have been set for all relevant files by tools/update_modelines.sh
// vim: shiftwidth=2 expandtab tabstop=2 cindent
// kate: tab-indents: off; indent-width 2; replace-tabs on; indent-mode cstyle; remove-trailing-spaces modified;<|MERGE_RESOLUTION|>--- conflicted
+++ resolved
@@ -1124,13 +1124,8 @@
     dt_free(imgids);
   }
 
-<<<<<<< HEAD
-  lib->offset_changed = FALSE;
-
   dt_free(query_ids);
-=======
-  free(query_ids);
->>>>>>> 68f65f8a
+
   // oldpan = pan;
   if(darktable.unmuted & DT_DEBUG_CACHE) dt_mipmap_cache_print(darktable.mipmap_cache);
 
