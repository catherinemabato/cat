/*
    This file is part of darktable,
    copyright (c) 2009--2011 johannes hanika.
    copyright (c) 2011--2012 Henrik Andersson.
    darktable is free software: you can redistribute it and/or modify
    it under the terms of the GNU General Public License as published by
    the Free Software Foundation, either version 3 of the License, or
    (at your option) any later version.

    darktable is distributed in the hope that it will be useful,
    but WITHOUT ANY WARRANTY; without even the implied warranty of
    MERCHANTABILITY or FITNESS FOR A PARTICULAR PURPOSE.  See the
    GNU General Public License for more details.

    You should have received a copy of the GNU General Public License
    along with darktable.  If not, see <http://www.gnu.org/licenses/>.
*/
/** this is the view for the lighttable module.  */
#include "bauhaus/bauhaus.h"
#include "common/collection.h"
#include "common/colorlabels.h"
#include "common/darktable.h"
#include "common/debug.h"
#include "common/focus.h"
#include "common/grouping.h"
#include "common/history.h"
#include "common/image_cache.h"
#include "common/ratings.h"
#include "common/selection.h"
#include "common/undo.h"
#include "control/conf.h"
#include "control/control.h"
#include "control/jobs.h"
#include "control/settings.h"
#include "dtgtk/button.h"
#include "gui/accelerators.h"
#include "gui/drag_and_drop.h"
#include "gui/draw.h"
#include "gui/gtk.h"
#include "libs/lib.h"
#include "views/view.h"
#include "views/view_api.h"

#include <assert.h>
#include <dirent.h>
#include <errno.h>
#include <gdk/gdkkeysyms.h>
#include <math.h>
#include <pthread.h>
#include <stdio.h>
#include <stdlib.h>
#include <string.h>
#include <strings.h>
#include <sys/stat.h>
#include <sys/types.h>
#include <unistd.h>

DT_MODULE(1)

typedef enum dt_lighttable_direction_t
{
  DIRECTION_NONE = -1,
  DIRECTION_UP = 0,
  DIRECTION_DOWN = 1,
  DIRECTION_LEFT = 2,
  DIRECTION_RIGHT = 3,
  DIRECTION_ZOOM_IN = 4,
  DIRECTION_ZOOM_OUT = 5,
  DIRECTION_TOP = 6,
  DIRECTION_BOTTOM = 7,
  DIRECTION_PGUP = 8,
  DIRECTION_PGDOWN = 9,
  DIRECTION_CENTER = 10,
} dt_lighttable_direction_t;

static gboolean rating_key_accel_callback(GtkAccelGroup *accel_group, GObject *acceleratable, guint keyval,
                                          GdkModifierType modifier, gpointer data);
static gboolean colorlabels_key_accel_callback(GtkAccelGroup *accel_group, GObject *acceleratable, guint keyval,
                                               GdkModifierType modifier, gpointer data);
static gboolean go_up_key_accel_callback(GtkAccelGroup *accel_group, GObject *acceleratable, guint keyval,
                                         GdkModifierType modifier, gpointer data);
static gboolean go_down_key_accel_callback(GtkAccelGroup *accel_group, GObject *acceleratable, guint keyval,
                                           GdkModifierType modifier, gpointer data);
static gboolean go_pgup_key_accel_callback(GtkAccelGroup *accel_group, GObject *acceleratable, guint keyval,
                                           GdkModifierType modifier, gpointer data);
static gboolean go_pgdown_key_accel_callback(GtkAccelGroup *accel_group, GObject *acceleratable, guint keyval,
                                             GdkModifierType modifier, gpointer data);

static void _update_collected_images(dt_view_t *self);

/* returns TRUE if lighttable is using the custom order filter */
static gboolean _is_custom_image_order_actif(dt_view_t *self);
/* returns TRUE if lighttable is using the custom order filter */
static gboolean _is_rating_order_actif(dt_view_t *self);
/* returns TRUE if lighttable is using the custom order filter */
static gboolean _is_colorlabels_order_actif(dt_view_t *self);
/* register for redraw only the selected images */
static void _redraw_selected_images(dt_view_t *self);

static gboolean _expose_again_full(gpointer user_data);

/**
 * this organises the whole library:
 * previously imported film rolls..
 */
typedef struct dt_library_t
{
  // tmp mouse vars:
  float select_offset_x, select_offset_y;
  float pan_x, pan_y;
  int32_t last_selected_idx, selection_origin_idx;
  int button;
  int key_jump_offset;
  int using_arrows;
  int key_select;
  dt_lighttable_direction_t key_select_direction;
  uint32_t modifiers;
  uint32_t center, pan;
  dt_view_image_over_t activate_on_release;
  int32_t track, offset, first_visible_zoomable, first_visible_filemanager;
  float zoom_x, zoom_y;
  dt_view_image_over_t image_over;
  int full_preview;
  int full_preview_sticky;
  int32_t full_preview_id;
  int32_t full_preview_rowid;
  int display_focus;
  gboolean offset_changed;
  int images_in_row;
  int max_rows;
  int32_t single_img_id;
  dt_lighttable_layout_t current_layout;

  float pointed_img_x, pointed_img_y, pointed_img_wd, pointed_img_ht;
  dt_view_image_over_t pointed_img_over;

  float thumb_size;
  int32_t last_exposed_id;
  float offset_x, offset_y;
  gboolean force_expose_all;
  GHashTable *thumbs_table;

  uint8_t *full_res_thumb;
  int32_t full_res_thumb_id, full_res_thumb_wd, full_res_thumb_ht;
  dt_image_orientation_t full_res_thumb_orientation;
  dt_focus_cluster_t full_res_focus[49];

  int32_t last_mouse_over_id;

  int32_t collection_count;

  // stuff for the audio player
  GPid audio_player_pid;   // the pid of the child process
  int32_t audio_player_id; // the imgid of the image the audio is played for
  guint audio_player_event_source;

  /* prepared and reusable statements */
  struct
  {
    /* main query statement, should be update on listener signal of collection */
    sqlite3_stmt *main_query;
    /* select imgid from selected_images */
    sqlite3_stmt *select_imgid_in_selection;
    /* delete from selected_images where imgid != ?1 */
    sqlite3_stmt *delete_except_arg;
    /* check if the group of the image under the mouse has others, too, ?1: group_id, ?2: imgid */
    sqlite3_stmt *is_grouped;
  } statements;

  GtkWidget *profile_floating_window;

} dt_library_t;

typedef struct dt_layout_image_t
{
    gint imgid;
    gint width, height, x, y;
} dt_layout_image_t;

static inline float absmul(float a, float b) {
  return a > b ? a/b : b/a;
}


/* drag and drop callbacks to reorder picture sequence (dnd)*/

static void _dnd_get_picture_reorder(GtkWidget *widget, GdkDragContext *context, gint x, gint y,
                                    GtkSelectionData *selection_data, guint target_type, guint time,
                                    gpointer data);
static void _dnd_begin_picture_reorder(GtkWidget *widget, GdkDragContext *context, gpointer user_data);

static gboolean _dnd_drag_picture_motion(GtkWidget *dest_button, GdkDragContext *dc, gint x, gint y, guint time, gpointer user_data);

static void _register_custom_image_order_drag_n_drop(dt_view_t *self);
static void _unregister_custom_image_order_drag_n_drop(dt_view_t *self);

static void _stop_audio(dt_library_t *lib);

const char *name(dt_view_t *self)
{
  return _("lighttable");
}


uint32_t view(const dt_view_t *self)
{
  return DT_VIEW_LIGHTTABLE;
}

static inline dt_lighttable_layout_t get_layout(void)
{
  return dt_view_lighttable_get_layout(darktable.view_manager);
}

static inline gint get_zoom(void)
{
  return dt_view_lighttable_get_zoom(darktable.view_manager);
}

static void check_layout(dt_view_t *self)
{
  dt_library_t *lib = (dt_library_t *)self->data;
  const dt_lighttable_layout_t layout = get_layout();

  if(lib->current_layout == layout) return;
  lib->current_layout = layout;

  if(layout == DT_LIGHTTABLE_LAYOUT_FILEMANAGER)
  {
    if(lib->first_visible_zoomable >= 0)
    {
      lib->first_visible_filemanager = lib->offset = lib->first_visible_zoomable;
    }
    lib->first_visible_zoomable = 0;

    if(lib->center) lib->offset = 0;
    lib->center = 0;

    lib->offset_changed = TRUE;
    lib->offset_x = 0;
    lib->offset_y = 0;
  }

  dt_lib_module_t *m = darktable.view_manager->proxy.filmstrip.module;
  dt_lib_module_t *timeline = darktable.view_manager->proxy.timeline.module;
  gboolean vs = dt_lib_is_visible(timeline);

  if(layout == DT_LIGHTTABLE_LAYOUT_EXPOSE)
  {
    gtk_widget_hide(GTK_WIDGET(timeline->widget));
    gtk_widget_show(GTK_WIDGET(m->widget));
  }
  else
  {
    gtk_widget_hide(GTK_WIDGET(m->widget));
    if(vs) gtk_widget_show(GTK_WIDGET(timeline->widget));
    g_timeout_add(200, _expose_again_full, self);
  }
}

static void move_view(dt_library_t *lib, dt_lighttable_direction_t dir)
{
  const int iir = get_zoom();
  const int current_offset = lib->offset;

  switch(dir)
  {
    case DIRECTION_UP:
    {
      if(lib->offset >= 1) lib->offset = lib->offset - iir;
    }
    break;
    case DIRECTION_DOWN:
    {
      lib->offset = lib->offset + iir;
      while(lib->offset >= lib->collection_count) lib->offset -= iir;
    }
    break;
    case DIRECTION_PGUP:
    {
      lib->offset -= (lib->max_rows - 1) * iir;
      while(lib->offset <= -iir) lib->offset += iir;
    }
    break;
    case DIRECTION_PGDOWN:
    {
      lib->offset += (lib->max_rows - 1) * iir;
      while(lib->offset >= lib->collection_count) lib->offset -= iir;
    }
    break;
    case DIRECTION_TOP:
    {
      lib->offset = 0;
    }
    break;
    case DIRECTION_BOTTOM:
    {
      lib->offset = lib->collection_count - iir;
    }
    break;
    case DIRECTION_CENTER:
    {
      lib->offset -= lib->offset % iir;
    }
    break;
    default:
      break;
  }

  lib->first_visible_filemanager = lib->offset;
  lib->offset_changed = (current_offset != lib->offset);
}

/* This function allows the file manager view to zoom "around" the image
 * currently under the mouse cursor, instead of around the top left image */
static void zoom_around_image(dt_library_t *lib, double pointerx, double pointery, int width, int height,
                              int old_images_in_row, int new_images_in_row)
{
  /* calculate which image number (relative to total collection)
   * is currently under the cursor, i.e. which image is the zoom anchor */
  float wd = width / (float)old_images_in_row;
  float ht = width / (float)old_images_in_row;
  int pi = pointerx / (float)wd;
  int pj = pointery / (float)ht;

  int zoom_anchor_image = lib->offset + pi + (pj * old_images_in_row);

  // make sure that we don't try to zoom around an image that doesn't exist
  if(zoom_anchor_image > lib->collection_count) zoom_anchor_image = lib->collection_count;

  // make sure that we don't try to zoom around an image that doesn't exist
  if(zoom_anchor_image < 0) zoom_anchor_image = 0;

  /* calculate which image number (relative to offset) will be
   * under the cursor after zooming. Then subtract that value
   * from the zoom anchor image number to see what the new offset should be */
  wd = width / (float)new_images_in_row;
  ht = width / (float)new_images_in_row;
  pi = pointerx / (float)wd;
  pj = pointery / (float)ht;

  lib->offset = zoom_anchor_image - pi - (pj * new_images_in_row);
  lib->first_visible_filemanager = lib->offset;
  lib->offset_changed = TRUE;
}

static void _view_lighttable_collection_listener_callback(gpointer instance, gpointer user_data)
{
  dt_view_t *self = (dt_view_t *)user_data;
  dt_library_t *lib = (dt_library_t *)self->data;
  lib->force_expose_all = TRUE;
  _unregister_custom_image_order_drag_n_drop(self);
  _register_custom_image_order_drag_n_drop(self);

  _update_collected_images(self);
}

static void _view_lighttable_selection_listener_callback(gpointer instance, gpointer user_data)
{
  dt_view_t *self = (dt_view_t *)user_data;
  dt_library_t *lib = (dt_library_t *)self->data;

  // we need to redraw all thumbs to display the selected ones, record full redraw here
  lib->force_expose_all = TRUE;

  // we handle change of selection only in expose mode. it is needed
  // here as the selection from the filmstrip is actually was must be
  // displayed in the expose view.
  if(lib->current_layout == DT_LIGHTTABLE_LAYOUT_EXPOSE)
    _view_lighttable_collection_listener_callback(instance, user_data);
}

static void _update_collected_images(dt_view_t *self)
{
  dt_library_t *lib = (dt_library_t *)self->data;
  sqlite3_stmt *stmt;
  int32_t min_before = 0, min_after = -1;

  /* check if we can get a query from collection */
  gchar *query = g_strdup(dt_collection_get_query(darktable.collection));
  if(!query) return;

  // we have a new query for the collection of images to display. For speed reason we collect all images into
  // a temporary (in-memory) table (collected_images).
  //
  // 0. get current lower rowid
  if (lib->full_preview_id != -1)
  {
    DT_DEBUG_SQLITE3_PREPARE_V2(dt_database_get(darktable.db), "SELECT MIN(rowid) FROM memory.collected_images",
                                -1, &stmt, NULL);
    if(sqlite3_step(stmt) == SQLITE_ROW)
    {
      min_before = sqlite3_column_int(stmt, 0);
    }
    sqlite3_finalize(stmt);
  }

  // 1. drop previous data

  DT_DEBUG_SQLITE3_EXEC(dt_database_get(darktable.db), "DELETE FROM memory.collected_images", NULL, NULL,
                        NULL);
  // reset autoincrement. need in star_key_accel_callback
  DT_DEBUG_SQLITE3_EXEC(dt_database_get(darktable.db), "DELETE FROM memory.sqlite_sequence WHERE "
                                                       "name='collected_images'", NULL, NULL, NULL);

  // 2. insert collected images into the temporary table

  gchar *ins_query = NULL;
  ins_query = dt_util_dstrcat(ins_query, "INSERT INTO memory.collected_images (imgid) %s", query);

  DT_DEBUG_SQLITE3_PREPARE_V2(dt_database_get(darktable.db), ins_query, -1, &stmt, NULL);
  DT_DEBUG_SQLITE3_BIND_INT(stmt, 1, 0);
  DT_DEBUG_SQLITE3_BIND_INT(stmt, 2, -1);
  sqlite3_step(stmt);
  sqlite3_finalize(stmt);

  g_free(query);
  g_free(ins_query);

  // 3. get new low-bound, then update the full preview rowid accordingly
  DT_DEBUG_SQLITE3_PREPARE_V2(dt_database_get(darktable.db), "SELECT MIN(rowid) FROM memory.collected_images", -1,
                              &stmt, NULL);
  if(sqlite3_step(stmt) == SQLITE_ROW)
  {
    min_after = sqlite3_column_int(stmt, 0);
  }
  sqlite3_finalize(stmt);

  if(lib->full_preview_id != -1)
  {
    // note that this adjustement is needed as for a memory table the rowid doesn't start to 1 after the DELETE
    // above, but rowid is incremented each time we INSERT.
    lib->full_preview_rowid += (min_after - min_before);

    char col_query[128] = { 0 };
    snprintf(col_query, sizeof(col_query), "SELECT imgid FROM memory.collected_images WHERE rowid=%d", lib->full_preview_rowid);
    DT_DEBUG_SQLITE3_PREPARE_V2(dt_database_get(darktable.db), col_query, -1, &stmt, NULL);
    if(sqlite3_step(stmt) == SQLITE_ROW)
    {
      const int nid = sqlite3_column_int(stmt, 0);
      if (nid != lib->full_preview_id)
      {
        lib->full_preview_id = sqlite3_column_int(stmt, 0);
        dt_control_set_mouse_over_id(lib->full_preview_id);
      }
    }
    sqlite3_finalize(stmt);
  }

  if(lib->single_img_id != -1 && min_after != -1)
  {
    DT_DEBUG_SQLITE3_PREPARE_V2(dt_database_get(darktable.db),
                                "SELECT rowid FROM memory.collected_images WHERE imgid=?1", -1, &stmt, NULL);
    DT_DEBUG_SQLITE3_BIND_INT(stmt, 1, lib->single_img_id);
    if(sqlite3_step(stmt) == SQLITE_ROW)
    {
      const int new_rowid = sqlite3_column_int(stmt, 0);
      lib->first_visible_filemanager = lib->offset = new_rowid - min_after;
    }
    sqlite3_finalize(stmt);
  }

  /* if we have a statment lets clean it */
  if(lib->statements.main_query) sqlite3_finalize(lib->statements.main_query);

  /* prepare a new main query statement for collection */
  DT_DEBUG_SQLITE3_PREPARE_V2(dt_database_get(darktable.db),
                              "SELECT imgid FROM memory.collected_images ORDER BY rowid LIMIT ?1, ?2", -1,
                              &lib->statements.main_query, NULL);

  dt_control_queue_redraw_center();
}

static void _set_position(dt_view_t *self, uint32_t pos)
{
  dt_library_t *lib = (dt_library_t *)self->data;
  // only reset position when not already with a changed offset, this is because if the offset is
  // already changed it means that we are about to change the display (zoom in or out for example).
  // And in this case a new offset is already positioned and we don't want to reset it.
  if(!lib->offset_changed)
  {
    lib->first_visible_filemanager = lib->first_visible_zoomable = lib->offset = pos;
    lib->offset_changed = TRUE;
    dt_control_queue_redraw_center();
  }
}

static uint32_t _get_position(dt_view_t *self)
{
  dt_library_t *lib = (dt_library_t *)self->data;
  const dt_lighttable_layout_t layout = get_layout();

  if(layout == DT_LIGHTTABLE_LAYOUT_FILEMANAGER)
    return MAX(0, lib->first_visible_filemanager);
  else
    return MAX(0, lib->first_visible_zoomable);
}

static int _get_images_in_row(dt_view_t *self)
{
  dt_library_t *lib = (dt_library_t *)self->data;
  return lib->images_in_row;
}

static int _get_full_preview_id(dt_view_t *self)
{
  dt_library_t *lib = (dt_library_t *)self->data;
  return lib->full_preview_id;
}

void init(dt_view_t *self)
{
  self->data = calloc(1, sizeof(dt_library_t));
  dt_library_t *lib = (dt_library_t *)self->data;

  darktable.view_manager->proxy.lighttable.set_position = _set_position;
  darktable.view_manager->proxy.lighttable.get_position = _get_position;
  darktable.view_manager->proxy.lighttable.get_images_in_row = _get_images_in_row;
  darktable.view_manager->proxy.lighttable.get_full_preview_id = _get_full_preview_id;
  darktable.view_manager->proxy.lighttable.view = self;

  lib->select_offset_x = lib->select_offset_y = 0.5f;
  lib->last_selected_idx = -1;
  lib->selection_origin_idx = -1;
  lib->key_jump_offset = 0;
  lib->first_visible_zoomable = -1;
  lib->first_visible_filemanager = -1;
  lib->button = 0;
  lib->modifiers = 0;
  lib->center = lib->pan = lib->track = 0;
  lib->activate_on_release = DT_VIEW_ERR;
  lib->zoom_x = dt_conf_get_float("lighttable/ui/zoom_x");
  lib->zoom_y = dt_conf_get_float("lighttable/ui/zoom_y");
  lib->full_preview = 0;
  lib->full_preview_id = -1;
  lib->display_focus = 0;
  lib->last_mouse_over_id = -1;
  lib->full_res_thumb = 0;
  lib->full_res_thumb_id = -1;
  lib->audio_player_id = -1;
  lib->single_img_id = -1;

  lib->thumb_size = -1;
  lib->pointed_img_over = DT_VIEW_ERR;
  lib->last_exposed_id = -1;
  lib->force_expose_all = FALSE;
  lib->offset_x = 0;
  lib->offset_y = 0;

  lib->thumbs_table = g_hash_table_new(g_int_hash, g_int_equal);

  /* setup collection listener and initialize main_query statement */
  dt_control_signal_connect(darktable.signals, DT_SIGNAL_COLLECTION_CHANGED,
                            G_CALLBACK(_view_lighttable_collection_listener_callback), (gpointer)self);

  dt_control_signal_connect(darktable.signals, DT_SIGNAL_SELECTION_CHANGED,
                            G_CALLBACK(_view_lighttable_selection_listener_callback), (gpointer)self);

  _view_lighttable_collection_listener_callback(NULL, self);

  /* initialize reusable sql statements */
  DT_DEBUG_SQLITE3_PREPARE_V2(dt_database_get(darktable.db), "DELETE FROM main.selected_images WHERE imgid != ?1",
                              -1, &lib->statements.delete_except_arg, NULL);
  DT_DEBUG_SQLITE3_PREPARE_V2(dt_database_get(darktable.db),
                              "SELECT id FROM main.images WHERE group_id = ?1 AND id != ?2", -1,
                              &lib->statements.is_grouped, NULL); // TODO: only check in displayed images?
}


void cleanup(dt_view_t *self)
{
  dt_control_signal_disconnect(darktable.signals, G_CALLBACK(_view_lighttable_collection_listener_callback), self);
  dt_control_signal_disconnect(darktable.signals, G_CALLBACK(_view_lighttable_selection_listener_callback), self);

  dt_library_t *lib = (dt_library_t *)self->data;
  dt_conf_set_float("lighttable/ui/zoom_x", lib->zoom_x);
  dt_conf_set_float("lighttable/ui/zoom_y", lib->zoom_y);
  if(lib->audio_player_id != -1) _stop_audio(lib);
  g_hash_table_destroy(lib->thumbs_table);
  free(lib->full_res_thumb);
  free(self->data);
}

/**
 * \brief A helper function to convert grid coordinates to an absolute index
 *
 * \param[in] row The row
 * \param[in] col The column
 * \param[in] stride The stride (number of columns per row)
 * \param[in] offset The zero-based index of the top-left image (aka the count of images above the viewport,
 *minus 1)
 * \return The absolute, zero-based index of the specified grid location
 */

static int expose_filemanager(dt_view_t *self, cairo_t *cr, int32_t width, int32_t height, int32_t pointerx,
                               int32_t pointery)
{
  dt_library_t *lib = (dt_library_t *)self->data;
  const gboolean offset_changed = lib->offset_changed;
  int missing = 0;

  lib->zoom_x = lib->zoom_y = 0;

  /* query new collection count */
  lib->collection_count = dt_collection_get_count(darktable.collection);

  if(darktable.gui->center_tooltip == 1) darktable.gui->center_tooltip = 2;

  /* get grid stride */
  const int iir = get_zoom();

  /* get image over id */
  lib->image_over = DT_VIEW_DESERT;
  lib->pointed_img_over = DT_VIEW_ERR;
  int32_t mouse_over_id = dt_control_get_mouse_over_id(), mouse_over_group = -1;
  /* need to keep this one as it needs to be refreshed */
  const int initial_mouse_over_id = mouse_over_id;

  /* fill background */
  if (mouse_over_id == -1 || lib->force_expose_all || iir == 1 || offset_changed || lib->images_in_row != iir)
  {
    lib->force_expose_all = TRUE;
    lib->last_exposed_id = -1;
    dt_gui_gtk_set_source_rgb(cr, DT_GUI_COLOR_LIGHTTABLE_BG);
    cairo_paint(cr);
  }

  lib->images_in_row = iir;

  const float wd = width / (float)iir;
  const float ht = width / (float)iir;
  lib->thumb_size = wd;

  int pi = pointerx / (float)wd;
  int pj = pointery / (float)ht;
  if(pointerx < 0 || pointery < 0) pi = pj = -1;

  const int img_pointerx = iir == 1 ? pointerx : fmodf(pointerx, wd);
  const int img_pointery = iir == 1 ? pointery : fmodf(pointery, ht);

  const int max_rows = 1 + (int)((height) / ht + .5);
  lib->max_rows = max_rows;
  const int max_cols = iir;

  int id;

  /* get the count of current collection */

  if(lib->collection_count == 0)
  {
    const float fs = DT_PIXEL_APPLY_DPI(15.0f);
    const float ls = 1.5f * fs;
    const float offy = height * 0.2f;
    const float offx = DT_PIXEL_APPLY_DPI(60);
    const float at = 0.3f;
    PangoLayout *layout;
    PangoRectangle ink;
    PangoFontDescription *desc = pango_font_description_copy_static(darktable.bauhaus->pango_font_desc);
    pango_font_description_set_absolute_size(desc, fs * PANGO_SCALE);
    layout = pango_cairo_create_layout(cr);
    pango_layout_set_font_description(layout, desc);
    cairo_set_font_size(cr, fs);
    cairo_set_source_rgba(cr, .7, .7, .7, 1.0f);
    cairo_select_font_face(cr, "sans-serif", CAIRO_FONT_SLANT_NORMAL, CAIRO_FONT_WEIGHT_NORMAL);
    pango_layout_set_text(layout, _("there are no images in this collection"), -1);
    pango_layout_get_pixel_extents(layout, &ink, NULL);
    cairo_move_to(cr, offx, offy - ink.height - ink.x);
    pango_cairo_show_layout(cr, layout);
    pango_layout_set_text(layout, _("if you have not imported any images yet"), -1);
    pango_layout_get_pixel_extents(layout, &ink, NULL);
    cairo_move_to(cr, offx, offy + 2 * ls - ink.height - ink.x);
    pango_cairo_show_layout(cr, layout);
    pango_layout_set_text(layout, _("you can do so in the import module"), -1);
    pango_layout_get_pixel_extents(layout, &ink, NULL);
    cairo_move_to(cr, offx, offy + 3 * ls - ink.height - ink.x);
    pango_cairo_show_layout(cr, layout);
    cairo_move_to(cr, offx - DT_PIXEL_APPLY_DPI(10.0f), offy + 3 * ls - ls * .25f);
    cairo_line_to(cr, 0.0f, 10.0f);
    cairo_set_source_rgba(cr, .7, .7, .7, at);
    cairo_stroke(cr);
    pango_layout_set_text(layout, _("try to relax the filter settings in the top panel"), -1);
    pango_layout_get_pixel_extents(layout, &ink, NULL);
    cairo_move_to(cr, offx, offy + 5 * ls - ink.height - ink.x);
    cairo_set_source_rgba(cr, .7, .7, .7, 1.0f);
    pango_cairo_show_layout(cr, layout);
    cairo_rel_move_to(cr, 10.0f + ink.width, ink.height * 0.5f);
    cairo_line_to(cr, width * 0.5f, 0.0f);
    cairo_set_source_rgba(cr, .7, .7, .7, at);
    cairo_stroke(cr);
    pango_layout_set_text(layout, _("or add images in the collection module in the left panel"), -1);
    pango_layout_get_pixel_extents(layout, &ink, NULL);
    cairo_move_to(cr, offx, offy + 6 * ls - ink.height - ink.x);
    cairo_set_source_rgba(cr, .7, .7, .7, 1.0f);
    pango_cairo_show_layout(cr, layout);
    cairo_move_to(cr, offx - DT_PIXEL_APPLY_DPI(10.0f), offy + 6 * ls - ls * 0.25f);
    cairo_rel_line_to(cr, -offx + 10.0f, 0.0f);
    cairo_set_source_rgba(cr, .7, .7, .7, at);
    cairo_stroke(cr);

    pango_font_description_free(desc);
    g_object_unref(layout);
    return 0;
  }

  /* do we have a main query collection statement */
  if(!lib->statements.main_query) return 0;

  int32_t offset = lib->offset
      = MIN(lib->first_visible_filemanager, ((lib->collection_count + iir - 1) / iir - 1) * iir);

  int32_t drawing_offset = 0;
  if(offset < 0)
  {
    drawing_offset = offset;
    offset = 0;
  }

  /* update scroll borders */
  int shown_rows = ceilf((float)lib->collection_count / iir);
  if(iir > 1) shown_rows += max_rows - 2;
  dt_view_set_scrollbar(self, 0, 0, 1, 1, offset, 0, shown_rows * iir, (max_rows - 1) * iir);

  /* let's reset and reuse the main_query statement */
  DT_DEBUG_SQLITE3_CLEAR_BINDINGS(lib->statements.main_query);
  DT_DEBUG_SQLITE3_RESET(lib->statements.main_query);

  /* setup offset and row for the main query */
  DT_DEBUG_SQLITE3_BIND_INT(lib->statements.main_query, 1, offset);
  DT_DEBUG_SQLITE3_BIND_INT(lib->statements.main_query, 2, max_rows * iir);

  if(mouse_over_id != -1)
  {
    const dt_image_t *mouse_over_image = dt_image_cache_get(darktable.image_cache, mouse_over_id, 'r');
    mouse_over_group = mouse_over_image->group_id;
    dt_image_cache_read_release(darktable.image_cache, mouse_over_image);
    DT_DEBUG_SQLITE3_CLEAR_BINDINGS(lib->statements.is_grouped);
    DT_DEBUG_SQLITE3_RESET(lib->statements.is_grouped);
    DT_DEBUG_SQLITE3_BIND_INT(lib->statements.is_grouped, 1, mouse_over_group);
    DT_DEBUG_SQLITE3_BIND_INT(lib->statements.is_grouped, 2, mouse_over_id);
    if(sqlite3_step(lib->statements.is_grouped) != SQLITE_ROW) mouse_over_group = -1;
  }

  // prefetch the ids so that we can peek into the future to see if there are adjacent images in the same
  // group.
  int *query_ids = (int *)calloc(max_rows * max_cols, sizeof(int));
  if(!query_ids) goto after_drawing;
  for(int row = 0; row < max_rows; row++)
  {
    for(int col = 0; col < max_cols; col++)
    {
      if(sqlite3_step(lib->statements.main_query) == SQLITE_ROW)
        query_ids[row * iir + col] = sqlite3_column_int(lib->statements.main_query, 0);
      else
        goto end_query_cache;
    }
  }

end_query_cache:
  mouse_over_id = -1;
  cairo_save(cr);
  int current_image = 0;
  int before_mouse_over_id = 0;
  const int before_last_exposed_id = lib->last_exposed_id;

  if (lib->using_arrows)
  {
    before_mouse_over_id = dt_control_get_mouse_over_id();
  }

  for(int row = 0; row < max_rows; row++)
  {
    for(int col = 0; col < max_cols; col++)
    {
      // curidx = grid_to_index(row, col, iir, offset);

      /* skip drawing images until we reach a non-negative offset.
       * This is needed for zooming, so that the image under the
       * mouse cursor can stay there. */
      if(drawing_offset < 0)
      {
        drawing_offset++;
        cairo_translate(cr, wd, 0.0f);
        continue;
      }

      id = query_ids[current_image];
      current_image++;

      if(id > 0)
      {
        if(iir == 1 && row) continue;

        /* set mouse over id if pointer is in current row / col */
        if (lib->using_arrows)
        {
          if(before_mouse_over_id == -1)
          {
            // mouse has never been in filemanager area set mouse on first image and ignore this movement
            before_mouse_over_id = query_ids[0];
          }

          if(before_mouse_over_id == id)
          {
            // I would like to jump from before_mouse_over_id to query_ids[idx]
            const int idx = current_image+lib->key_jump_offset-1;
            const int current_row = (int)((current_image-1)/iir);
            const int current_col = current_image%iir;

            // detect if the current movement need some extra movement (page adjust)
            if(current_row  == (int)(max_rows-1.5) && lib->key_jump_offset == iir)
            {
              // going DOWN from last row
              lib->force_expose_all = TRUE;
              move_view(lib, DIRECTION_DOWN);
            }
            else if(current_row  == 0 && lib->key_jump_offset == iir*-1)
            {
              // going UP from first row
              lib->force_expose_all = TRUE;
              move_view(lib, DIRECTION_UP);
            }
            else if(current_row == (int)(max_rows-1.5) && current_col ==  0 && lib->key_jump_offset == 1)
            {
              // going RIGHT from last visible
              lib->force_expose_all = TRUE;
              move_view(lib, DIRECTION_DOWN);
            }
            else if(current_row == 0 && current_col ==  1 && lib->key_jump_offset == -1)
            {
              // going LEFT from first visible
              lib->force_expose_all = TRUE;
              move_view(lib, DIRECTION_UP);
            }

            // handle the selection from keyboard, shift + movement
            if (lib->key_jump_offset != 0 && lib->key_select)
            {
              const int direction = (lib->key_jump_offset > 0) ? DIRECTION_RIGHT : DIRECTION_LEFT;
              if (lib->key_select_direction != direction)
              {
                if(lib->key_select_direction != DIRECTION_NONE)
                  dt_selection_toggle(darktable.selection, before_mouse_over_id);
                lib->key_select_direction = direction;
              }
              int loop_count = abs(lib->key_jump_offset); // ex: from -10 to 1  // from 10 to 1
              while (loop_count--)
              {
                // ex shift + down toggle selection on images_in_row images
                const int to_toggle = idx+(-1*lib->key_jump_offset/abs(lib->key_jump_offset)*loop_count);
                if (query_ids[to_toggle])
                  dt_selection_toggle(darktable.selection, query_ids[to_toggle]);
              }
            }

            if(idx > -1 && idx < lib->collection_count && query_ids[idx])
            {
              // offset is valid..we know where to jump
              mouse_over_id = query_ids[idx];

              // we reset the key_jump_offset only in this case, we know where to jump. If we don't know it may
              // be the case that we are moving UP and the row is still not displayed. Next cycle the row will
              // be displayed (move_view) and the picture will be available.
              lib->key_jump_offset = 0;
            }
            else
            {
              // going into a non existing position. Do nothing
              mouse_over_id = before_mouse_over_id;
              lib->force_expose_all = TRUE;
            }

            // if we have moved the view we need to expose again all pictures as the first row or last one need to
            // be redrawn properly. for this we just record the missing thumbs.
            if(offset_changed && mouse_over_id != -1)
            {
              missing += iir;
            }
          }
        }
        else if(pi == col && pj == row)
        {
          mouse_over_id = id;
        }

        if(!lib->pan && (iir != 1 || mouse_over_id != -1)) dt_control_set_mouse_over_id(mouse_over_id);

        cairo_save(cr);

        if(iir == 1)
        {
          // we are on the single-image display at a time, in this case we want the selection to be updated to
          // contain this single image.
          dt_selection_select_single(darktable.selection, id);
          lib->single_img_id = id;
        }
        else
          lib->single_img_id = -1;

        if (id == mouse_over_id
            || lib->force_expose_all
            || id == before_last_exposed_id
            || id == initial_mouse_over_id
            || g_hash_table_contains(lib->thumbs_table, (gpointer)&id))
        {
          if(!lib->force_expose_all && id == mouse_over_id) lib->last_exposed_id = id;
          const int thumb_missed = dt_view_image_expose(
            &(lib->image_over), id, cr, wd, iir == 1 ? height : ht, iir,
            pi == col && pj == row ? img_pointerx : -1,
            pi == col && pj == row ? img_pointery : -1, FALSE, FALSE);

          if(id == mouse_over_id)
          {
            lib->pointed_img_x = col * wd;
            lib->pointed_img_y = row * ht;
            lib->pointed_img_wd = wd;
            lib->pointed_img_ht = iir == 1 ? height : ht;
            lib->pointed_img_over = dt_view_guess_image_over(lib->pointed_img_wd, lib->pointed_img_ht, iir,
                                                             img_pointerx, img_pointery);
          }

          // if thumb is missing, record it for expose in next round
          if(thumb_missed)
            g_hash_table_add(lib->thumbs_table, (gpointer)&id);
          else
            g_hash_table_remove(lib->thumbs_table, (gpointer)&id);

          missing += thumb_missed;
        }

        cairo_restore(cr);
      }
      else
        goto escape_image_loop;

      cairo_translate(cr, wd, 0.0f);
    }
    cairo_translate(cr, -max_cols * wd, ht);
  }
escape_image_loop:
  cairo_restore(cr);
  if(!lib->pan && (iir != 1 || mouse_over_id != -1)) dt_control_set_mouse_over_id(mouse_over_id);

  // and now the group borders
  cairo_save(cr);
  current_image = 0;
  if(lib->offset < 0)
  {
    drawing_offset = lib->offset;
    offset = 0;
  }

  if(iir > 1)
  {
    // clear rows & cols around thumbs, needed to clear the group borders
    cairo_save(cr);
    dt_gui_gtk_set_source_rgb(cr, DT_GUI_COLOR_LIGHTTABLE_BG);
    for(int row = 0; row < max_rows; row++)
    {
      cairo_move_to(cr, 0, row * ht);
      cairo_line_to(cr, width, row * ht);
    }
    for(int col = 0; col < max_cols; col++)
    {
      cairo_move_to(cr, col * wd, 0);
      cairo_line_to(cr, col * wd, height);
    }
    cairo_set_line_width(cr, 0.011 * wd);
    cairo_stroke(cr);
    cairo_restore(cr);
  }

  for(int row = 0; row < max_rows; row++)
  {
    for(int col = 0; col < max_cols; col++)
    {
      /* skip drawing images until we reach a non-negative offset.
       * This is needed for zooming, so that the image under the
       * mouse cursor can be stay there. */
      if(drawing_offset < 0)
      {
        drawing_offset++;
        cairo_translate(cr, wd, 0.0f);
        continue;
      }

      id = query_ids[current_image];

      if(id > 0)
      {
        const dt_image_t *image = dt_image_cache_get(darktable.image_cache, id, 'r');
        int group_id = -1;
        if(image) group_id = image->group_id;
        dt_image_cache_read_release(darktable.image_cache, image);

        if(iir == 1 && row) continue;

        cairo_save(cr);

        gboolean paint_border = FALSE;
        // regular highlight border
        if(group_id != -1)
        {
          if(mouse_over_group == group_id && iir > 1
             && ((!darktable.gui->grouping && dt_conf_get_bool("plugins/lighttable/draw_group_borders"))
                 || group_id == darktable.gui->expanded_group_id))
          {
            cairo_set_source_rgb(cr, 1, 0.8, 0);
            paint_border = TRUE;
          }
          // border of expanded group
          else if(darktable.gui->grouping && group_id == darktable.gui->expanded_group_id && iir > 1)
          {
            cairo_set_source_rgb(cr, 0, 0, 1);
            paint_border = TRUE;
          }
        }

        if(paint_border)
        {
          int neighbour_group = -1;
          // top border
          if(row > 0 && ((current_image - iir) >= 0))
          {
            int _id = query_ids[current_image - iir];
            if(_id > 0)
            {
              const dt_image_t *_img = dt_image_cache_get(darktable.image_cache, _id, 'r');
              neighbour_group = _img->group_id;
              dt_image_cache_read_release(darktable.image_cache, _img);
            }
          }
          if(neighbour_group != group_id)
          {
            cairo_move_to(cr, 0, 0);
            cairo_line_to(cr, wd, 0);
          }
          // left border
          neighbour_group = -1;
          if(col > 0 && current_image > 0)
          {
            int _id = query_ids[current_image - 1];
            if(_id > 0)
            {
              const dt_image_t *_img = dt_image_cache_get(darktable.image_cache, _id, 'r');
              neighbour_group = _img->group_id;
              dt_image_cache_read_release(darktable.image_cache, _img);
            }
          }
          if(neighbour_group != group_id)
          {
            cairo_move_to(cr, 0, 0);
            cairo_line_to(cr, 0, ht);
          }
          // bottom border
          neighbour_group = -1;
          if(row < max_rows - 1)
          {
            int _id = query_ids[current_image + iir];
            if(_id > 0)
            {
              const dt_image_t *_img = dt_image_cache_get(darktable.image_cache, _id, 'r');
              neighbour_group = _img->group_id;
              dt_image_cache_read_release(darktable.image_cache, _img);
            }
          }
          if(neighbour_group != group_id)
          {
            cairo_move_to(cr, 0, ht);
            cairo_line_to(cr, wd, ht);
          }
          // right border
          neighbour_group = -1;
          if(col < max_cols - 1)
          {
            int _id = query_ids[current_image + 1];
            if(_id > 0)
            {
              const dt_image_t *_img = dt_image_cache_get(darktable.image_cache, _id, 'r');
              neighbour_group = _img->group_id;
              dt_image_cache_read_release(darktable.image_cache, _img);
            }
          }
          if(neighbour_group != group_id)
          {
            cairo_move_to(cr, wd, 0);
            cairo_line_to(cr, wd, ht);
          }
          cairo_set_line_width(cr, 0.01 * wd);
          cairo_stroke(cr);
        }

        cairo_restore(cr);
        current_image++;
      }
      else
        goto escape_border_loop;

      cairo_translate(cr, wd, 0.0f);
    }
    cairo_translate(cr, -max_cols * wd, ht);
  }
escape_border_loop:
  cairo_restore(cr);
after_drawing:
  /* check if offset was changed and we need to prefetch thumbs */
  if(offset_changed)
  {
    int32_t imgids_num = 0;
    const int prefetchrows = .5 * max_rows + 1;
    int32_t *imgids = malloc(prefetchrows * iir * sizeof(int32_t));

    /* clear and reset main query */
    DT_DEBUG_SQLITE3_CLEAR_BINDINGS(lib->statements.main_query);
    DT_DEBUG_SQLITE3_RESET(lib->statements.main_query);

    /* setup offest and row for prefetch */
    DT_DEBUG_SQLITE3_BIND_INT(lib->statements.main_query, 1, offset + max_rows * iir);
    DT_DEBUG_SQLITE3_BIND_INT(lib->statements.main_query, 2, prefetchrows * iir);

    // prefetch jobs in inverse order: supersede previous jobs: most important last
    while(sqlite3_step(lib->statements.main_query) == SQLITE_ROW && imgids_num < prefetchrows * iir)
      imgids[imgids_num++] = sqlite3_column_int(lib->statements.main_query, 0);

    float imgwd = iir == 1 ? 0.97 : 0.8;
    dt_mipmap_size_t mip = dt_mipmap_cache_get_matching_size(darktable.mipmap_cache, imgwd * wd,
                                                             imgwd * (iir == 1 ? height : ht));
    while(imgids_num > 0)
    {
      imgids_num--;
      dt_mipmap_cache_get(darktable.mipmap_cache, NULL, imgids[imgids_num], mip, DT_MIPMAP_PREFETCH, 'r');
    }

    free(imgids);
  }

  free(query_ids);
  // oldpan = pan;
  if(darktable.unmuted & DT_DEBUG_CACHE) dt_mipmap_cache_print(darktable.mipmap_cache);

  if(darktable.gui->center_tooltip == 1) // set in this round
  {
    char *tooltip = dt_history_get_items_as_string(mouse_over_id);
    if(tooltip != NULL)
    {
      gtk_widget_set_tooltip_text(dt_ui_center(darktable.gui->ui), tooltip);
      g_free(tooltip);
    }
  }
  else if(darktable.gui->center_tooltip == 2) // not set in this round
  {
    darktable.gui->center_tooltip = 0;
    gtk_widget_set_tooltip_text(dt_ui_center(darktable.gui->ui), "");
  }

  lib->offset_changed = FALSE;

  return missing;
}


// TODO: this is also defined in lib/tools/lighttable.c
//       fix so this value is shared.. DT_CTL_SET maybe ?

#define DT_LIBRARY_MAX_ZOOM 13

static int expose_zoomable(dt_view_t *self, cairo_t *cr, int32_t width, int32_t height, int32_t pointerx,
                            int32_t pointery)
{
  dt_library_t *lib = (dt_library_t *)self->data;
  float zoom, zoom_x, zoom_y;
  int32_t mouse_over_id, pan, track, center;
  int missing = 0;
  /* query new collection count */
  lib->collection_count = dt_collection_get_count(darktable.collection);

  mouse_over_id = dt_control_get_mouse_over_id();
  /* need to keep this one as it needs to be refreshed */
  const int initial_mouse_over_id = mouse_over_id;
  zoom = get_zoom();
  zoom_x = lib->zoom_x;
  zoom_y = lib->zoom_y;
  pan = lib->pan;
  center = lib->center;
  track = lib->track;

  lib->images_in_row = zoom;
  lib->image_over = DT_VIEW_DESERT;
  lib->pointed_img_over = DT_VIEW_ERR;

  if(mouse_over_id == -1 || lib->force_expose_all || pan || zoom == 1)
  {
    lib->force_expose_all = TRUE;
    dt_gui_gtk_set_source_rgb(cr, DT_GUI_COLOR_LIGHTTABLE_BG);
    cairo_paint(cr);
  }

  const float wd = width / zoom;
  const float ht = width / zoom;
  lib->thumb_size = wd;

  static float oldzoom = -1;
  if(oldzoom < 0) oldzoom = zoom;

  // TODO: exaggerate mouse gestures to pan when zoom == 1

  // 10000 and -1 are introduced in src/views/view.c:dt_view_manager_expose()
  // when the pointer is out of the window. No idea why these numbers, however
  // sometimes they arrive here and we must check.
  if(pan && (pointerx != 10000 || pointery != -1)) // && mouse_over_id >= 0)
  {
    zoom_x = lib->select_offset_x - /* (zoom == 1 ? 2. : 1.)*/ pointerx;
    zoom_y = lib->select_offset_y - /* (zoom == 1 ? 2. : 1.)*/ pointery;
  }

  if(!lib->statements.main_query) return 0;

  if(track == 0)
    ;
  else if(track > 1)
    zoom_y += ht;
  else if(track > 0)
    zoom_x += wd;
  else if(track > -2)
    zoom_x -= wd;
  else
    zoom_y -= ht;
  if(zoom > DT_LIBRARY_MAX_ZOOM)
  {
    // double speed.
    if(track == 0)
      ;
    else if(track > 1)
      zoom_y += ht;
    else if(track > 0)
      zoom_x += wd;
    else if(track > -2)
      zoom_x -= wd;
    else
      zoom_y -= ht;
    if(zoom > 1.5 * DT_LIBRARY_MAX_ZOOM)
    {
      // quad speed.
      if(track == 0)
        ;
      else if(track > 1)
        zoom_y += ht;
      else if(track > 0)
        zoom_x += wd;
      else if(track > -2)
        zoom_x -= wd;
      else
        zoom_y -= ht;
    }
  }

  if(oldzoom != zoom)
  {
    float oldx = (pointerx + zoom_x) * oldzoom / width;
    float oldy = (pointery + zoom_y) * oldzoom / width;
    if(zoom == 1)
    {
      zoom_x = (int)oldx * wd;
      zoom_y = (int)oldy * ht;
      lib->offset = 0x7fffffff;
    }
    else
    {
      zoom_x = oldx * wd - pointerx;
      zoom_y = oldy * ht - pointery;
    }
  }
  oldzoom = zoom;

  // TODO: replace this with center on top of selected/developed image
  if(center)
  {
    if(mouse_over_id >= 0)
    {
      zoom_x = wd * ((int)(zoom_x) / (int)wd);
      zoom_y = ht * ((int)(zoom_y) / (int)ht);
    }
    else
      zoom_x = zoom_y = 0.0;
    center = 0;
  }

  // mouse left the area, but we leave mouse over as it was, especially during panning
  // if(!pan && pointerx > 0 && pointerx < width && pointery > 0 && pointery < height)
  if(!pan && zoom != 1) dt_control_set_mouse_over_id(-1);

  // set scrollbar positions, clamp zoom positions

  if(lib->collection_count == 0)
  {
    zoom_x = zoom_y = 0.0f;
  }
  else if(zoom < 1.01)
  {
    if(zoom == 1 && zoom_x < 0 && zoom_y > 0) // full view, wrap around
    {
      zoom_x = wd * DT_LIBRARY_MAX_ZOOM - wd;
      zoom_y -= ht;
    }
    if(zoom_x < 0) zoom_x = 0;
    if(zoom == 1 && zoom_x > wd * DT_LIBRARY_MAX_ZOOM - wd) // full view, wrap around
    {
      zoom_x = 0;
      zoom_y += ht;
    }
    if(zoom_x > wd * DT_LIBRARY_MAX_ZOOM - wd) zoom_x = wd * DT_LIBRARY_MAX_ZOOM - wd;
    if(zoom_y < 0) zoom_y = 0;
    if(zoom_y > ht * lib->collection_count / MIN(DT_LIBRARY_MAX_ZOOM, zoom) - ht)
      zoom_y = ht * lib->collection_count / MIN(DT_LIBRARY_MAX_ZOOM, zoom) - ht;
  }
  else
  {
    if(zoom_x < -width + wd) zoom_x = -width + wd;
    if(zoom_x > wd * DT_LIBRARY_MAX_ZOOM - wd) zoom_x = wd * DT_LIBRARY_MAX_ZOOM - wd;
    if(zoom_y < -height + ht) zoom_y = -height + ht;
    if(zoom_y > ht * ceilf((float)lib->collection_count / DT_LIBRARY_MAX_ZOOM) - ht)
      zoom_y = ht * ceilf((float)lib->collection_count / DT_LIBRARY_MAX_ZOOM) - ht;
  }

  lib->offset_x = zoom_x;
  lib->offset_y = zoom_y;

  int offset_i = (int)(zoom_x / wd);
  int offset_j = (int)(zoom_y / ht);
  if(lib->first_visible_filemanager >= 0)
  {
    offset_i = lib->first_visible_filemanager % DT_LIBRARY_MAX_ZOOM;
    offset_j = lib->first_visible_filemanager / DT_LIBRARY_MAX_ZOOM;
  }
  lib->first_visible_filemanager = -1;
  lib->first_visible_zoomable = offset_i + DT_LIBRARY_MAX_ZOOM * offset_j;
  // arbitrary 1000 to avoid bug due to round towards zero using (int)
  int seli = zoom == 1 ? 0 : ((int)(1000 + (pointerx + zoom_x) / wd) - MAX(offset_i, 0) - 1000);
  int selj = zoom == 1 ? 0 : ((int)(1000 + (pointery + zoom_y) / ht) - offset_j - 1000);
  float offset_x = (zoom == 1) ? 0.0 : (zoom_x / wd - (int)(zoom_x / wd));
  float offset_y = (zoom == 1) ? 0.0 : (zoom_y / ht - (int)(zoom_y / ht));
  const int max_rows = (zoom == 1) ? 1 : (2 + (int)((height) / ht + .5));
  lib->max_rows = max_rows;
  const int max_cols = (zoom == 1) ? 1 : (MIN(DT_LIBRARY_MAX_ZOOM - MAX(0, offset_i), 1 + (int)(zoom + .5)));

  int offset = MAX(0, offset_i) + DT_LIBRARY_MAX_ZOOM * offset_j;
  const int img_pointerx = zoom == 1 ? pointerx : fmodf(pointerx + zoom_x, wd);
  const int img_pointery = zoom == 1 ? pointery : fmodf(pointery + zoom_y, ht);

  // assure 1:1 is not switching images on resize/tab events:
  if(!track && lib->offset != 0x7fffffff && zoom == 1)
  {
    offset = lib->offset;
    zoom_x = wd * (offset % DT_LIBRARY_MAX_ZOOM);
    zoom_y = ht * (offset / DT_LIBRARY_MAX_ZOOM);
  }
  else
    lib->offset = offset;

  int id;

  dt_view_set_scrollbar(self,
                        zoom_x, -width + wd, wd * DT_LIBRARY_MAX_ZOOM - wd + width, width,
                        zoom_y,  -height + ht,
                        ht * ceilf((float)lib->collection_count / DT_LIBRARY_MAX_ZOOM) - ht + height, height);

  cairo_translate(cr, -offset_x * wd, -offset_y * ht);
  cairo_translate(cr, -MIN(offset_i * wd, 0.0), 0.0);
  const int before_last_exposed_id = lib->last_exposed_id;

  for(int row = 0; row < max_rows; row++)
  {
    if(offset < 0)
    {
      cairo_translate(cr, 0, ht);
      offset += DT_LIBRARY_MAX_ZOOM;
      continue;
    }

    /* clear and reset main query */
    DT_DEBUG_SQLITE3_CLEAR_BINDINGS(lib->statements.main_query);
    DT_DEBUG_SQLITE3_RESET(lib->statements.main_query);

    DT_DEBUG_SQLITE3_BIND_INT(lib->statements.main_query, 1, offset);
    DT_DEBUG_SQLITE3_BIND_INT(lib->statements.main_query, 2, max_cols);
    for(int col = 0; col < max_cols; col++)
    {
      if(sqlite3_step(lib->statements.main_query) == SQLITE_ROW)
      {
        id = sqlite3_column_int(lib->statements.main_query, 0);

        // set mouse over id
        if((zoom == 1 && mouse_over_id < 0) || ((!pan || track) && seli == col && selj == row && pointerx > 0
                                                && pointerx < width && pointery > 0 && pointery < height))
        {
          mouse_over_id = id;
          dt_control_set_mouse_over_id(mouse_over_id);
        }

        cairo_save(cr);

        if (id == mouse_over_id
            || lib->force_expose_all
            || id == before_last_exposed_id
            || id == initial_mouse_over_id
            || g_hash_table_contains(lib->thumbs_table, (gpointer)&id))
        {
          if(!lib->force_expose_all && id == mouse_over_id) lib->last_exposed_id = id;
          const int thumb_missed = dt_view_image_expose(&(lib->image_over), id, cr, wd, zoom == 1 ? height : ht, zoom,
                                                        img_pointerx, img_pointery, FALSE, FALSE);

          if(id == mouse_over_id)
          {
            lib->pointed_img_x = -offset_x * wd - MIN(offset_i * wd, 0.0) + col * wd;
            lib->pointed_img_y = -offset_y * ht + row * ht;
            lib->pointed_img_wd = wd;
            lib->pointed_img_ht = zoom == 1 ? height : ht;
            lib->pointed_img_over = dt_view_guess_image_over(lib->pointed_img_wd, lib->pointed_img_ht, zoom,
                                                             img_pointerx, img_pointery);
          }

          // if thumb is missing, record it for expose in next round
          if(thumb_missed)
            g_hash_table_add(lib->thumbs_table, (gpointer)&id);
          else
            g_hash_table_remove(lib->thumbs_table, (gpointer)&id);

          missing += thumb_missed;
        }

        cairo_restore(cr);
        if(zoom == 1)
        {
          // we are on the single-image display at a time, in this case we want the selection to be updated to
          // contain this single image.
          dt_selection_select_single(darktable.selection, id);
          lib->single_img_id = id;
        }
        else
          lib->single_img_id = -1;
      }
      else
        goto failure;
      cairo_translate(cr, wd, 0.0f);
    }
    cairo_translate(cr, -max_cols * wd, ht);
    offset += DT_LIBRARY_MAX_ZOOM;
  }
failure:

  lib->zoom_x = zoom_x;
  lib->zoom_y = zoom_y;
  lib->track = 0;
  lib->center = center;
  if(darktable.unmuted & DT_DEBUG_CACHE) dt_mipmap_cache_print(darktable.mipmap_cache);
  return missing;
}

static int expose_expose(dt_view_t *self, cairo_t *cr, int32_t width, int32_t height, int32_t pointerx,
                           int32_t pointery)
{
  dt_library_t *lib = (dt_library_t *)self->data;
  int32_t mouse_over_id;
  int missing = 0;

  lib->image_over = DT_VIEW_DESERT;
  lib->pointed_img_over = DT_VIEW_ERR;

  dt_gui_gtk_set_source_rgb(cr, DT_GUI_COLOR_LIGHTTABLE_BG);
  cairo_paint(cr);

  dt_view_set_scrollbar(self, 0, 0, 1, 1, 0, 0, 1, 1);

  GList *selected = dt_collection_get_selected(darktable.collection, -1);
  const int sel_img_count = g_list_length(selected);
  if(sel_img_count == 0) return 0;

  mouse_over_id = dt_control_get_mouse_over_id();

  dt_layout_image_t *images = malloc(sel_img_count * sizeof(dt_layout_image_t));

  gchar *imgids = NULL;

  // build the image ids for the SQL 'in' where clause.

  GList *l = selected;
  while(l)
  {
    const int imgid = GPOINTER_TO_INT(l->data);
    if(imgids)
      imgids = dt_util_dstrcat(imgids, ", %d", imgid);
    else
      imgids = dt_util_dstrcat(imgids, "(%d", imgid);
    l = g_list_next(l);
  }
  imgids = dt_util_dstrcat(imgids, ")");

  g_list_free(selected);

  gchar *query =  g_strdup_printf("SELECT id, aspect_ratio, width, height FROM images WHERE id IN %s", imgids);

  g_free(imgids);

  /* prepare a new main query statement for collection */
  sqlite3_stmt *stmt;
  DT_DEBUG_SQLITE3_PREPARE_V2(dt_database_get(darktable.db), query, -1, &stmt, NULL);
  if(stmt == NULL)
  {
    free(images);
    g_free(query);
    return 0;
  }

  int i = 0;
  while(sqlite3_step(stmt) == SQLITE_ROW)
  {
    const int32_t id = sqlite3_column_int(stmt, 0);
    double aspect_ratio = sqlite3_column_double(stmt, 1);
    if (!aspect_ratio) aspect_ratio = (double)sqlite3_column_int(stmt, 2) / (double)sqlite3_column_int(stmt, 3);

    images[i].imgid = id;
    images[i].width = (gint) (sqrt(aspect_ratio) * 100);
    images[i].height = (gint) (1/sqrt(aspect_ratio) * 100);
    i++;
  }

  int sum_w = 0, max_h = 0, max_w = 0;

  GList *slots = NULL;

  unsigned int total_width = 0, total_height = 0;
  int distance = 1;
  float avg_ratio = 0;

  // Get total window width and max window width/height
  for(i = 0; i < sel_img_count; i++)
  {
    sum_w += images[i].width;
    max_w = MAX(max_w, images[i].width);
    max_h = MAX(max_h, images[i].height);
    avg_ratio += images[i].width / (float) images[i].height;
  }

  avg_ratio /= sel_img_count;

  int per_row, tmp_per_row, per_col, tmp_per_col;
  per_row = tmp_per_row = ceil(sqrt(sel_img_count));
  per_col = tmp_per_col = (sel_img_count + per_row - 1) / per_row; // ceil(sel_img_count/per_row)

  float tmp_slot_ratio, slot_ratio;
  tmp_slot_ratio = slot_ratio = (width/ (float) per_row) / (height/ (float) per_col);

  do
  {
    per_row = tmp_per_row;
    per_col = tmp_per_col;
    slot_ratio = tmp_slot_ratio;

    if(avg_ratio > slot_ratio)
    {
      tmp_per_row = per_row - 1;
    }
    else
    {
      tmp_per_row = per_row + 1;
    }

    if(tmp_per_row == 0) break;

    tmp_per_col = (sel_img_count + tmp_per_row - 1) / tmp_per_row; //ceil(sel_img_count / tmp_per_row);

    tmp_slot_ratio = (width/ (float) tmp_per_row) / (height/( float) tmp_per_col);

  } while(per_row > 0 && per_row <= sel_img_count && absmul(tmp_slot_ratio, avg_ratio) < absmul(slot_ratio, avg_ratio));


  // Vertical layout
  for(i = 0; i < sel_img_count; i++)
  {
    GList *slot_iter = g_list_first(slots);
    for (; slot_iter; slot_iter = slot_iter->next)
    {
      GList *slot = (GList *) slot_iter->data;
      // Calculate current total height of slot
      int slot_h = distance;
      GList *slot_cw_iter = slot;
      while(slot_cw_iter != NULL)
      {
        dt_layout_image_t *slot_cw = (dt_layout_image_t *) slot_cw_iter->data;
        slot_h = slot_h + slot_cw->height + distance;
        slot_cw_iter = slot_cw_iter->next;
      }
      // Add window to slot if the slot height after adding the window
      // doesn't exceed max window height
      if (slot_h + distance + images[i].height < max_h) {
        slot_iter->data = g_list_append(slot, &(images[i]));
        break;
      }
    }
    // Otherwise, create a new slot with only this window
    if (!slot_iter)
      slots = g_list_append(slots, g_list_append(NULL, &(images[i])));
  }

  GList *rows = g_list_append(NULL, NULL);
  {
    int row_y = 0, x = 0, row_h = 0;
    int max_row_w = sum_w/per_col;//sqrt((float) sum_w * max_h);// * pow((float) width/height, 0.02);
    for (GList *slot_iter = slots; slot_iter != NULL; slot_iter = slot_iter->next)
    {
      GList *slot = (GList *) slot_iter->data;

      // Max width of windows in the slot
      int slot_max_w = 0;
      for (GList *slot_cw_iter = slot; slot_cw_iter != NULL; slot_cw_iter = slot_cw_iter->next)
      {
        dt_layout_image_t *cw = (dt_layout_image_t *) slot_cw_iter->data;
        slot_max_w = MAX(slot_max_w, cw->width);
      }

      int y = row_y;
      for (GList *slot_cw_iter = slot; slot_cw_iter != NULL; slot_cw_iter = slot_cw_iter->next)
      {
        dt_layout_image_t *cw = (dt_layout_image_t *) slot_cw_iter->data;
        cw->x = x + (slot_max_w - cw->width) / 2;
        cw->y = y;
        y += cw->height + distance;
        rows->data = g_list_append(rows->data, cw);
      }

      row_h = MAX(row_h, y - row_y);
      total_height = MAX(total_height, y);
      x += slot_max_w + distance;
      total_width = MAX(total_width, x);

      if (x > max_row_w)
      {
        x = 0;
        row_y += row_h;
        row_h = 0;
        rows = g_list_append(rows, 0);
        rows = rows->next;
      }
      g_list_free(slot);
    }
    g_list_free(slots);
    slots = NULL;
  }

  total_width -= distance;
  total_height -= distance;

  for (GList *iter = rows; iter != NULL; iter = iter->next)
  {
    GList *row = (GList *) iter->data;
    int row_w = 0, xoff;

    for (GList *slot_cw_iter = row; slot_cw_iter != NULL; slot_cw_iter = slot_cw_iter->next)
    {
      dt_layout_image_t *cw = (dt_layout_image_t *) slot_cw_iter->data;
      row_w = MAX(row_w, cw->x + cw->width);
    }

    xoff = (total_width - row_w) / 2;

    for (GList *cw_iter = row; cw_iter != NULL; cw_iter = cw_iter->next)
    {
      dt_layout_image_t *cw = (dt_layout_image_t *) cw_iter->data;
      cw->x += xoff;
    }
    g_list_free(row);
  }

  g_list_free(rows);

  float factor;
  factor = (float) (width - 1) / total_width;
  if (factor * total_height > height - 1)
    factor = (float) (height - 1) / total_height;

  int xoff = (width - (float) total_width * factor) / 2;
  int yoff = (height - (float) total_height * factor) / 2;

  for(i = 0; i < sel_img_count; i++)
  {
    images[i].width = images[i].width * factor;
    images[i].height = images[i].height * factor;
    images[i].x = images[i].x * factor + xoff;
    images[i].y = images[i].y * factor + yoff;
  }

  for(i = 0; i < sel_img_count; i++)
  {
    cairo_save(cr);
    // if(zoom == 1) dt_image_prefetch(image, DT_IMAGE_MIPF);
    cairo_translate(cr, images[i].x, images[i].y);
    int img_pointerx =
      pointerx > images[i].x
      && pointerx < images[i].x + images[i].width
      ? pointerx - images[i].x
      : images[i].width;
    int img_pointery =
      pointery > images[i].y
      && pointery < images[i].y + images[i].height
      ? pointery - images[i].y
      : images[i].height;

    dt_view_image_expose(&(lib->image_over), images[i].imgid, cr, images[i].width, images[i].height, 1,
                         img_pointerx, img_pointery, TRUE, FALSE);
    cairo_restore(cr);

    // set mouse over id
    if(pointerx > images[i].x && pointerx < images[i].x + images[i].width && pointery > images[i].y && pointery < images[i].y + images[i].height)
    {
      mouse_over_id = images[i].imgid;
      dt_control_set_mouse_over_id(mouse_over_id);
    }
  }

  free(images);

  sqlite3_finalize(stmt);

  g_free(query);

  if(darktable.unmuted & DT_DEBUG_CACHE) dt_mipmap_cache_print(darktable.mipmap_cache);
  return missing;
}

/**
 * Displays a full screen preview of the image currently under the mouse pointer.
 */
static int expose_full_preview(dt_view_t *self, cairo_t *cr, int32_t width, int32_t height, int32_t pointerx,
                               int32_t pointery)
{
  dt_library_t *lib = (dt_library_t *)self->data;

  lib->pointed_img_over = DT_VIEW_ERR;

  int offset = 0;
  if(lib->track > 2) offset = 1;
  if(lib->track < -2) offset = -1;
  lib->track = 0;

  // only look for images to preload or update the one shown when we moved to another image
  if(offset != 0)
  {
    /* If more than one image is selected, iterate over these. */
    /* If only one image is selected, scroll through all known images. */
    sqlite3_stmt *stmt;
    int sel_group_count = 0;
    int current_group = -1;
    DT_DEBUG_SQLITE3_PREPARE_V2(dt_database_get(darktable.db), "SELECT imgid FROM main.selected_images", -1,
        &stmt, NULL);
    while (sqlite3_step(stmt) == SQLITE_ROW)
    {
      uint32_t imgid  = sqlite3_column_int(stmt, 0);
      const dt_image_t *image = dt_image_cache_get(darktable.image_cache, imgid, 'r');
      if (image->group_id != current_group)
      {
        sel_group_count++;
        current_group = image->group_id;
      }
      dt_image_cache_read_release(darktable.image_cache, image);
    }
    sqlite3_finalize(stmt);
    dt_print(DT_DEBUG_LIGHTTABLE, "[lighttable] selected group: %d\n", sel_group_count);

    /* How many images to preload in advance. */
    int preload_num = dt_conf_get_int("plugins/lighttable/preview/full_size_preload_count");
    gboolean preload = preload_num > 0;
    preload_num = CLAMPS(preload_num, 1, 99999);

    gchar *stmt_string = g_strdup_printf("SELECT col.imgid AS id, col.rowid FROM memory.collected_images AS col %s "
                                         "WHERE col.rowid %s %d ORDER BY col.rowid %s LIMIT %d",
                                         (sel_group_count <= 1) ?
                                           /* We want to operate on the currently collected images,
                                            * so there's no need to match against the selection */
                                           "" :
                                           /* Limit the matches to the current selection */
                                           "INNER JOIN main.selected_images AS sel ON col.imgid = sel.imgid",
                                         (offset >= 0) ? ">" : "<",
                                         lib->full_preview_rowid,
                                         /* Direction of our navigation -- when showing for the first time,
                                          * i.e. when offset == 0, assume forward navigation */
                                         (offset >= 0) ? "ASC" : "DESC",
                                         preload_num);
    DT_DEBUG_SQLITE3_PREPARE_V2(dt_database_get(darktable.db), stmt_string, -1, &stmt, NULL);

    /* Walk through the "next" images, activate preload and find out where to go if moving */
    int *preload_stack = malloc(preload_num * sizeof(int));
    for(int i = 0; i < preload_num; ++i)
    {
      preload_stack[i] = -1;
    }
    int count = 0;

    while (sqlite3_step(stmt) == SQLITE_ROW)
    {
      /* Check if we're about to move */
      if(count == 0 && offset != 0)
      {
        /* We're moving, so let's update the "next image" bits */
        lib->full_preview_id = sqlite3_column_int(stmt, 0);
        lib->full_preview_rowid = sqlite3_column_int(stmt, 1);
        dt_control_set_mouse_over_id(lib->full_preview_id);
      }
      /* Store the image details for preloading, see below. */
      preload_stack[count] = sqlite3_column_int(stmt, 0);
      ++count;
    }
    g_free(stmt_string);
    sqlite3_finalize(stmt);

    if(preload)
    {
      dt_mipmap_size_t mip = dt_mipmap_cache_get_matching_size(darktable.mipmap_cache, width, height);
      /* Preload these images.
      * The job queue is not a queue, but a stack, so we have to do it backwards.
      * Simply swapping DESC and ASC in the SQL won't help because we rely on the LIMIT clause, and
      * that LIMIT has to work with the "correct" sort order. One could use a subquery, but I don't
      * think that would be terribly elegant, either. */
      while(--count >= 0 && preload_stack[count] != -1)
        dt_mipmap_cache_get(darktable.mipmap_cache, NULL, preload_stack[count], mip, DT_MIPMAP_PREFETCH, 'r');
    }

    free(preload_stack);
  }

  lib->image_over = DT_VIEW_DESERT;
  dt_gui_gtk_set_source_rgb(cr, DT_GUI_COLOR_LIGHTTABLE_PREVIEW_BG);
  cairo_paint(cr);

  const int frows = 5, fcols = 5;
  if(lib->display_focus)
  {
    if(lib->full_res_thumb_id != lib->full_preview_id)
    {
      gboolean from_cache = TRUE;
      char filename[PATH_MAX] = { 0 };
      dt_image_full_path(lib->full_preview_id, filename, sizeof(filename), &from_cache);
      free(lib->full_res_thumb);
      lib->full_res_thumb = NULL;
      dt_colorspaces_color_profile_type_t color_space;
      if(!dt_imageio_large_thumbnail(filename, &lib->full_res_thumb,
                                               &lib->full_res_thumb_wd,
                                               &lib->full_res_thumb_ht,
                                               &color_space))
      {
        lib->full_res_thumb_orientation = ORIENTATION_NONE;
        lib->full_res_thumb_id = lib->full_preview_id;
      }

      if(lib->full_res_thumb_id == lib->full_preview_id)
      {
        dt_focus_create_clusters(lib->full_res_focus, frows, fcols, lib->full_res_thumb,
                                 lib->full_res_thumb_wd, lib->full_res_thumb_ht);
      }
    }
  }
  const int missing = dt_view_image_expose(&(lib->image_over), lib->full_preview_id, cr,
                                           width, height, 1, pointerx, pointery, TRUE, FALSE);

  if(lib->display_focus && (lib->full_res_thumb_id == lib->full_preview_id))
    dt_focus_draw_clusters(cr, width, height, lib->full_preview_id, lib->full_res_thumb_wd,
                           lib->full_res_thumb_ht, lib->full_res_focus, frows, fcols);
  return missing;
}

static gboolean _expose_again(gpointer user_data)
{
  // unfortunately there might have been images without thumbnails during expose.
  // this can have multiple reasons: not loaded yet (we'll receive a signal when done)
  // or still locked for writing.. we won't be notified when this changes.
  // so we just track whether there were missing images and expose again.
  dt_control_queue_redraw_center();
  return FALSE; // don't call again
}

static gboolean _expose_again_full(gpointer user_data)
{
  dt_view_t *self = (dt_view_t *)user_data;
  dt_library_t *lib = (dt_library_t *)self->data;
  // unfortunately there might have been images without thumbnails during expose.
  // this can have multiple reasons: not loaded yet (we'll receive a signal when done)
  // or still locked for writing.. we won't be notified when this changes.
  // so we just track whether there were missing images and expose again.
  lib->force_expose_all = TRUE;
  dt_control_queue_redraw_center();
  return FALSE; // don't call again
}

void begin_pan(dt_library_t *lib, double x, double y)
{
  lib->select_offset_x = lib->zoom_x + x;
  lib->select_offset_y = lib->zoom_y + y;
  lib->pan_x = x;
  lib->pan_y = y;
  lib->pan = 1;
}

void expose(dt_view_t *self, cairo_t *cr, int32_t width, int32_t height, int32_t pointerx, int32_t pointery)
{
  const double start = dt_get_wtime();
  const dt_lighttable_layout_t layout = get_layout();

  // Let's show full preview if in that state...
  dt_library_t *lib = (dt_library_t *)self->data;

  int missing_thumbnails = 0;

  check_layout(self);

  if(lib->full_preview_id != -1)
  {
    missing_thumbnails = expose_full_preview(self, cr, width, height, pointerx, pointery);
  }
  else // we do pass on expose to manager or zoomable
  {
    switch(layout)
    {
      case DT_LIGHTTABLE_LAYOUT_FILEMANAGER:
        missing_thumbnails = expose_filemanager(self, cr, width, height, pointerx, pointery);
        break;
      case DT_LIGHTTABLE_LAYOUT_ZOOMABLE: // zoomable
        missing_thumbnails = expose_zoomable(self, cr, width, height, pointerx, pointery);
        break;
      case DT_LIGHTTABLE_LAYOUT_EXPOSE: // compare
        missing_thumbnails = expose_expose(self, cr, width, height, pointerx, pointery);
        break;
      case DT_LIGHTTABLE_LAYOUT_FIRST:
      case DT_LIGHTTABLE_LAYOUT_LAST:
        break;
    }
  }

  if(layout != DT_LIGHTTABLE_LAYOUT_ZOOMABLE)
  {
    // file manager
    lib->activate_on_release = DT_VIEW_ERR;
  }
  else
  {
    // zoomable lt
    // If the mouse button was clicked on a control element and we are now
    // leaving that element, or the mouse was clicked on an image and it has
    // moved a little, then we decide to interpret the action as the start of
    // a pan. In the first case we begin the pan, in the second the pan was
    // already started however we did not signal it with the GDK_HAND1 pointer,
    // so we still have to set the pointer (see comments in button_pressed()).
    const float distance = fabs(pointerx - lib->pan_x) + fabs(pointery - lib->pan_y);
    if(lib->activate_on_release != lib->image_over
       || (lib->activate_on_release == DT_VIEW_DESERT && distance > DT_PIXEL_APPLY_DPI(5)))
    {
      if(lib->activate_on_release != DT_VIEW_ERR && !lib->pan)
      {
        begin_pan(lib, pointerx, pointery);
        dt_control_change_cursor(GDK_HAND1);
      }
      if(lib->activate_on_release == DT_VIEW_DESERT) dt_control_change_cursor(GDK_HAND1);
      lib->activate_on_release = DT_VIEW_ERR;
    }
  }
  const double end = dt_get_wtime();
  if(darktable.unmuted & DT_DEBUG_PERF)
    dt_print(DT_DEBUG_LIGHTTABLE, "[lighttable] expose took %0.04f sec\n", end - start);

  if(missing_thumbnails)
    g_timeout_add(250, _expose_again, self);
  else
  {
    // clear hash map of thumb to redisplay, we are done
    g_hash_table_remove_all(lib->thumbs_table);
    lib->force_expose_all = FALSE;
  }
}

static gboolean go_up_key_accel_callback(GtkAccelGroup *accel_group, GObject *acceleratable, guint keyval,
                                         GdkModifierType modifier, gpointer data)
{
  dt_view_t *self = (dt_view_t *)data;
  dt_library_t *lib = (dt_library_t *)self->data;
  const dt_lighttable_layout_t layout = get_layout();

  if(layout == DT_LIGHTTABLE_LAYOUT_FILEMANAGER)
    move_view(lib, DIRECTION_TOP);
  else
    lib->offset = 0;
  dt_control_queue_redraw_center();
  return TRUE;
}

static gboolean go_down_key_accel_callback(GtkAccelGroup *accel_group, GObject *acceleratable, guint keyval,
                                           GdkModifierType modifier, gpointer data)
{
  dt_view_t *self = (dt_view_t *)data;
  dt_library_t *lib = (dt_library_t *)self->data;
  const dt_lighttable_layout_t layout = get_layout();

  if(layout == DT_LIGHTTABLE_LAYOUT_FILEMANAGER)
    move_view(lib, DIRECTION_BOTTOM);
  else
    lib->offset = 0x1fffffff;
  dt_control_queue_redraw_center();
  return TRUE;
}

static gboolean go_pgup_key_accel_callback(GtkAccelGroup *accel_group, GObject *acceleratable, guint keyval,
                                           GdkModifierType modifier, gpointer data)
{
  dt_view_t *self = (dt_view_t *)data;
  dt_library_t *lib = (dt_library_t *)self->data;
  const dt_lighttable_layout_t layout = get_layout();

  if(layout == DT_LIGHTTABLE_LAYOUT_FILEMANAGER)
    move_view(lib, DIRECTION_PGUP);
  else
  {
    const int iir = get_zoom();
    const int scroll_by_rows = 4; /* This should be the number of visible rows. */
    const int offset_delta = scroll_by_rows * iir;
    lib->offset = MAX(lib->offset - offset_delta, 0);
  }
  dt_control_queue_redraw_center();
  return TRUE;
}

static gboolean go_pgdown_key_accel_callback(GtkAccelGroup *accel_group, GObject *acceleratable, guint keyval,
                                             GdkModifierType modifier, gpointer data)
{
  dt_view_t *self = (dt_view_t *)data;
  dt_library_t *lib = (dt_library_t *)self->data;
  const dt_lighttable_layout_t layout = get_layout();

  if(layout == DT_LIGHTTABLE_LAYOUT_FILEMANAGER)
  {
    move_view(lib, DIRECTION_PGDOWN);
  }
  else
  {
    const int iir = get_zoom();
    const int scroll_by_rows = 4; /* This should be the number of visible rows. */
    const int offset_delta = scroll_by_rows * iir;
    lib->offset = MIN(lib->offset + offset_delta, lib->collection_count);
  }
  dt_control_queue_redraw_center();
  return TRUE;
}

static gboolean realign_key_accel_callback(GtkAccelGroup *accel_group, GObject *acceleratable, guint keyval,
                                           GdkModifierType modifier, gpointer data)
{
  dt_view_t *self = (dt_view_t *)data;
  dt_library_t *lib = (dt_library_t *)self->data;
  const dt_lighttable_layout_t layout = get_layout();

  if(layout == DT_LIGHTTABLE_LAYOUT_FILEMANAGER) move_view(lib, DIRECTION_CENTER);
  dt_control_queue_redraw_center();
  return TRUE;
}

static gboolean select_toggle_callback(GtkAccelGroup *accel_group, GObject *acceleratable, guint keyval,
                                           GdkModifierType modifier, gpointer data)
{
  dt_view_t *self = (dt_view_t *)data;
  dt_library_t *lib = (dt_library_t *)self->data;
  const uint32_t id = dt_control_get_mouse_over_id();
  lib->key_select_direction = DIRECTION_NONE;
  dt_selection_toggle(darktable.selection, id);
  return TRUE;
}

static gboolean select_single_callback(GtkAccelGroup *accel_group, GObject *acceleratable, guint keyval,
                                           GdkModifierType modifier, gpointer data)
{
  dt_view_t *self = (dt_view_t *)data;
  dt_library_t *lib = (dt_library_t *)self->data;
  const uint32_t id = dt_control_get_mouse_over_id();
  lib->key_select_direction = DIRECTION_NONE;
  dt_selection_select_single(darktable.selection, id);
  return TRUE;
}

static gboolean rating_key_accel_callback(GtkAccelGroup *accel_group, GObject *acceleratable, guint keyval,
                                          GdkModifierType modifier, gpointer data)
{
  dt_view_t *self = darktable.view_manager->proxy.lighttable.view;
  int num = GPOINTER_TO_INT(data);
  int32_t mouse_over_id;
  int next_image_rowid = -1;

  dt_library_t *lib = (dt_library_t *)self->data;
  const dt_lighttable_layout_t layout = get_layout();

  // needed as we can have a reordering of the pictures
  if(_is_rating_order_actif(self))
    lib->force_expose_all = TRUE;
  else
    _redraw_selected_images(self);

  if(lib->using_arrows)
  {
    // if using arrows may be the image I'm rating is going to disappear from the collection.
    // So, store where may be we need to jump
    int imgid_for_offset;
    sqlite3_stmt *stmt;

    DT_DEBUG_SQLITE3_PREPARE_V2(dt_database_get(darktable.db),
                                "SELECT MIN(imgid) FROM main.selected_images", -1, &stmt, NULL);
    if(sqlite3_step(stmt) == SQLITE_ROW)
    {
      sqlite3_stmt *inner_stmt;
      imgid_for_offset = sqlite3_column_int(stmt, 0);
      if(!imgid_for_offset)
      {
        // empty selection
        imgid_for_offset = dt_control_get_mouse_over_id();
      }

      DT_DEBUG_SQLITE3_PREPARE_V2(dt_database_get(darktable.db),
          //"SELECT imgid FROM memory.collected_images", -1, &inner_stmt,
          "SELECT rowid FROM memory.collected_images WHERE imgid=?1", -1, &inner_stmt,
          NULL);
      DT_DEBUG_SQLITE3_BIND_INT(inner_stmt, 1, imgid_for_offset);
      if(sqlite3_step(inner_stmt) == SQLITE_ROW)
        next_image_rowid = sqlite3_column_int(inner_stmt, 0);
      sqlite3_finalize(inner_stmt);
    }
    sqlite3_finalize(stmt);
  }

  mouse_over_id = dt_view_get_image_to_act_on();
  if(mouse_over_id <= 0)
    dt_ratings_apply_to_selection(num);
  else
    dt_ratings_apply_to_image_or_group(mouse_over_id, num);
  _update_collected_images(self);

  dt_collection_update_query(darktable.collection); // update the counter

  if(layout != DT_LIGHTTABLE_LAYOUT_EXPOSE && lib->collection_count != dt_collection_get_count(darktable.collection))
  {
    // some images disappeared from collection. Selection is now invisible.
    // lib->collection_count  --> before the rating
    // dt_collection_get_count(darktable.collection)  --> after the rating
    dt_selection_clear(darktable.selection);
    if(lib->using_arrows)
    {
      // Jump where stored before
      sqlite3_stmt *stmt;
      DT_DEBUG_SQLITE3_PREPARE_V2(dt_database_get(darktable.db),
                                  "SELECT imgid FROM memory.collected_images WHERE rowid=?1 OR rowid=?1 - 1 "
                                  "ORDER BY rowid DESC LIMIT 1", -1, &stmt,
                                  NULL);
      DT_DEBUG_SQLITE3_BIND_INT(stmt, 1, next_image_rowid);
      if(sqlite3_step(stmt) == SQLITE_ROW)
        mouse_over_id = sqlite3_column_int(stmt, 0);
      sqlite3_finalize(stmt);
      dt_control_set_mouse_over_id(mouse_over_id);
    }
  }
  return TRUE;
}

static gboolean colorlabels_key_accel_callback(GtkAccelGroup *accel_group, GObject *acceleratable, guint keyval,
                                               GdkModifierType modifier, gpointer data)
{
  dt_view_t *self = darktable.view_manager->proxy.lighttable.view;
  dt_library_t *lib = (dt_library_t *)self->data;

  // needed as we can have a reordering of the pictures
  if(_is_colorlabels_order_actif(self))
    lib->force_expose_all = TRUE;
  else
    _redraw_selected_images(self);

  dt_colorlabels_key_accel_callback(NULL, NULL, 0, 0, data);

  return TRUE;
}

static void _lighttable_mipmaps_updated_signal_callback(gpointer instance, gpointer user_data)
{
  dt_control_queue_redraw_center();
}

static void drag_and_drop_received(GtkWidget *widget, GdkDragContext *context, gint x, gint y,
                                   GtkSelectionData *selection_data, guint target_type, guint time,
                                   gpointer data)
{
  gboolean success = FALSE;

  if((target_type == DND_TARGET_URI) && (selection_data != NULL) && (gtk_selection_data_get_length(selection_data) >= 0))
  {
    gchar **uri_list = g_strsplit_set((gchar *)gtk_selection_data_get_data(selection_data), "\r\n", 0);
    if(uri_list)
    {
      gchar **image_to_load = uri_list;
      while(*image_to_load)
      {
        if(**image_to_load)
        {
          dt_load_from_string(*image_to_load, FALSE, NULL); // TODO: do we want to open the image in darkroom mode? If
                                                            // yes -> set to TRUE.
        }
        image_to_load++;
      }
    }
    g_strfreev(uri_list);
    success = TRUE;
  }
  gtk_drag_finish(context, success, FALSE, time);
}

void enter(dt_view_t *self)
{
  // clean the undo list
  dt_undo_clear(darktable.undo, DT_UNDO_LIGHTTABLE);

  // show/hide filmstrip when entering the view
  dt_lib_module_t *m = darktable.view_manager->proxy.filmstrip.module;
  if(get_layout() == DT_LIGHTTABLE_LAYOUT_EXPOSE)
    gtk_widget_show(GTK_WIDGET(m->widget));
  else
    gtk_widget_hide(GTK_WIDGET(m->widget));

  gtk_drag_dest_set(dt_ui_center(darktable.gui->ui), GTK_DEST_DEFAULT_ALL, target_list_all, n_targets_all,
                    GDK_ACTION_COPY);

  // dropping images for import
  g_signal_connect(dt_ui_center(darktable.gui->ui), "drag-data-received", G_CALLBACK(drag_and_drop_received),
                   self);

  _register_custom_image_order_drag_n_drop(self);

  /* connect to signals */
  dt_control_signal_connect(darktable.signals, DT_SIGNAL_DEVELOP_MIPMAP_UPDATED,
                            G_CALLBACK(_lighttable_mipmaps_updated_signal_callback), (gpointer)self);

  gtk_widget_grab_focus(dt_ui_center(darktable.gui->ui));

  // clear some state variables
  dt_library_t *lib = (dt_library_t *)self->data;
  lib->button = 0;
  lib->pan = 0;
  lib->force_expose_all = TRUE;
  lib->activate_on_release = DT_VIEW_ERR;
  dt_collection_hint_message(darktable.collection);

  // hide panel if we are in full preview mode
  if(lib->full_preview_id != -1)
  {
    dt_ui_panel_show(darktable.gui->ui, DT_UI_PANEL_LEFT, FALSE, FALSE);
    dt_ui_panel_show(darktable.gui->ui, DT_UI_PANEL_RIGHT, FALSE, FALSE);
    dt_ui_panel_show(darktable.gui->ui, DT_UI_PANEL_CENTER_BOTTOM, FALSE, FALSE);
    dt_ui_panel_show(darktable.gui->ui, DT_UI_PANEL_CENTER_TOP, FALSE, FALSE);
    dt_ui_panel_show(darktable.gui->ui, DT_UI_PANEL_TOP, FALSE, FALSE);
  }

  char *scrollbars_conf = dt_conf_get_string("scrollbars");

  gboolean scrollbars_visible = FALSE;
  if(scrollbars_conf)
  {
    if(strcmp(scrollbars_conf, "no scrollbars"))
      scrollbars_visible = TRUE;
    g_free(scrollbars_conf);
  }

  dt_ui_scrollbars_show(darktable.gui->ui, scrollbars_visible);
}

void leave(dt_view_t *self)
{
  gtk_drag_dest_unset(dt_ui_center(darktable.gui->ui));

  // disconnect dropping images for import
  dt_control_signal_disconnect(darktable.signals, G_CALLBACK(drag_and_drop_received),self);

  _unregister_custom_image_order_drag_n_drop(self);

  /* disconnect from signals */
  dt_control_signal_disconnect(darktable.signals, G_CALLBACK(_lighttable_mipmaps_updated_signal_callback),
                               (gpointer)self);

  // clear some state variables
  dt_library_t *lib = (dt_library_t *)self->data;
  lib->button = 0;
  lib->pan = 0;
  lib->activate_on_release = DT_VIEW_ERR;

  // exit preview mode if non-sticky
  if(lib->full_preview_id != -1 && lib->full_preview_sticky == 0)
  {
    lib->full_preview_id = -1;
    lib->full_preview_rowid = -1;
    dt_control_set_mouse_over_id(-1);
    lib->full_preview = 0;
    lib->display_focus = 0;
  }

  dt_ui_scrollbars_show(darktable.gui->ui, FALSE);
}

void reset(dt_view_t *self)
{
  dt_library_t *lib = (dt_library_t *)self->data;
  lib->center = 1;
  lib->track = lib->pan = 0;
  lib->activate_on_release = DT_VIEW_ERR;
  lib->offset = 0x7fffffff;
  lib->first_visible_zoomable = -1;
  lib->first_visible_filemanager = 0;
  dt_control_set_mouse_over_id(-1);
}


void mouse_enter(dt_view_t *self)
{
  // TODO: In gtk.c the function center_leave return true. It is not needed when using arrows. the same for mouse_leave, mouse_move
  dt_library_t *lib = (dt_library_t *)self->data;
  uint32_t id = dt_control_get_mouse_over_id();
  if (lib->using_arrows == 0)
  {
    if(id == -1)
    {
      // this seems to be needed to fix the strange events fluxbox emits
      dt_control_set_mouse_over_id(lib->last_mouse_over_id);
    }
  }
}

void mouse_leave(dt_view_t *self)
{
  dt_library_t *lib = (dt_library_t *)self->data;
  if (lib->using_arrows == 0)
  {
    lib->last_mouse_over_id = dt_control_get_mouse_over_id(); // see mouse_enter (re: fluxbox)
    if(!lib->pan && get_zoom() != 1)
    {
      dt_control_set_mouse_over_id(-1);
      dt_control_queue_redraw_center();
    }
  }
}


void scrollbar_changed(dt_view_t *self, double x, double y)
{
  const dt_lighttable_layout_t layout = get_layout();

  switch(layout)
  {
    case DT_LIGHTTABLE_LAYOUT_FILEMANAGER:
    {
      const int iir = get_zoom();
      _set_position(self, round(y/iir)*iir);
      break;
    }
    case DT_LIGHTTABLE_LAYOUT_ZOOMABLE:
    {
      dt_library_t *lib = (dt_library_t *) self->data;
      lib->zoom_x = x;
      lib->zoom_y = y;
      dt_control_queue_redraw_center();
      break;
    }
    default:
      break;
  }
}

void scrolled(dt_view_t *self, double x, double y, int up, int state)
{
  dt_library_t *lib = (dt_library_t *)self->data;
  lib->force_expose_all = TRUE;
  const dt_lighttable_layout_t layout = get_layout();

  if(lib->full_preview_id > -1)
  {
    if(up)
      lib->track = -DT_LIBRARY_MAX_ZOOM;
    else
      lib->track = +DT_LIBRARY_MAX_ZOOM;
  }
  else if(layout == DT_LIGHTTABLE_LAYOUT_FILEMANAGER && state == 0)
  {
    if(up)
      move_view(lib, DIRECTION_UP);
    else
      move_view(lib, DIRECTION_DOWN);
  }
  else
  {
    int zoom = get_zoom();
    if(up)
    {
      zoom--;
      if(zoom < 1)
        zoom = 1;
      else if(layout == DT_LIGHTTABLE_LAYOUT_FILEMANAGER)
        zoom_around_image(lib, x, y, self->width, self->height, zoom + 1, zoom);
    }
    else
    {
      zoom++;
      if(zoom > 2 * DT_LIBRARY_MAX_ZOOM)
        zoom = 2 * DT_LIBRARY_MAX_ZOOM;
      else if(layout == DT_LIGHTTABLE_LAYOUT_FILEMANAGER)
        zoom_around_image(lib, x, y, self->width, self->height, zoom - 1, zoom);
    }
    dt_view_lighttable_set_zoom(darktable.view_manager, zoom);
  }
}

void activate_control_element(dt_view_t *self)
{
  dt_library_t *lib = (dt_library_t *)self->data;
  const dt_lighttable_layout_t layout = get_layout();

  switch(lib->image_over)
  {
    case DT_VIEW_DESERT:
    {
      if(layout != DT_LIGHTTABLE_LAYOUT_EXPOSE)
      {
        int32_t id = dt_control_get_mouse_over_id();
        if((lib->modifiers & (GDK_SHIFT_MASK | GDK_CONTROL_MASK)) == 0)
          dt_selection_select_single(darktable.selection, id);
        else if((lib->modifiers & (GDK_CONTROL_MASK)) == GDK_CONTROL_MASK)
          dt_selection_toggle(darktable.selection, id);
        else if((lib->modifiers & (GDK_SHIFT_MASK)) == GDK_SHIFT_MASK)
          dt_selection_select_range(darktable.selection, id);
      }
      break;
    }
    case DT_VIEW_REJECT:
    case DT_VIEW_STAR_1:
    case DT_VIEW_STAR_2:
    case DT_VIEW_STAR_3:
    case DT_VIEW_STAR_4:
    case DT_VIEW_STAR_5:
    {
      const int32_t mouse_over_id = dt_control_get_mouse_over_id();
      dt_ratings_apply_to_image_or_group(mouse_over_id, lib->image_over);
      _update_collected_images(self);
      break;
    }
    default:
      break;
  }
}

void mouse_moved(dt_view_t *self, double x, double y, double pressure, int which)
{
  dt_library_t *lib = (dt_library_t *)self->data;

  lib->using_arrows = 0;

  if(lib->pan || lib->pointed_img_over == DT_VIEW_ERR || x < lib->pointed_img_x || y < lib->pointed_img_y
     || x > lib->pointed_img_x + lib->pointed_img_wd || y > lib->pointed_img_y + lib->pointed_img_ht
     || lib->pointed_img_over
            != dt_view_guess_image_over(lib->pointed_img_wd, lib->pointed_img_ht, lib->images_in_row,
                                        lib->images_in_row == 1 ? x : fmodf(x + lib->zoom_x, lib->pointed_img_wd),
                                        lib->images_in_row == 1 ? y : fmodf(y + lib->zoom_y, lib->pointed_img_ht)))
  {
    dt_control_queue_redraw_center();
  }
}

int button_released(dt_view_t *self, double x, double y, int which, uint32_t state)
{
  dt_library_t *lib = (dt_library_t *)self->data;
  // when custom order is used, we need to redraw the whole lighttable
  if ((which == 1 || which == GDK_BUTTON1_MASK) && _is_custom_image_order_actif(self))
  {
    lib->force_expose_all = TRUE;
  }
  lib->pan = 0;
  // If a control element was activated by the button press and we decided to
  // defer action until release, then now it's time to act.
  if(lib->activate_on_release != DT_VIEW_ERR)
  {
    if(lib->activate_on_release == lib->image_over)
    {
      activate_control_element(self);
      lib->force_expose_all = TRUE;
    }
    lib->activate_on_release = DT_VIEW_ERR;
  }
  if(which == 1 || which == GDK_BUTTON1_MASK) dt_control_change_cursor(GDK_LEFT_PTR);
  return 1;
}


static void _audio_child_watch(GPid pid, gint status, gpointer data)
{
  dt_library_t *lib = (dt_library_t *)data;
  lib->audio_player_id = -1;
  g_spawn_close_pid(pid);
}

static void _stop_audio(dt_library_t *lib)
{
  // make sure that the process didn't finish yet and that _audio_child_watch() hasn't run
  if(lib->audio_player_id == -1) return;
  // we don't want to trigger the callback due to a possible race condition
  g_source_remove(lib->audio_player_event_source);
#ifdef _WIN32
// TODO: add Windows code to actually kill the process
#else  // _WIN32
  if(lib->audio_player_id != -1)
  {
    if(getpgid(0) != getpgid(lib->audio_player_pid))
      kill(-lib->audio_player_pid, SIGKILL);
    else
      kill(lib->audio_player_pid, SIGKILL);
  }
#endif // _WIN32
  g_spawn_close_pid(lib->audio_player_pid);
  lib->audio_player_id = -1;
}

int button_pressed(dt_view_t *self, double x, double y, double pressure, int which, int type, uint32_t state)
{
  dt_library_t *lib = (dt_library_t *)self->data;
  const dt_lighttable_layout_t layout = get_layout();

  lib->modifiers = state;
  lib->key_jump_offset = 0;
  lib->button = which;
  lib->select_offset_x = lib->zoom_x;
  lib->select_offset_y = lib->zoom_y;
  lib->select_offset_x += x;
  lib->select_offset_y += y;
  lib->force_expose_all = TRUE;
  lib->activate_on_release = DT_VIEW_ERR;

  if(which == 1 && type == GDK_2BUTTON_PRESS) return 0;
  // image button pressed?
  if(which == 1)
  {
    switch(lib->image_over)
    {
      case DT_VIEW_DESERT:
        // Here we begin to pan immediately, even though later we might decide
        // that the event was actually a click. For this reason we do not set
        // the pointer to GDK_HAND1 until we can exclude that it is a click,
        // namely until the pointer has moved a little distance. The code taking
        // care of this is in expose(). Pan only makes sense in zoomable lt.
        if(layout == DT_LIGHTTABLE_LAYOUT_ZOOMABLE) begin_pan(lib, x, y);

        if(layout == DT_LIGHTTABLE_LAYOUT_FILEMANAGER && lib->using_arrows)
        {
          // in this case dt_control_get_mouse_over_id() means "last image visited with arrows"
          lib->using_arrows = 0;
          return 0;
        }
      // no break here intentionally
      case DT_VIEW_REJECT:
      case DT_VIEW_STAR_1:
      case DT_VIEW_STAR_2:
      case DT_VIEW_STAR_3:
      case DT_VIEW_STAR_4:
      case DT_VIEW_STAR_5:
        // In file manager we act immediatley, in zoomable lt we defer action
        // until either the button is released or the pointer leaves the
        // activated control. In the second case, we cancel the action, and
        // instead we begin to pan. We do this for those users intending to
        // pan that accidentally hit a control element.
        if(layout != DT_LIGHTTABLE_LAYOUT_ZOOMABLE) // filemanager/expose
          activate_control_element(self);
        else // zoomable lighttable --> defer action to check for pan
          lib->activate_on_release = lib->image_over;
        break;

      case DT_VIEW_GROUP:
      {
        const int32_t mouse_over_id = dt_control_get_mouse_over_id();
        const dt_image_t *image = dt_image_cache_get(darktable.image_cache, mouse_over_id, 'r');
        if(!image) return 0;
        const int group_id = image->group_id;
        const int id = image->id;
        dt_image_cache_read_release(darktable.image_cache, image);

        if(state & (GDK_SHIFT_MASK | GDK_CONTROL_MASK)) // just add the whole group to the selection. TODO:
                                                        // make this also work for collapsed groups.
        {
          sqlite3_stmt *stmt;
          DT_DEBUG_SQLITE3_PREPARE_V2(
              dt_database_get(darktable.db),
              "INSERT OR IGNORE INTO main.selected_images SELECT id FROM main.images WHERE group_id = ?1",
              -1, &stmt, NULL);
          DT_DEBUG_SQLITE3_BIND_INT(stmt, 1, group_id);
          sqlite3_step(stmt);
          sqlite3_finalize(stmt);
        }
        else if(group_id == darktable.gui->expanded_group_id) // the group is already expanded, so ...
        {
          if(id == darktable.gui->expanded_group_id) // ... collapse it
            darktable.gui->expanded_group_id = -1;
          else // ... make the image the new representative of the group
            darktable.gui->expanded_group_id = dt_grouping_change_representative(id);
        }
        else // expand the group
          darktable.gui->expanded_group_id = group_id;
        dt_collection_update_query(darktable.collection);
        break;
      }
      case DT_VIEW_AUDIO:
      {
        const int32_t mouse_over_id = dt_control_get_mouse_over_id();
        gboolean start_audio = TRUE;
        if(lib->audio_player_id != -1)
        {
          // don't start the audio for the image we just killed it for
          if(lib->audio_player_id == mouse_over_id) start_audio = FALSE;

          _stop_audio(lib);
        }

        if(start_audio)
        {
          // if no audio is played at the moment -> play audio
          char *player = dt_conf_get_string("plugins/lighttable/audio_player");
          if(player && *player)
          {
            char *filename = dt_image_get_audio_path(mouse_over_id);
            if(filename)
            {
              char *argv[] = { player, filename, NULL };
              gboolean ret
                  = g_spawn_async(NULL, argv, NULL, G_SPAWN_DO_NOT_REAP_CHILD | G_SPAWN_SEARCH_PATH
                                                    | G_SPAWN_STDOUT_TO_DEV_NULL | G_SPAWN_STDERR_TO_DEV_NULL,
                                  NULL, NULL, &lib->audio_player_pid, NULL);

              if(ret)
              {
                lib->audio_player_id = mouse_over_id;
                lib->audio_player_event_source
                    = g_child_watch_add(lib->audio_player_pid, (GChildWatchFunc)_audio_child_watch, lib);
              }
              else
                lib->audio_player_id = -1;

              g_free(filename);
            }
          }
          g_free(player);
        }

        break;
      }
      default:
        begin_pan(lib, x, y);
        dt_control_change_cursor(GDK_HAND1);
        return 0;
    }
  }
  return 1;
}

int key_released(dt_view_t *self, guint key, guint state)
{
  dt_control_accels_t *accels = &darktable.control->accels;
  dt_library_t *lib = (dt_library_t *)self->data;
  const dt_lighttable_layout_t layout = get_layout();

  // in zoomable lighttable mode always expose full when a key is pressed as the whole area is
  // adjusted each time a navigation key is used.
  if (layout == DT_LIGHTTABLE_LAYOUT_ZOOMABLE)
    lib->force_expose_all = TRUE;

  if(lib->key_select && (key == GDK_KEY_Shift_L || key == GDK_KEY_Shift_R))
  {
    lib->key_select = 0;
    lib->key_select_direction = DIRECTION_NONE;
  }

  if(!darktable.control->key_accelerators_on) return 0;

  // hide/show sideborders, we need a full expose
  if(key == accels->global_sideborders.accel_key && state == accels->global_sideborders.accel_mods)
    lib->force_expose_all = TRUE;

  // hide/show timeline, we need a full expose
  if(key == accels->lighttable_timeline.accel_key && state == accels->lighttable_timeline.accel_mods)
    lib->force_expose_all = TRUE;

  if(((key == accels->lighttable_preview.accel_key && state == accels->lighttable_preview.accel_mods)
      || (key == accels->lighttable_preview_display_focus.accel_key
          && state == accels->lighttable_preview_display_focus.accel_mods)) && lib->full_preview_id != -1)
  {

    lib->full_preview_id = -1;
    lib->full_preview_rowid = -1;
    if(!lib->using_arrows)
      dt_control_set_mouse_over_id(-1);

    dt_ui_panel_show(darktable.gui->ui, DT_UI_PANEL_LEFT, (lib->full_preview & 1), FALSE);
    dt_ui_panel_show(darktable.gui->ui, DT_UI_PANEL_RIGHT, (lib->full_preview & 2), FALSE);
    dt_ui_panel_show(darktable.gui->ui, DT_UI_PANEL_CENTER_BOTTOM, (lib->full_preview & 4), FALSE);
    dt_ui_panel_show(darktable.gui->ui, DT_UI_PANEL_CENTER_TOP, (lib->full_preview & 8), FALSE);
    dt_ui_panel_show(darktable.gui->ui, DT_UI_PANEL_TOP, (lib->full_preview & 16), FALSE);

    lib->full_preview = 0;
    lib->display_focus = 0;
    lib->force_expose_all = TRUE;
  }

  return 1;
}

int key_pressed(dt_view_t *self, guint key, guint state)
{
  dt_library_t *lib = (dt_library_t *)self->data;
  dt_control_accels_t *accels = &darktable.control->accels;

  if(!darktable.control->key_accelerators_on) return 0;

  int zoom = get_zoom();

  const dt_lighttable_layout_t layout = get_layout();

  if(lib->full_preview_id != -1 && ((key == accels->lighttable_preview_sticky_exit.accel_key
                                     && state == accels->lighttable_preview_sticky_exit.accel_mods)
                                    || (key == accels->lighttable_preview_sticky.accel_key
                                        && state == accels->lighttable_preview_sticky.accel_mods)
                                    || (key == accels->lighttable_preview_sticky_focus.accel_key
                                        && state == accels->lighttable_preview_sticky_focus.accel_mods)))
  {
    lib->full_preview_id = -1;
    lib->full_preview_rowid = -1;
    if(!lib->using_arrows)
      dt_control_set_mouse_over_id(-1);

    dt_ui_panel_show(darktable.gui->ui, DT_UI_PANEL_LEFT, (lib->full_preview & 1), FALSE);
    dt_ui_panel_show(darktable.gui->ui, DT_UI_PANEL_RIGHT, (lib->full_preview & 2), FALSE);
    dt_ui_panel_show(darktable.gui->ui, DT_UI_PANEL_CENTER_BOTTOM, (lib->full_preview & 4), FALSE);
    dt_ui_panel_show(darktable.gui->ui, DT_UI_PANEL_CENTER_TOP, (lib->full_preview & 8), FALSE);
    dt_ui_panel_show(darktable.gui->ui, DT_UI_PANEL_TOP, (lib->full_preview & 16), FALSE);

    lib->full_preview = 0;
    lib->display_focus = 0;
    lib->force_expose_all = TRUE;
    return 1;
  }

  if((key == accels->lighttable_preview.accel_key && state == accels->lighttable_preview.accel_mods)
     || (key == accels->lighttable_preview_display_focus.accel_key
         && state == accels->lighttable_preview_display_focus.accel_mods)
     || (key == accels->lighttable_preview_sticky.accel_key
         && state == accels->lighttable_preview_sticky.accel_mods)
     || (key == accels->lighttable_preview_sticky_focus.accel_key
         && state == accels->lighttable_preview_sticky_focus.accel_mods))
  {
    const int32_t mouse_over_id = dt_control_get_mouse_over_id();
    if(lib->full_preview_id == -1 && mouse_over_id != -1)
    {
      if((key == accels->lighttable_preview.accel_key && state == accels->lighttable_preview.accel_mods)
         || (key == accels->lighttable_preview_display_focus.accel_key
             && state == accels->lighttable_preview_display_focus.accel_mods))
      {
        lib->full_preview_sticky = 0;
      }
      else
      {
        lib->full_preview_sticky = 1;
      }
      // encode panel visibility into full_preview
      lib->full_preview = 0;
      lib->full_preview_id = mouse_over_id;

      // set corresponding rowid in the collected images
      {
        sqlite3_stmt *stmt;
        DT_DEBUG_SQLITE3_PREPARE_V2(dt_database_get(darktable.db),
                                    "SELECT rowid FROM memory.collected_images WHERE imgid=?1", -1, &stmt,
                                    NULL);
        DT_DEBUG_SQLITE3_BIND_INT(stmt, 1, lib->full_preview_id);
        if(sqlite3_step(stmt) == SQLITE_ROW)
        {
          lib->full_preview_rowid = sqlite3_column_int(stmt, 0);
        }
        sqlite3_finalize(stmt);
      }

      // let's hide some gui components
      lib->full_preview |= (dt_ui_panel_visible(darktable.gui->ui, DT_UI_PANEL_LEFT) & 1) << 0;
      dt_ui_panel_show(darktable.gui->ui, DT_UI_PANEL_LEFT, FALSE, FALSE);
      lib->full_preview |= (dt_ui_panel_visible(darktable.gui->ui, DT_UI_PANEL_RIGHT) & 1) << 1;
      dt_ui_panel_show(darktable.gui->ui, DT_UI_PANEL_RIGHT, FALSE, FALSE);
      lib->full_preview |= (dt_ui_panel_visible(darktable.gui->ui, DT_UI_PANEL_CENTER_BOTTOM) & 1) << 2;
      dt_ui_panel_show(darktable.gui->ui, DT_UI_PANEL_CENTER_BOTTOM, FALSE, FALSE);
      lib->full_preview |= (dt_ui_panel_visible(darktable.gui->ui, DT_UI_PANEL_CENTER_TOP) & 1) << 3;
      dt_ui_panel_show(darktable.gui->ui, DT_UI_PANEL_CENTER_TOP, FALSE, FALSE);
      lib->full_preview |= (dt_ui_panel_visible(darktable.gui->ui, DT_UI_PANEL_TOP) & 1) << 4;
      dt_ui_panel_show(darktable.gui->ui, DT_UI_PANEL_TOP, FALSE, FALSE);

      // preview with focus detection
      if((key == accels->lighttable_preview_display_focus.accel_key
          && state == accels->lighttable_preview_display_focus.accel_mods)
         || (key == accels->lighttable_preview_sticky_focus.accel_key
             && state == accels->lighttable_preview_sticky_focus.accel_mods))
      {
        lib->display_focus = 1;
      }

      lib->force_expose_all = TRUE;
      return 1;
    }
    return 0;
  }

  if (key == GDK_KEY_Shift_L || key == GDK_KEY_Shift_R)
  {
    lib->key_select = 1;
  }

  // key move left
  if((key == accels->lighttable_left.accel_key && state == accels->lighttable_left.accel_mods)
     || (key == accels->lighttable_left.accel_key && layout == DT_LIGHTTABLE_LAYOUT_FILEMANAGER && zoom != 1))
  {
    if(lib->full_preview_id > -1)
      lib->track = -DT_LIBRARY_MAX_ZOOM;
    else if(layout == DT_LIGHTTABLE_LAYOUT_FILEMANAGER)
    {
      if (zoom == 1)
      {
        move_view(lib, DIRECTION_UP);
        lib->using_arrows = 0;
      }
      else
      {
        lib->using_arrows = 1;
        lib->key_jump_offset = -1;
        lib->track = -1;
      }
    }
    else
      lib->track = -1;
    return 1;
  }

  // key move right
  if((key == accels->lighttable_right.accel_key && state == accels->lighttable_right.accel_mods)
     || (key == accels->lighttable_right.accel_key && layout == DT_LIGHTTABLE_LAYOUT_FILEMANAGER && zoom != 1))
  {
    if(lib->full_preview_id > -1)
      lib->track = +DT_LIBRARY_MAX_ZOOM;
    else if(layout == DT_LIGHTTABLE_LAYOUT_FILEMANAGER)
    {
      if (zoom == 1)
      {
        move_view(lib, DIRECTION_DOWN);
        lib->using_arrows = 0;
      }
      else
      {
        lib->using_arrows = 1;
        lib->key_jump_offset = 1;
        lib->track = -1;
      }
    }
    else
      lib->track = 1;
    return 1;
  }

  // key move up
  if((key == accels->lighttable_up.accel_key && state == accels->lighttable_up.accel_mods)
     || (key == accels->lighttable_up.accel_key && layout == DT_LIGHTTABLE_LAYOUT_FILEMANAGER && zoom != 1))
  {
    if(lib->full_preview_id > -1)
      lib->track = -DT_LIBRARY_MAX_ZOOM;
    else if(layout == DT_LIGHTTABLE_LAYOUT_FILEMANAGER)
    {
      if (zoom == 1)
      {
        move_view(lib, DIRECTION_UP);
        lib->using_arrows = 0;
      }
      else {
        lib->using_arrows = 1;
        lib->key_jump_offset = zoom*-1;
      }
    }
    else
      lib->track = -DT_LIBRARY_MAX_ZOOM;
    return 1;
  }

  // key move donw
  if((key == accels->lighttable_down.accel_key && state == accels->lighttable_down.accel_mods)
     || (key == accels->lighttable_down.accel_key && layout == DT_LIGHTTABLE_LAYOUT_FILEMANAGER && zoom != 1))
  {
    if(lib->full_preview_id > -1)
      lib->track = +DT_LIBRARY_MAX_ZOOM;
    else if(layout == DT_LIGHTTABLE_LAYOUT_FILEMANAGER)
    {
      if (zoom == 1)
      {
        move_view(lib, DIRECTION_DOWN);
        lib->using_arrows = 0;
      }
      else
      {
        lib->using_arrows = 1;
        lib->key_jump_offset = zoom;
      }
    }
    else
      lib->track = DT_LIBRARY_MAX_ZOOM;
    return 1;
  }

  if(key == accels->lighttable_center.accel_key && state == accels->lighttable_center.accel_mods)
  {
    lib->force_expose_all = TRUE;
    lib->center = 1;
    return 1;
  }

  // zoom out key
  if(key == accels->global_zoom_in.accel_key && state == accels->global_zoom_in.accel_mods)
  {
    zoom--;
    if(zoom < 1) zoom = 1;

    lib->force_expose_all = TRUE;
    dt_view_lighttable_set_zoom(darktable.view_manager, zoom);
    return 1;
  }

  // zoom in key
  if(key == accels->global_zoom_out.accel_key && state == accels->global_zoom_out.accel_mods)
  {
    zoom++;
    if(zoom > 2 * DT_LIBRARY_MAX_ZOOM) zoom = 2 * DT_LIBRARY_MAX_ZOOM;

    lib->force_expose_all = TRUE;
    dt_view_lighttable_set_zoom(darktable.view_manager, zoom);
    return 1;
  }

  return 0;
}

static gboolean timeline_key_accel_callback(GtkAccelGroup *accel_group, GObject *acceleratable, guint keyval,
                                            GdkModifierType modifier, gpointer data)
{
  dt_lib_module_t *m = darktable.view_manager->proxy.timeline.module;
  if(get_layout() == DT_LIGHTTABLE_LAYOUT_EXPOSE)
  {
    gtk_widget_hide(GTK_WIDGET(m->widget)); // to be sure
  }
  else
  {
    gboolean vs = dt_lib_is_visible(m);
    dt_lib_set_visible(m, !vs);
  }
  return TRUE;
}

void init_key_accels(dt_view_t *self)
{
  // Initializing accelerators

  // Color labels keys
  dt_accel_register_view(self, NC_("accel", "color red"), GDK_KEY_F1, 0);
  dt_accel_register_view(self, NC_("accel", "color yellow"), GDK_KEY_F2, 0);
  dt_accel_register_view(self, NC_("accel", "color green"), GDK_KEY_F3, 0);
  dt_accel_register_view(self, NC_("accel", "color blue"), GDK_KEY_F4, 0);
  dt_accel_register_view(self, NC_("accel", "color purple"), GDK_KEY_F5, 0);
  dt_accel_register_view(self, NC_("accel", "clear color labels"), 0, 0);

  // Rating keys
  dt_accel_register_view(self, NC_("accel", "rate 0"), GDK_KEY_0, 0);
  dt_accel_register_view(self, NC_("accel", "rate 1"), GDK_KEY_1, 0);
  dt_accel_register_view(self, NC_("accel", "rate 2"), GDK_KEY_2, 0);
  dt_accel_register_view(self, NC_("accel", "rate 3"), GDK_KEY_3, 0);
  dt_accel_register_view(self, NC_("accel", "rate 4"), GDK_KEY_4, 0);
  dt_accel_register_view(self, NC_("accel", "rate 5"), GDK_KEY_5, 0);
  dt_accel_register_view(self, NC_("accel", "rate reject"), GDK_KEY_r, 0);

  // Navigation keys
  dt_accel_register_view(self, NC_("accel", "navigate up"), GDK_KEY_g, 0);
  dt_accel_register_view(self, NC_("accel", "navigate down"), GDK_KEY_g, GDK_SHIFT_MASK);
  dt_accel_register_view(self, NC_("accel", "navigate page up"), GDK_KEY_Page_Up, 0);
  dt_accel_register_view(self, NC_("accel", "navigate page down"), GDK_KEY_Page_Down, 0);

  // Scroll keys
  dt_accel_register_view(self, NC_("accel", "scroll up"), GDK_KEY_Up, 0);
  dt_accel_register_view(self, NC_("accel", "scroll down"), GDK_KEY_Down, 0);
  dt_accel_register_view(self, NC_("accel", "scroll left"), GDK_KEY_Left, 0);
  dt_accel_register_view(self, NC_("accel", "scroll right"), GDK_KEY_Right, 0);
  dt_accel_register_view(self, NC_("accel", "scroll center"), GDK_KEY_apostrophe, 0);
  dt_accel_register_view(self, NC_("accel", "realign images to grid"), GDK_KEY_l, 0);
  dt_accel_register_view(self, NC_("accel", "select toggle image"), GDK_KEY_space, 0);
  dt_accel_register_view(self, NC_("accel", "select single image"), GDK_KEY_Return, 0);

  // Preview key
  dt_accel_register_view(self, NC_("accel", "preview"), GDK_KEY_z, 0);
  dt_accel_register_view(self, NC_("accel", "preview with focus detection"), GDK_KEY_z, GDK_CONTROL_MASK);
  dt_accel_register_view(self, NC_("accel", "sticky preview"), 0, 0);
  dt_accel_register_view(self, NC_("accel", "sticky preview with focus detection"), 0, 0);
  dt_accel_register_view(self, NC_("accel", "exit sticky preview"), 0, 0);

<<<<<<< HEAD
  // undo/redo
  dt_accel_register_view(self, NC_("accel", "undo"), GDK_KEY_z, GDK_CONTROL_MASK);
  dt_accel_register_view(self, NC_("accel", "redo"), GDK_KEY_y, GDK_CONTROL_MASK);
}

static gboolean _lighttable_undo_callback(GtkAccelGroup *accel_group, GObject *acceleratable, guint keyval,
                                          GdkModifierType modifier, gpointer data)
{
  dt_view_t *self = darktable.view_manager->proxy.lighttable.view;
  dt_library_t *lib = (dt_library_t *)self->data;

  dt_undo_do_undo(darktable.undo, DT_UNDO_LIGHTTABLE);

  lib->force_expose_all = TRUE;
  return TRUE;
}

static gboolean _lighttable_redo_callback(GtkAccelGroup *accel_group, GObject *acceleratable, guint keyval,
                                          GdkModifierType modifier, gpointer data)
{
  dt_view_t *self = darktable.view_manager->proxy.lighttable.view;
  dt_library_t *lib = (dt_library_t *)self->data;

  dt_undo_do_redo(darktable.undo, DT_UNDO_LIGHTTABLE);

  lib->force_expose_all = TRUE;
  return TRUE;
=======
  // timeline
  dt_accel_register_view(self, NC_("accel", "toggle timeline"), GDK_KEY_f, GDK_CONTROL_MASK);
>>>>>>> b217174b
}

void connect_key_accels(dt_view_t *self)
{
  GClosure *closure;

  // Color labels keys
  closure = g_cclosure_new(G_CALLBACK(colorlabels_key_accel_callback), GINT_TO_POINTER(0), NULL);
  dt_accel_connect_view(self, "color red", closure);
  closure = g_cclosure_new(G_CALLBACK(colorlabels_key_accel_callback), GINT_TO_POINTER(1), NULL);
  dt_accel_connect_view(self, "color yellow", closure);
  closure = g_cclosure_new(G_CALLBACK(colorlabels_key_accel_callback), GINT_TO_POINTER(2), NULL);
  dt_accel_connect_view(self, "color green", closure);
  closure = g_cclosure_new(G_CALLBACK(colorlabels_key_accel_callback), GINT_TO_POINTER(3), NULL);
  dt_accel_connect_view(self, "color blue", closure);
  closure = g_cclosure_new(G_CALLBACK(colorlabels_key_accel_callback), GINT_TO_POINTER(4), NULL);
  dt_accel_connect_view(self, "color purple", closure);
  closure = g_cclosure_new(G_CALLBACK(colorlabels_key_accel_callback), GINT_TO_POINTER(5), NULL);
  dt_accel_connect_view(self, "clear color labels", closure);

  // Rating keys
  closure = g_cclosure_new(G_CALLBACK(rating_key_accel_callback), GINT_TO_POINTER(DT_VIEW_DESERT), NULL);
  dt_accel_connect_view(self, "rate 0", closure);
  closure = g_cclosure_new(G_CALLBACK(rating_key_accel_callback), GINT_TO_POINTER(DT_VIEW_STAR_1), NULL);
  dt_accel_connect_view(self, "rate 1", closure);
  closure = g_cclosure_new(G_CALLBACK(rating_key_accel_callback), GINT_TO_POINTER(DT_VIEW_STAR_2), NULL);
  dt_accel_connect_view(self, "rate 2", closure);
  closure = g_cclosure_new(G_CALLBACK(rating_key_accel_callback), GINT_TO_POINTER(DT_VIEW_STAR_3), NULL);
  dt_accel_connect_view(self, "rate 3", closure);
  closure = g_cclosure_new(G_CALLBACK(rating_key_accel_callback), GINT_TO_POINTER(DT_VIEW_STAR_4), NULL);
  dt_accel_connect_view(self, "rate 4", closure);
  closure = g_cclosure_new(G_CALLBACK(rating_key_accel_callback), GINT_TO_POINTER(DT_VIEW_STAR_5), NULL);
  dt_accel_connect_view(self, "rate 5", closure);
  closure = g_cclosure_new(G_CALLBACK(rating_key_accel_callback), GINT_TO_POINTER(DT_VIEW_REJECT), NULL);
  dt_accel_connect_view(self, "rate reject", closure);

  // Navigation keys
  closure = g_cclosure_new(G_CALLBACK(go_up_key_accel_callback), (gpointer)self, NULL);
  dt_accel_connect_view(self, "navigate up", closure);
  closure = g_cclosure_new(G_CALLBACK(go_down_key_accel_callback), (gpointer)self, NULL);
  dt_accel_connect_view(self, "navigate down", closure);
  closure = g_cclosure_new(G_CALLBACK(go_pgup_key_accel_callback), (gpointer)self, NULL);
  dt_accel_connect_view(self, "navigate page up", closure);
  closure = g_cclosure_new(G_CALLBACK(go_pgdown_key_accel_callback), (gpointer)self, NULL);
  dt_accel_connect_view(self, "navigate page down", closure);
  closure = g_cclosure_new(G_CALLBACK(select_toggle_callback), (gpointer)self, NULL);
  dt_accel_connect_view(self, "select toggle image", closure);
  closure = g_cclosure_new(G_CALLBACK(select_single_callback), (gpointer)self, NULL);
  dt_accel_connect_view(self, "select single image", closure);
  closure = g_cclosure_new(G_CALLBACK(realign_key_accel_callback), (gpointer)self, NULL);
  dt_accel_connect_view(self, "realign images to grid", closure);

<<<<<<< HEAD
  // undo/redo
  closure = g_cclosure_new(G_CALLBACK(_lighttable_undo_callback), (gpointer)self, NULL);
  dt_accel_connect_view(self, "undo", closure);
  closure = g_cclosure_new(G_CALLBACK(_lighttable_redo_callback), (gpointer)self, NULL);
  dt_accel_connect_view(self, "redo", closure);
=======
  // timeline
  closure = g_cclosure_new(G_CALLBACK(timeline_key_accel_callback), (gpointer)self, NULL);
  dt_accel_connect_view(self, "toggle timeline", closure);
>>>>>>> b217174b
}

static void display_intent_callback(GtkWidget *combo, gpointer user_data)
{
  const int pos = dt_bauhaus_combobox_get(combo);

  dt_iop_color_intent_t new_intent = darktable.color_profiles->display_intent;

  // we are not using the int value directly so it's robust against changes on lcms' side
  switch(pos)
  {
    case 0:
      new_intent = DT_INTENT_PERCEPTUAL;
      break;
    case 1:
      new_intent = DT_INTENT_RELATIVE_COLORIMETRIC;
      break;
    case 2:
      new_intent = DT_INTENT_SATURATION;
      break;
    case 3:
      new_intent = DT_INTENT_ABSOLUTE_COLORIMETRIC;
      break;
  }

  if(new_intent != darktable.color_profiles->display_intent)
  {
    darktable.color_profiles->display_intent = new_intent;
    pthread_rwlock_rdlock(&darktable.color_profiles->xprofile_lock);
    dt_colorspaces_update_display_transforms();
    pthread_rwlock_unlock(&darktable.color_profiles->xprofile_lock);
    dt_control_queue_redraw_center();
  }
}

static void display_profile_callback(GtkWidget *combo, gpointer user_data)
{
  gboolean profile_changed = FALSE;
  const int pos = dt_bauhaus_combobox_get(combo);
  for(GList *profiles = darktable.color_profiles->profiles; profiles; profiles = g_list_next(profiles))
  {
    dt_colorspaces_color_profile_t *pp = (dt_colorspaces_color_profile_t *)profiles->data;
    if(pp->display_pos == pos)
    {
      if(darktable.color_profiles->display_type != pp->type
        || (darktable.color_profiles->display_type == DT_COLORSPACE_FILE
        && strcmp(darktable.color_profiles->display_filename, pp->filename)))
      {
        darktable.color_profiles->display_type = pp->type;
        g_strlcpy(darktable.color_profiles->display_filename, pp->filename,
                  sizeof(darktable.color_profiles->display_filename));
        profile_changed = TRUE;
      }
      goto end;
    }
  }

  // profile not found, fall back to system display profile. shouldn't happen
  fprintf(stderr, "can't find display profile `%s', using system display profile instead\n", dt_bauhaus_combobox_get_text(combo));
  profile_changed = darktable.color_profiles->display_type != DT_COLORSPACE_DISPLAY;
  darktable.color_profiles->display_type = DT_COLORSPACE_DISPLAY;
  darktable.color_profiles->display_filename[0] = '\0';

end:
  if(profile_changed)
  {
    pthread_rwlock_rdlock(&darktable.color_profiles->xprofile_lock);
    dt_colorspaces_update_display_transforms();
    pthread_rwlock_unlock(&darktable.color_profiles->xprofile_lock);
    dt_control_queue_redraw_center();
  }
}

void gui_init(dt_view_t *self)
{
  dt_library_t *lib = (dt_library_t *)self->data;

  // create display profile button
  GtkWidget *const profile_button = dtgtk_button_new(dtgtk_cairo_paint_display, CPF_STYLE_FLAT | CPF_DO_NOT_USE_BORDER,
                                                     NULL);
  gtk_widget_set_tooltip_text(profile_button, _("set display profile"));
  dt_view_manager_module_toolbox_add(darktable.view_manager, profile_button, DT_VIEW_LIGHTTABLE);

  // and the popup window
  const int panel_width = dt_conf_get_int("panel_width");
  lib->profile_floating_window = gtk_popover_new(profile_button);

  gtk_widget_set_size_request(GTK_WIDGET(lib->profile_floating_window), panel_width, -1);
#if GTK_CHECK_VERSION(3, 16, 0)
  g_object_set(G_OBJECT(lib->profile_floating_window), "transitions-enabled", FALSE, NULL);
#endif
  g_signal_connect_swapped(G_OBJECT(profile_button), "button-press-event", G_CALLBACK(gtk_widget_show_all), lib->profile_floating_window);

  GtkWidget *vbox = gtk_box_new(GTK_ORIENTATION_VERTICAL, 5);
  gtk_widget_set_margin_start(vbox, DT_PIXEL_APPLY_DPI(8));
  gtk_widget_set_margin_end(vbox, DT_PIXEL_APPLY_DPI(8));
  gtk_widget_set_margin_top(vbox, DT_PIXEL_APPLY_DPI(8));
  gtk_widget_set_margin_bottom(vbox, DT_PIXEL_APPLY_DPI(8));

  gtk_container_add(GTK_CONTAINER(lib->profile_floating_window), vbox);

  /** let's fill the encapsulating widgets */
  char datadir[PATH_MAX] = { 0 };
  char confdir[PATH_MAX] = { 0 };
  dt_loc_get_user_config_dir(confdir, sizeof(confdir));
  dt_loc_get_datadir(datadir, sizeof(datadir));

  GtkWidget *display_intent = dt_bauhaus_combobox_new(NULL);
  dt_bauhaus_widget_set_label(display_intent, NULL, _("display intent"));
  gtk_box_pack_start(GTK_BOX(vbox), display_intent, TRUE, TRUE, 0);
  dt_bauhaus_combobox_add(display_intent, _("perceptual"));
  dt_bauhaus_combobox_add(display_intent, _("relative colorimetric"));
  dt_bauhaus_combobox_add(display_intent, C_("rendering intent", "saturation"));
  dt_bauhaus_combobox_add(display_intent, _("absolute colorimetric"));

  GtkWidget *display_profile = dt_bauhaus_combobox_new(NULL);
  dt_bauhaus_widget_set_label(display_profile, NULL, _("display profile"));
  gtk_box_pack_start(GTK_BOX(vbox), display_profile, TRUE, TRUE, 0);

  for(GList *profiles = darktable.color_profiles->profiles; profiles; profiles = g_list_next(profiles))
  {
    dt_colorspaces_color_profile_t *prof = (dt_colorspaces_color_profile_t *)profiles->data;
    if(prof->display_pos > -1)
    {
      dt_bauhaus_combobox_add(display_profile, prof->name);
      if(prof->type == darktable.color_profiles->display_type
        && (prof->type != DT_COLORSPACE_FILE
        || !strcmp(prof->filename, darktable.color_profiles->display_filename)))
      {
        dt_bauhaus_combobox_set(display_profile, prof->display_pos);
      }
    }
  }

  char *system_profile_dir = g_build_filename(datadir, "color", "out", NULL);
  char *user_profile_dir = g_build_filename(confdir, "color", "out", NULL);
  char *tooltip = g_strdup_printf(_("display ICC profiles in %s or %s"), user_profile_dir, system_profile_dir);
  gtk_widget_set_tooltip_text(display_profile, tooltip);
  g_free(system_profile_dir);
  g_free(user_profile_dir);
  g_free(tooltip);


  g_signal_connect(G_OBJECT(display_intent), "value-changed", G_CALLBACK(display_intent_callback), NULL);
  g_signal_connect(G_OBJECT(display_profile), "value-changed", G_CALLBACK(display_profile_callback), NULL);
}

static gboolean _is_order_actif(dt_view_t *self, dt_collection_sort_t sort)
{
  if (darktable.gui)
  {
    const dt_lighttable_layout_t layout = get_layout();

    // only in file manager
    // only in light table
    // only if custom image order is selected
    dt_view_t *current_view = darktable.view_manager->current_view;
    if (layout == DT_LIGHTTABLE_LAYOUT_FILEMANAGER
        && darktable.collection->params.sort == sort
        && current_view
        && current_view->view(self) == DT_VIEW_LIGHTTABLE)
    {
      return TRUE;
    }
  }

  return FALSE;
}

static gboolean _is_custom_image_order_actif(dt_view_t *self)
{
  return _is_order_actif(self, DT_COLLECTION_SORT_CUSTOM_ORDER);
}

static gboolean _is_rating_order_actif(dt_view_t *self)
{
  return _is_order_actif(self, DT_COLLECTION_SORT_RATING);
}

static gboolean _is_colorlabels_order_actif(dt_view_t *self)
{
  return _is_order_actif(self, DT_COLLECTION_SORT_COLOR);
}

static void _redraw_selected_images(dt_view_t *self)
{
  dt_library_t *lib = (dt_library_t *)self->data;
  sqlite3_stmt *stmt;

  DT_DEBUG_SQLITE3_PREPARE_V2(dt_database_get(darktable.db), "SELECT imgid FROM main.selected_images", -1, &stmt, NULL);
  while(sqlite3_step(stmt) == SQLITE_ROW)
  {
    const int imgid  = sqlite3_column_int(stmt, 0);
    g_hash_table_add(lib->thumbs_table, (gpointer)&imgid);
  }
  sqlite3_finalize(stmt);
}

static void _register_custom_image_order_drag_n_drop(dt_view_t *self)
{
  // register drag and drop for custom image ordering only
  // if "custom order" is selected and if the view "Lighttable"
  // is active
  if (_is_custom_image_order_actif(self))
  {
    // drag and drop for custom order of picture sequence (dnd) and drag&drop of external files/folders into darktable
    gtk_drag_source_set(dt_ui_center(darktable.gui->ui), GDK_BUTTON1_MASK, target_list_internal, n_targets_internal, GDK_ACTION_COPY);

    // check if already connected
    const int is_connected = g_signal_handler_find(dt_ui_center(darktable.gui->ui),
                                     G_SIGNAL_MATCH_FUNC | G_SIGNAL_MATCH_DATA,
                                     0, 0, NULL, G_CALLBACK(_dnd_begin_picture_reorder), (gpointer)self) != 0;

    if (!is_connected)
    {
      g_signal_connect(dt_ui_center(darktable.gui->ui), "drag-begin",    G_CALLBACK(_dnd_begin_picture_reorder), (gpointer)self);
      g_signal_connect(dt_ui_center(darktable.gui->ui), "drag-data-get", G_CALLBACK(_dnd_get_picture_reorder),   (gpointer)self);
      g_signal_connect(dt_ui_center(darktable.gui->ui), "drag_motion",   G_CALLBACK(_dnd_drag_picture_motion),   (gpointer)self);
    }
  }
}

static void _unregister_custom_image_order_drag_n_drop(dt_view_t *self)
{
  if (darktable.gui)
  {
    gtk_drag_source_unset(dt_ui_center(darktable.gui->ui));

    g_signal_handlers_disconnect_matched(dt_ui_center(darktable.gui->ui), G_SIGNAL_MATCH_FUNC | G_SIGNAL_MATCH_DATA, 0, 0, NULL, G_CALLBACK(_dnd_begin_picture_reorder), (gpointer)self);
    g_signal_handlers_disconnect_matched(dt_ui_center(darktable.gui->ui), G_SIGNAL_MATCH_FUNC | G_SIGNAL_MATCH_DATA, 0, 0, NULL, G_CALLBACK(_dnd_get_picture_reorder), (gpointer)self);
    g_signal_handlers_disconnect_matched(dt_ui_center(darktable.gui->ui), G_SIGNAL_MATCH_FUNC | G_SIGNAL_MATCH_DATA, 0, 0, NULL, G_CALLBACK(_dnd_drag_picture_motion), (gpointer)self);
  }
}

static void _dnd_get_picture_reorder(GtkWidget *widget, GdkDragContext *context, gint x, gint y,
                                    GtkSelectionData *selection_data, guint target_type, guint time,
                                    gpointer data)
{
  GList *selected_images = dt_collection_get_selected(darktable.collection, -1);
  const int32_t mouse_over_id = dt_control_get_mouse_over_id();
  dt_collection_move_before(mouse_over_id, selected_images);

  dt_control_button_released(x, y, GDK_BUTTON1_MASK, 0 & 0xf);
  //gtk_widget_queue_draw(widget);
  _update_collected_images(darktable.view_manager->proxy.lighttable.view);
  g_list_free(selected_images);
}

static void _dnd_begin_picture_reorder(GtkWidget *widget, GdkDragContext *context, gpointer user_data)
{
  const int ts = DT_PIXEL_APPLY_DPI(64);

  GList *selected_images = dt_collection_get_selected(darktable.collection, 1);

  // if we are dragging a single image -> use the thumbnail of that image
  // otherwise use the generic d&d icon
  // TODO: have something pretty in the 2nd case, too.
  if(dt_collection_get_selected_count(NULL) == 1 && selected_images)
  {
    const int imgid = GPOINTER_TO_INT(selected_images->data);

    dt_mipmap_buffer_t buf;
    dt_mipmap_size_t mip = dt_mipmap_cache_get_matching_size(darktable.mipmap_cache, ts, ts);
    dt_mipmap_cache_get(darktable.mipmap_cache, &buf, imgid, mip, DT_MIPMAP_BLOCKING, 'r');

    if(buf.buf)
    {
      const int32_t width = buf.width;
      const int32_t height = buf.height;

      if (width > 0 && height > 0)
      {
        for(size_t i = 3; i < (size_t)4 * width * height; i += 4) buf.buf[i] = UINT8_MAX;

        int w = ts, h = ts;
        if(width < height)
          w = (width * ts) / height; // portrait
        else
          h = (height * ts) / width; // landscape

        GdkPixbuf *source = gdk_pixbuf_new_from_data(buf.buf, GDK_COLORSPACE_RGB, TRUE, 8, width,
                                                     height, width * 4, NULL, NULL);
        GdkPixbuf *scaled = gdk_pixbuf_scale_simple(source, w, h, GDK_INTERP_HYPER);
        gtk_drag_set_icon_pixbuf(context, scaled, 0, h);

        if(source) g_object_unref(source);
        if(scaled) g_object_unref(scaled);
      }
    }

    dt_mipmap_cache_release(darktable.mipmap_cache, &buf);
  }

  g_list_free(selected_images);
}

static gboolean _dnd_drag_picture_motion(GtkWidget *dest_button, GdkDragContext *dc, gint x, gint y, guint time, gpointer user_data)
{
  dt_control_queue_redraw_center();
  return FALSE;
}

// modelines: These editor modelines have been set for all relevant files by tools/update_modelines.sh
// vim: shiftwidth=2 expandtab tabstop=2 cindent
// kate: tab-indents: off; indent-width 2; replace-tabs on; indent-mode cstyle; remove-trailing-spaces modified;<|MERGE_RESOLUTION|>--- conflicted
+++ resolved
@@ -3005,10 +3005,12 @@
   dt_accel_register_view(self, NC_("accel", "sticky preview with focus detection"), 0, 0);
   dt_accel_register_view(self, NC_("accel", "exit sticky preview"), 0, 0);
 
-<<<<<<< HEAD
   // undo/redo
   dt_accel_register_view(self, NC_("accel", "undo"), GDK_KEY_z, GDK_CONTROL_MASK);
   dt_accel_register_view(self, NC_("accel", "redo"), GDK_KEY_y, GDK_CONTROL_MASK);
+
+  // timeline
+  dt_accel_register_view(self, NC_("accel", "toggle timeline"), GDK_KEY_f, GDK_CONTROL_MASK);
 }
 
 static gboolean _lighttable_undo_callback(GtkAccelGroup *accel_group, GObject *acceleratable, guint keyval,
@@ -3033,10 +3035,6 @@
 
   lib->force_expose_all = TRUE;
   return TRUE;
-=======
-  // timeline
-  dt_accel_register_view(self, NC_("accel", "toggle timeline"), GDK_KEY_f, GDK_CONTROL_MASK);
->>>>>>> b217174b
 }
 
 void connect_key_accels(dt_view_t *self)
@@ -3089,17 +3087,15 @@
   closure = g_cclosure_new(G_CALLBACK(realign_key_accel_callback), (gpointer)self, NULL);
   dt_accel_connect_view(self, "realign images to grid", closure);
 
-<<<<<<< HEAD
   // undo/redo
   closure = g_cclosure_new(G_CALLBACK(_lighttable_undo_callback), (gpointer)self, NULL);
   dt_accel_connect_view(self, "undo", closure);
   closure = g_cclosure_new(G_CALLBACK(_lighttable_redo_callback), (gpointer)self, NULL);
   dt_accel_connect_view(self, "redo", closure);
-=======
+
   // timeline
   closure = g_cclosure_new(G_CALLBACK(timeline_key_accel_callback), (gpointer)self, NULL);
   dt_accel_connect_view(self, "toggle timeline", closure);
->>>>>>> b217174b
 }
 
 static void display_intent_callback(GtkWidget *combo, gpointer user_data)
