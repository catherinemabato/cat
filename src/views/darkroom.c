--- conflicted
+++ resolved
@@ -606,14 +606,7 @@
   {
     // masks
     if(dev->form_visible && dev->gui_module->enabled)
-<<<<<<< HEAD
         dt_masks_events_post_expose(dev->gui_module, cri, width, height, pointerx, pointery);
-    // module
-    if(dev->gui_module && dev->gui_module->gui_post_expose)
-      dev->gui_module->gui_post_expose(dev->gui_module, cri, width, height, pointerx, pointery);
-=======
-      dt_masks_events_post_expose(dev->gui_module, cri, width, height, pointerx, pointery);
->>>>>>> 070b4508
     // module
     if(dev->gui_module && dev->gui_module->gui_post_expose)
       dev->gui_module->gui_post_expose(dev->gui_module, cri, width, height, pointerx, pointery);
