/*
    This file is part of darktable,
    copyright (c) 2010 -- 2014 Henrik Andersson.

    darktable is free software: you can redistribute it and/or modify
    it under the terms of the GNU General Public License as published by
    the Free Software Foundation, either version 3 of the License, or
    (at your option) any later version.

    darktable is distributed in the hope that it will be useful,
    but WITHOUT ANY WARRANTY; without even the implied warranty of
    MERCHANTABILITY or FITNESS FOR A PARTICULAR PURPOSE.  See the
    GNU General Public License for more details.

    You should have received a copy of the GNU General Public License
    along with darktable.  If not, see <http://www.gnu.org/licenses/>.
*/
#include "common/darktable.h"
#include "common/utility.h"
#include "common/import_session.h"
#include "views/view.h"
#include "control/conf.h"
#include "control/jobs/camera_jobs.h"
#include "control/jobs/image_jobs.h"
#include "control/progress.h"
#include "gui/gtk.h"

#include <stdio.h>
#include <glib.h>

typedef struct dt_camera_shared_t
{
  struct dt_import_session_t *session;
} dt_camera_shared_t;

typedef struct dt_camera_capture_t
{
  dt_camera_shared_t shared;
  int32_t total;
  pthread_mutex_t mutex;
  pthread_cond_t done;

  /** delay between each capture, 0 no delay */
  uint32_t delay;
  /** count of images to capture, 0==1 */
  uint32_t count;
  /** bracket capture, 0=no bracket */
  uint32_t brackets;

  /** steps for each bracket, only used ig bracket capture*/
  uint32_t steps;

}
dt_camera_capture_t;

typedef struct dt_camera_get_previews_t
{
  struct dt_camera_t *camera;
  uint32_t flags;
  struct dt_camctl_listener_t *listener;
  void *data;
}
dt_camera_get_previews_t;

typedef struct dt_camera_import_t
{
  dt_camera_shared_t shared;

  GList *images;
  struct dt_camera_t *camera;
  dt_progress_t *progress;
  double fraction;
  uint32_t import_count;
}
dt_camera_import_t;

void *dt_camera_previews_job_get_data(const dt_job_t *job)
{
  if(!job) return NULL;
  dt_camera_get_previews_t *params = dt_control_job_get_params(job);
  if(!params) return NULL;
  return params->data;
}


/** Both import and capture jobs uses this */
static const char *
_camera_request_image_filename(const dt_camera_t *camera,const char *filename,time_t exif_time,void *data)
{
  const gchar *file;
  struct dt_camera_shared_t *shared;
  shared = (dt_camera_shared_t *)data;

  /* update import session with orginal filename so that $(FILE_EXTENSION)
     and alikes can be expanded. */
  dt_import_session_set_filename(shared->session, filename);
  dt_import_session_set_exif_time(shared->session, exif_time);
  file = dt_import_session_filename(shared->session, FALSE);

  if (file == NULL)
    return NULL;

  return g_strdup(file);
}

/** Both import and capture jobs uses this */
static const char *
_camera_request_image_path(const dt_camera_t *camera,time_t exif_time,void *data)
{
  struct dt_camera_shared_t *shared;
  shared = (struct dt_camera_shared_t *)data;
  dt_import_session_set_exif_time(shared->session, exif_time);
  return dt_import_session_path(shared->session, FALSE);
}

void _camera_capture_image_downloaded(const dt_camera_t *camera,const char *filename,void *data)
{
  dt_camera_capture_t *t;

  t = (dt_camera_capture_t*)data;

  /* create an import job of downloaded image */
  dt_control_add_job(darktable.control, DT_JOB_QUEUE_USER_BG, dt_image_import_job_create(dt_import_session_film_id(t->shared.session), filename));
  if (--t->total == 0)
  {
    pthread_mutex_lock(&t->mutex);
    pthread_cond_broadcast(&t->done);
    pthread_mutex_unlock(&t->mutex);
  }
}

static int32_t dt_camera_capture_job_run(dt_job_t *job)
{
  dt_camera_capture_t *params = dt_control_job_get_params(job);
  int total;
  char message[512]= {0};
  double fraction=0;

  total = params->total = params->brackets ? params->count * params->brackets : params->count;
  snprintf(message, sizeof(message), ngettext ("capturing %d image", "capturing %d images", total), total );

  pthread_mutex_init(&params->mutex, NULL);
  pthread_cond_init(&params->done, NULL);

  // register listener
  dt_camctl_listener_t *listener;
  listener = g_malloc0(sizeof(dt_camctl_listener_t));
  listener->data = params;
  listener->image_downloaded = _camera_capture_image_downloaded;
  listener->request_image_path = _camera_request_image_path;
  listener->request_image_filename = _camera_request_image_filename;
  dt_camctl_register_listener(darktable.camctl, listener);

  /* try to get exp program mode for nikon */
  char *expprogram = (char *)dt_camctl_camera_get_property(darktable.camctl, NULL, "expprogram");

  /* if fail, lets try fetching mode for cannon */
  if(!expprogram)
    expprogram = (char *)dt_camctl_camera_get_property(darktable.camctl, NULL, "autoexposuremode");

  /* Fetch all values for shutterspeed and initialize current value */
  GList *values=NULL;
  gconstpointer original_value=NULL;
  const char *cvalue = dt_camctl_camera_get_property(darktable.camctl, NULL, "shutterspeed");
  const char *value = dt_camctl_camera_property_get_first_choice(darktable.camctl, NULL, "shutterspeed");

  /* get values for bracketing */
  if (params->brackets && expprogram && expprogram[0]=='M' && value && cvalue)
  {
    do
    {
      // Add value to list
      values = g_list_append(values, g_strdup(value));
      // Check if current values is the same as original value, then lets store item ptr
      if (strcmp(value,cvalue) == 0)
        original_value = g_list_last(values)->data;
    }
    while ((value = dt_camctl_camera_property_get_next_choice(darktable.camctl, NULL, "shutterspeed")) != NULL);
  }
  else
  {
    /* if this was an intended bracket capture bail out */
    if(params->brackets)
    {
      dt_control_log(_("please set your camera to manual mode first!"));
      pthread_mutex_lock(&params->mutex);
      pthread_cond_wait(&params->done, &params->mutex);
      pthread_mutex_unlock(&params->mutex);
      pthread_mutex_destroy(&params->mutex);
      pthread_cond_destroy(&params->done);
      dt_import_session_destroy(params->shared.session);
      dt_camctl_unregister_listener(darktable.camctl, listener);
      g_free(listener);
      free(params);
      return 1;
    }
  }

  /* create the bgjob plate */
  dt_progress_t *progress = dt_control_progress_create(darktable.control, TRUE, message);

  GList *current_value = g_list_find(values,original_value);
  for(uint32_t i=0; i < params->count; i++)
  {
    // Delay if active
    if(params->delay)
      g_usleep(params->delay*G_USEC_PER_SEC);

    for(uint32_t b=0; b < (params->brackets*2)+1; b++)
    {
      // If bracket capture, lets set change shutterspeed
      if (params->brackets)
      {
        if (b == 0)
        {
          // First bracket, step down time with (steps*brackets), also check so we never set the longest shuttertime which would be bulb mode
          for(uint32_t s=0; s < (params->steps * params->brackets); s++)
            if (g_list_next(current_value) && g_list_next(g_list_next(current_value)))
              current_value = g_list_next(current_value);
        }
        else
        {
          // Step up with (steps)
          for(uint32_t s=0; s < params->steps; s++)
            if(g_list_previous(current_value))
              current_value = g_list_previous(current_value);
        }
      }

      // set the time property for bracket capture
      if (params->brackets && current_value)
        dt_camctl_camera_set_property_string(darktable.camctl, NULL, "shutterspeed", current_value->data);

      // Capture image
      dt_camctl_camera_capture(darktable.camctl,NULL);

      fraction += 1.0/total;
      dt_control_progress_set_progress(darktable.control, progress, fraction);
    }

    // lets reset to original value before continue
    if (params->brackets)
    {
      current_value = g_list_find(values,original_value);
      dt_camctl_camera_set_property_string(darktable.camctl, NULL, "shutterspeed", current_value->data);
    }
  }

  /* wait for last image capture before exiting job */
  pthread_mutex_lock(&params->mutex);
  pthread_cond_wait(&params->done, &params->mutex);
  pthread_mutex_unlock(&params->mutex);
  pthread_mutex_destroy(&params->mutex);
  pthread_cond_destroy(&params->done);

  /* cleanup */
  dt_control_progress_destroy(darktable.control, progress);
  dt_import_session_destroy(params->shared.session);
  dt_camctl_unregister_listener(darktable.camctl, listener);
  g_free(listener);

  // free values
  if(values)
  {
    g_list_free_full(values, g_free);
  }
  free(params);
  return 0;
}

dt_job_t * dt_camera_capture_job_create(const char *jobcode, uint32_t delay, uint32_t count, uint32_t brackets, uint32_t steps)
{
  dt_job_t *job = dt_control_job_create(&dt_camera_capture_job_run, "remote capture of image(s)");
  if(!job) return NULL;
  dt_camera_capture_t *params = (dt_camera_capture_t *)calloc(1, sizeof(dt_camera_capture_t));
  if(!params)
  {
    dt_control_job_dispose(job);
    return NULL;
  }
  dt_control_job_set_params(job, params);

  params->shared.session = dt_import_session_new();
  dt_import_session_set_name(params->shared.session, jobcode);

  params->delay=delay;
  params->count=count;
  params->brackets=brackets;
  params->steps=steps;
  return job;
}

static int32_t dt_camera_get_previews_job_run(dt_job_t *job)
{
  dt_camera_get_previews_t *params = dt_control_job_get_params(job);

  dt_camctl_register_listener(darktable.camctl, params->listener);
  dt_camctl_get_previews(darktable.camctl, params->flags, params->camera);
  dt_camctl_unregister_listener(darktable.camctl, params->listener);
  g_free(params->listener);
  free(params);
  return 0;
}

dt_job_t * dt_camera_get_previews_job_create(dt_camera_t *camera, dt_camctl_listener_t *listener, uint32_t flags, void *data)
{
  dt_job_t *job = dt_control_job_create(&dt_camera_get_previews_job_run, "get camera previews job");
  if(!job) return NULL;
  dt_camera_get_previews_t *params = (dt_camera_get_previews_t *)calloc(1, sizeof(dt_camera_get_previews_t));
  if(!params)
  {
    dt_control_job_dispose(job);
    return NULL;
  }
  dt_control_job_set_params(job, params);

  params->listener=g_malloc(sizeof(dt_camctl_listener_t));
  memcpy(params->listener, listener, sizeof(dt_camctl_listener_t));

  params->camera=camera;
  params->flags=flags;
  params->data = data;
  return job;
}

/** Listener interface for import job */
void _camera_import_image_downloaded(const dt_camera_t *camera,const char *filename,void *data)
{
  // Import downloaded image to import filmroll
  dt_camera_import_t *t = (dt_camera_import_t *)data;
  dt_image_import(dt_import_session_film_id(t->shared.session), filename, FALSE);
  dt_control_queue_redraw_center();
  gchar* basename = g_path_get_basename(filename);
  dt_control_log(_("%d/%d imported to %s"), t->import_count+1,g_list_length(t->images), basename);
  g_free(basename);

  t->fraction+=1.0/g_list_length(t->images);

  dt_control_progress_set_progress(darktable.control, t->progress, t->fraction);

  t->import_count++;
}

<<<<<<< HEAD
void _camera_change_exif_time(const dt_camera_t *camera,time_t exif_time,void *data)
{
  dt_camera_import_t *t = (dt_camera_import_t *)data;
  dt_import_session_set_time(t->shared.session, exif_time);
}


int32_t dt_camera_import_job_run(dt_job_t *job)
=======
static int32_t dt_camera_import_job_run(dt_job_t *job)
>>>>>>> 795077d3
{
  dt_camera_import_t *params = dt_control_job_get_params(job);
  dt_control_log(_("starting to import images from camera"));

  if (!dt_import_session_ready(params->shared.session))
  {
    dt_control_log("Failed to import images from camera.");
    free(params);
    return 1;
  }

  guint total = g_list_length( params->images );
  char message[512]= {0};
  snprintf(message, sizeof(message), ngettext ("importing %d image from camera", "importing %d images from camera", total), total );
  params->progress = dt_control_progress_create(darktable.control, TRUE, message);

  // Switch to new filmroll
  dt_film_open(dt_import_session_film_id(params->shared.session));
  dt_ctl_switch_mode_to(DT_LIBRARY);

  // register listener
  dt_camctl_listener_t listener= {0};
  listener.data=params;
  listener.image_downloaded=_camera_import_image_downloaded;
  listener.request_image_path=_camera_request_image_path;
  listener.request_image_filename=_camera_request_image_filename;

  // start download of images
  dt_camctl_register_listener(darktable.camctl,&listener);
  dt_camctl_import(darktable.camctl, params->camera, params->images);
  dt_camctl_unregister_listener(darktable.camctl,&listener);
  dt_control_progress_destroy(darktable.control, params->progress);

  dt_import_session_destroy(params->shared.session);
  free(params);

  return 0;
}

dt_job_t * dt_camera_import_job_create(const char *jobcode, GList *images, struct dt_camera_t *camera, time_t time_override)
{
  dt_job_t *job = dt_control_job_create(&dt_camera_import_job_run, "import selected images from camera");
  if(!job) return NULL;
  dt_camera_import_t *params = (dt_camera_import_t *)calloc(1, sizeof(dt_camera_import_t));
  if(!params)
  {
    dt_control_job_dispose(job);
    return NULL;
  }
  dt_control_job_set_params(job, params);

  /* intitialize import session for camera import job */
  params->shared.session = dt_import_session_new();
  if(time_override != 0)
    dt_import_session_set_time(params->shared.session, time_override);
  dt_import_session_set_name(params->shared.session, jobcode);

  params->fraction=0;
  params->images=g_list_copy(images);
  params->camera=camera;
  params->import_count=0;
  return job;
}

// modelines: These editor modelines have been set for all relevant files by tools/update_modelines.sh
// vim: shiftwidth=2 expandtab tabstop=2 cindent
// kate: tab-indents: off; indent-width 2; replace-tabs on; indent-mode cstyle; remove-trailing-space on;<|MERGE_RESOLUTION|>--- conflicted
+++ resolved
@@ -341,18 +341,13 @@
   t->import_count++;
 }
 
-<<<<<<< HEAD
 void _camera_change_exif_time(const dt_camera_t *camera,time_t exif_time,void *data)
 {
   dt_camera_import_t *t = (dt_camera_import_t *)data;
   dt_import_session_set_time(t->shared.session, exif_time);
 }
 
-
-int32_t dt_camera_import_job_run(dt_job_t *job)
-=======
 static int32_t dt_camera_import_job_run(dt_job_t *job)
->>>>>>> 795077d3
 {
   dt_camera_import_t *params = dt_control_job_get_params(job);
   dt_control_log(_("starting to import images from camera"));
