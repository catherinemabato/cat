/*
    This file is part of darktable,
    copyright (c) 2010 -- 2014 Henrik Andersson.

    darktable is free software: you can redistribute it and/or modify
    it under the terms of the GNU General Public License as published by
    the Free Software Foundation, either version 3 of the License, or
    (at your option) any later version.

    darktable is distributed in the hope that it will be useful,
    but WITHOUT ANY WARRANTY; without even the implied warranty of
    MERCHANTABILITY or FITNESS FOR A PARTICULAR PURPOSE.  See the
    GNU General Public License for more details.

    You should have received a copy of the GNU General Public License
    along with darktable.  If not, see <http://www.gnu.org/licenses/>.
*/
#include "common/darktable.h"
#include "common/utility.h"
#include "common/import_session.h"
#include "views/view.h"
#include "control/conf.h"
#include "control/jobs/camera_jobs.h"
#include "control/jobs/image_jobs.h"
#include "control/progress.h"
#include "gui/gtk.h"

#include <stdio.h>
#include <glib.h>

typedef struct dt_camera_shared_t
{
  struct dt_import_session_t *session;
} dt_camera_shared_t;

typedef struct dt_camera_capture_t
{
  dt_camera_shared_t shared;
  int32_t total;
  pthread_mutex_t mutex;
  pthread_cond_t done;

  /** delay between each capture, 0 no delay */
  uint32_t delay;
  /** count of images to capture, 0==1 */
  uint32_t count;
  /** bracket capture, 0=no bracket */
  uint32_t brackets;

  /** steps for each bracket, only used ig bracket capture*/
  uint32_t steps;

}
dt_camera_capture_t;

typedef struct dt_camera_get_previews_t
{
  struct dt_camera_t *camera;
  uint32_t flags;
  struct dt_camctl_listener_t *listener;
  void *data;
}
dt_camera_get_previews_t;

typedef struct dt_camera_import_t
{
  dt_camera_shared_t shared;

  GList *images;
  struct dt_camera_t *camera;
  dt_progress_t *progress;
  double fraction;
  uint32_t import_count;
}
dt_camera_import_t;

void *dt_camera_previews_job_get_data(const dt_job_t *job)
{
  if(!job) return NULL;
  dt_camera_get_previews_t *params = dt_control_job_get_params(job);
  if(!params) return NULL;
  return params->data;
}


/** Both import and capture jobs uses this */
static const char *
_camera_request_image_filename(const dt_camera_t *camera,const char *filename,time_t exif_time,void *data)
{
  const gchar *file;
  struct dt_camera_shared_t *shared;
  shared = (dt_camera_shared_t *)data;

  /* update import session with orginal filename so that $(FILE_EXTENSION)
     and alikes can be expanded. */
  dt_import_session_set_filename(shared->session, filename);
  dt_import_session_set_exif_time(shared->session, exif_time);
  file = dt_import_session_filename(shared->session, FALSE);

  if (file == NULL)
    return NULL;

  return g_strdup(file);
}

/** Both import and capture jobs uses this */
static const char *
_camera_request_image_path(const dt_camera_t *camera,time_t exif_time,void *data)
{
  struct dt_camera_shared_t *shared;
  shared = (struct dt_camera_shared_t *)data;
  dt_import_session_set_exif_time(shared->session, exif_time);
  return dt_import_session_path(shared->session, FALSE);
}

void _camera_capture_image_downloaded(const dt_camera_t *camera,const char *filename,void *data)
{
  dt_camera_capture_t *t;

  t = (dt_camera_capture_t*)data;

  /* create an import job of downloaded image */
  dt_control_add_job(darktable.control, DT_JOB_QUEUE_USER_BG, dt_image_import_job_create(dt_import_session_film_id(t->shared.session), filename));
  if (--t->total == 0)
  {
    pthread_mutex_lock(&t->mutex);
    pthread_cond_broadcast(&t->done);
    pthread_mutex_unlock(&t->mutex);
  }
}

static int32_t dt_camera_capture_job_run(dt_job_t *job)
{
  dt_camera_capture_t *params = dt_control_job_get_params(job);
  int total;
  char message[512]= {0};
  double fraction=0;

  total = params->total = params->brackets ? params->count * params->brackets : params->count;
  snprintf(message, sizeof(message), ngettext ("capturing %d image", "capturing %d images", total), total );

  pthread_mutex_init(&params->mutex, NULL);
  pthread_cond_init(&params->done, NULL);

  // register listener
  dt_camctl_listener_t *listener;
  listener = g_malloc0(sizeof(dt_camctl_listener_t));
  listener->data = params;
  listener->image_downloaded = _camera_capture_image_downloaded;
  listener->request_image_path = _camera_request_image_path;
  listener->request_image_filename = _camera_request_image_filename;
  dt_camctl_register_listener(darktable.camctl, listener);

  /* try to get exp program mode for nikon */
  char *expprogram = (char *)dt_camctl_camera_get_property(darktable.camctl, NULL, "expprogram");

  /* if fail, lets try fetching mode for cannon */
  if(!expprogram)
    expprogram = (char *)dt_camctl_camera_get_property(darktable.camctl, NULL, "autoexposuremode");

  /* Fetch all values for shutterspeed and initialize current value */
  GList *values=NULL;
  gconstpointer original_value=NULL;
  const char *cvalue = dt_camctl_camera_get_property(darktable.camctl, NULL, "shutterspeed");
  const char *value = dt_camctl_camera_property_get_first_choice(darktable.camctl, NULL, "shutterspeed");

  /* get values for bracketing */
  if (params->brackets && expprogram && expprogram[0]=='M' && value && cvalue)
  {
    do
    {
      // Add value to list
      values = g_list_append(values, g_strdup(value));
      // Check if current values is the same as original value, then lets store item ptr
      if (strcmp(value,cvalue) == 0)
        original_value = g_list_last(values)->data;
    }
    while ((value = dt_camctl_camera_property_get_next_choice(darktable.camctl, NULL, "shutterspeed")) != NULL);
  }
  else
  {
    /* if this was an intended bracket capture bail out */
    if(params->brackets)
    {
      dt_control_log(_("please set your camera to manual mode first!"));
      pthread_mutex_lock(&params->mutex);
      pthread_cond_wait(&params->done, &params->mutex);
      pthread_mutex_unlock(&params->mutex);
      pthread_mutex_destroy(&params->mutex);
      pthread_cond_destroy(&params->done);
      dt_import_session_destroy(params->shared.session);
      dt_camctl_unregister_listener(darktable.camctl, listener);
      g_free(listener);
      free(params);
      return 1;
    }
  }

  /* create the bgjob plate */
  dt_progress_t *progress = dt_control_progress_create(darktable.control, TRUE, message);

  GList *current_value = g_list_find(values,original_value);
  for(uint32_t i=0; i < params->count; i++)
  {
    // Delay if active
    if(params->delay)
      g_usleep(params->delay*G_USEC_PER_SEC);

    for(uint32_t b=0; b < (params->brackets*2)+1; b++)
    {
      // If bracket capture, lets set change shutterspeed
      if (params->brackets)
      {
        if (b == 0)
        {
          // First bracket, step down time with (steps*brackets), also check so we never set the longest shuttertime which would be bulb mode
          for(uint32_t s=0; s < (params->steps * params->brackets); s++)
            if (g_list_next(current_value) && g_list_next(g_list_next(current_value)))
              current_value = g_list_next(current_value);
        }
        else
        {
          // Step up with (steps)
          for(uint32_t s=0; s < params->steps; s++)
            if(g_list_previous(current_value))
              current_value = g_list_previous(current_value);
        }
      }

      // set the time property for bracket capture
      if (params->brackets && current_value)
        dt_camctl_camera_set_property_string(darktable.camctl, NULL, "shutterspeed", current_value->data);

      // Capture image
      dt_camctl_camera_capture(darktable.camctl,NULL);

      fraction += 1.0/total;
      dt_control_progress_set_progress(darktable.control, progress, fraction);
    }

    // lets reset to original value before continue
    if (params->brackets)
    {
      current_value = g_list_find(values,original_value);
      dt_camctl_camera_set_property_string(darktable.camctl, NULL, "shutterspeed", current_value->data);
    }
  }

  /* wait for last image capture before exiting job */
  pthread_mutex_lock(&params->mutex);
  pthread_cond_wait(&params->done, &params->mutex);
  pthread_mutex_unlock(&params->mutex);
  pthread_mutex_destroy(&params->mutex);
  pthread_cond_destroy(&params->done);

  /* cleanup */
  dt_control_progress_destroy(darktable.control, progress);
  dt_import_session_destroy(params->shared.session);
  dt_camctl_unregister_listener(darktable.camctl, listener);
  g_free(listener);

  // free values
  if(values)
  {
    g_list_free_full(values, g_free);
  }
  free(params);
  return 0;
}

dt_job_t * dt_camera_capture_job_create(const char *jobcode, uint32_t delay, uint32_t count, uint32_t brackets, uint32_t steps)
{
  dt_job_t *job = dt_control_job_create(&dt_camera_capture_job_run, "remote capture of image(s)");
  if(!job) return NULL;
  dt_camera_capture_t *params = (dt_camera_capture_t *)calloc(1, sizeof(dt_camera_capture_t));
  if(!params)
  {
    dt_control_job_dispose(job);
    return NULL;
  }
  dt_control_job_set_params(job, params);

  params->shared.session = dt_import_session_new();
  dt_import_session_set_name(params->shared.session, jobcode);

  params->delay=delay;
  params->count=count;
  params->brackets=brackets;
  params->steps=steps;
  return job;
}

static int32_t dt_camera_get_previews_job_run(dt_job_t *job)
{
  dt_camera_get_previews_t *params = dt_control_job_get_params(job);

  dt_camctl_register_listener(darktable.camctl, params->listener);
  dt_camctl_get_previews(darktable.camctl, params->flags, params->camera);
  dt_camctl_unregister_listener(darktable.camctl, params->listener);
  g_free(params->listener);
  free(params);
  return 0;
}

dt_job_t * dt_camera_get_previews_job_create(dt_camera_t *camera, dt_camctl_listener_t *listener, uint32_t flags, void *data)
{
  dt_job_t *job = dt_control_job_create(&dt_camera_get_previews_job_run, "get camera previews job");
  if(!job) return NULL;
  dt_camera_get_previews_t *params = (dt_camera_get_previews_t *)calloc(1, sizeof(dt_camera_get_previews_t));
  if(!params)
  {
    dt_control_job_dispose(job);
    return NULL;
  }
  dt_control_job_set_params(job, params);

  params->listener=g_malloc(sizeof(dt_camctl_listener_t));
  memcpy(params->listener, listener, sizeof(dt_camctl_listener_t));

  params->camera=camera;
  params->flags=flags;
  params->data = data;
  return job;
}

/** Listener interface for import job */
void _camera_import_image_downloaded(const dt_camera_t *camera,const char *filename,void *data)
{
  // Import downloaded image to import filmroll
  dt_camera_import_t *t = (dt_camera_import_t *)data;
  dt_image_import(dt_import_session_film_id(t->shared.session), filename, FALSE);
  dt_control_queue_redraw_center();
  gchar* basename = g_path_get_basename(filename);
  dt_control_log(_("%d/%d imported to %s"), t->import_count+1,g_list_length(t->images), basename);
  g_free(basename);

  t->fraction+=1.0/g_list_length(t->images);

  dt_control_progress_set_progress(darktable.control, t->progress, t->fraction);

  t->import_count++;
}

void _camera_change_exif_time(const dt_camera_t *camera,time_t exif_time,void *data)
<<<<<<< HEAD
{
  dt_camera_import_t *t = (dt_camera_import_t *)data;
  dt_import_session_set_time(t->shared.session, exif_time);
}


int32_t dt_camera_import_job_run(dt_job_t *job)
=======
>>>>>>> d4e4302d
{
  dt_camera_import_t *t = (dt_camera_import_t *)data;
  dt_import_session_set_time(t->shared.session, exif_time);
}

static int32_t dt_camera_import_job_run(dt_job_t *job)
{
  dt_camera_import_t *params = dt_control_job_get_params(job);
  dt_control_log(_("starting to import images from camera"));

  if (!dt_import_session_ready(params->shared.session))
  {
    dt_control_log("Failed to import images from camera.");
    free(params);
    return 1;
  }

  guint total = g_list_length( params->images );
  char message[512]= {0};
  snprintf(message, sizeof(message), ngettext ("importing %d image from camera", "importing %d images from camera", total), total );
  params->progress = dt_control_progress_create(darktable.control, TRUE, message);

  // Switch to new filmroll
  dt_film_open(dt_import_session_film_id(params->shared.session));
  dt_ctl_switch_mode_to(DT_LIBRARY);

  // register listener
  dt_camctl_listener_t listener= {0};
  listener.data=params;
  listener.image_downloaded=_camera_import_image_downloaded;
  listener.request_image_path=_camera_request_image_path;
  listener.request_image_filename=_camera_request_image_filename;

  // start download of images
  dt_camctl_register_listener(darktable.camctl,&listener);
  dt_camctl_import(darktable.camctl, params->camera, params->images);
  dt_camctl_unregister_listener(darktable.camctl,&listener);
  dt_control_progress_destroy(darktable.control, params->progress);

  dt_import_session_destroy(params->shared.session);
  free(params);

  return 0;
}

dt_job_t * dt_camera_import_job_create(const char *jobcode, GList *images, struct dt_camera_t *camera, time_t time_override)
{
  dt_job_t *job = dt_control_job_create(&dt_camera_import_job_run, "import selected images from camera");
  if(!job) return NULL;
  dt_camera_import_t *params = (dt_camera_import_t *)calloc(1, sizeof(dt_camera_import_t));
  if(!params)
  {
    dt_control_job_dispose(job);
    return NULL;
  }
  dt_control_job_set_params(job, params);

  /* intitialize import session for camera import job */
  params->shared.session = dt_import_session_new();
  if(time_override != 0)
    dt_import_session_set_time(params->shared.session, time_override);
  dt_import_session_set_name(params->shared.session, jobcode);

  params->fraction=0;
  params->images=g_list_copy(images);
  params->camera=camera;
  params->import_count=0;
  return job;
}

// modelines: These editor modelines have been set for all relevant files by tools/update_modelines.sh
// vim: shiftwidth=2 expandtab tabstop=2 cindent
// kate: tab-indents: off; indent-width 2; replace-tabs on; indent-mode cstyle; remove-trailing-space on;<|MERGE_RESOLUTION|>--- conflicted
+++ resolved
@@ -342,16 +342,6 @@
 }
 
 void _camera_change_exif_time(const dt_camera_t *camera,time_t exif_time,void *data)
-<<<<<<< HEAD
-{
-  dt_camera_import_t *t = (dt_camera_import_t *)data;
-  dt_import_session_set_time(t->shared.session, exif_time);
-}
-
-
-int32_t dt_camera_import_job_run(dt_job_t *job)
-=======
->>>>>>> d4e4302d
 {
   dt_camera_import_t *t = (dt_camera_import_t *)data;
   dt_import_session_set_time(t->shared.session, exif_time);
